/*
** The Sleuth Kit
**
** Copyright (c) 2013 Basis Technology Corp.  All rights reserved
** Contact: Brian Carrier [carrier <at> sleuthkit [dot] org]
**
** This software is distributed under the Common Public License 1.0
**
*/

/**
 * \file fatfs.c
 * Contains the internal TSK FAT file system code to handle basic file system 
 * processing for opening file system, processing sectors, and directory entries. 
 */

#include "tsk_fs_i.h"
#include "tsk_fatfs.h"
#include "tsk_fatxxfs.h"
#include "tsk_exfatfs.h"

/**
 * \internal
 * Open part of a disk image as a FAT file system. 
 *
 * @param a_img_info Disk image to analyze
 * @param a_offset Byte offset where FAT file system starts
 * @param a_ftype Specific type of FAT file system
 * @param a_test NOT USED
 * @returns NULL on error or if data is not a FAT file system
 */
TSK_FS_INFO *
fatfs_open(TSK_IMG_INFO *a_img_info, TSK_OFF_T a_offset, TSK_FS_TYPE_ENUM a_ftype, uint8_t a_test)
{
    const char *func_name = "fatfs_open";
    FATFS_INFO *fatfs = NULL;
    TSK_FS_INFO *fs = NULL;
    TSK_OFF_T boot_sector_offset = 0;
	int find_boot_sector_attempt = 0;
    ssize_t bytes_read = 0;
    FATFS_MASTER_BOOT_RECORD *bootSector;

    tsk_error_reset();

    if (TSK_FS_TYPE_ISFAT(a_ftype) == 0) {
        tsk_error_reset();
        tsk_error_set_errno(TSK_ERR_FS_ARG);
        tsk_error_set_errstr("%s: Invalid FS Type", func_name);
        return NULL;
    }

	// RJCTODO: Add validation of other parameters?

	// Allocate an FATFS_INFO and initialize its generic TSK_FS_INFO members. 
    if ((fatfs = (FATFS_INFO*)tsk_fs_malloc(sizeof(FATFS_INFO))) == NULL) {
        return NULL;
	}
    fs = &(fatfs->fs_info);
    fs->ftype = a_ftype;
    fs->img_info = a_img_info;
    fs->offset = a_offset;
    fs->dev_bsize = a_img_info->sector_size;
    fs->journ_inum = 0;
    fs->tag = TSK_FS_INFO_TAG;

	// Look for a FAT boot sector. Try up to three times because FAT32 and exFAT file systems have backup boot sectors.
    for (find_boot_sector_attempt = 0; find_boot_sector_attempt < 3; ++find_boot_sector_attempt) {
        if (find_boot_sector_attempt == 1) {
			// The FATXX backup boot sector is located in sector 6, look there.
            boot_sector_offset = 6 * fs->img_info->sector_size; 
		}
        else if (find_boot_sector_attempt == 2) {
			// The exFAT backup boot sector is located in sector 12, look there.
            boot_sector_offset = 12 * fs->img_info->sector_size;
		}

        // Read in the prospective boot sector. 
        bytes_read = tsk_fs_read(fs, boot_sector_offset, fatfs->boot_sector_buffer, FATFS_MASTER_BOOT_RECORD_SIZE);
        if (bytes_read != FATFS_MASTER_BOOT_RECORD_SIZE) {
            if (bytes_read >= 0) {
                tsk_error_reset();
                tsk_error_set_errno(TSK_ERR_FS_READ);
            }
            tsk_error_set_errstr2("%s: boot sector", func_name); // RJCTODO: Is this a helpful error message?
			free(fatfs);
			return NULL;
        }

        // Check it out...
        bootSector = (FATFS_MASTER_BOOT_RECORD*)fatfs->boot_sector_buffer;
        if (tsk_fs_guessu16(fs, bootSector->magic, FATFS_FS_MAGIC) != 0) {
            // No magic, look for a backup boot sector. 
            if ((tsk_getu16(TSK_LIT_ENDIAN, bootSector->magic) == 0) && (find_boot_sector_attempt < 3)) {
                continue;
            }
            else {
                tsk_error_reset();
                tsk_error_set_errno(TSK_ERR_FS_MAGIC);
                tsk_error_set_errstr("Not a FATFS file system (magic)");
                if (tsk_verbose) {
                    fprintf(stderr, "%s: Incorrect FATFS magic\n", func_name);
				}
				free(fatfs);
				return NULL;
            }
        }
        else {
            // Found the magic.
            fatfs->using_backup_boot_sector = boot_sector_offset > 0;
            if (fatfs->using_backup_boot_sector && tsk_verbose) {
				fprintf(stderr, "%s: Using backup boot sector\n", func_name);
            }
            break;
        }
    }

	// Attempt to open the file system as one of the FAT types.
    if ((a_ftype == TSK_FS_TYPE_FAT_DETECT && (fatxxfs_open(fatfs) == 0 || exfatfs_open(fatfs) == 0)) ||
		(a_ftype == TSK_FS_TYPE_EXFAT && exfatfs_open(fatfs) == 0) ||
		(fatxxfs_open(fatfs) == 0)) {
    	return (TSK_FS_INFO*)fatfs;
	} else {
        free(fatfs);
		return NULL;
    }
}

/* TTL is 0 if the entry has not been used.  TTL of 1 means it was the
 * most recently used, and TTL of FATFS_FAT_CACHE_N means it was the least 
 * recently used.  This function has a LRU replacement algo
 *
 * Note: This routine assumes &fatfs->cache_lock is locked by the caller.
 */
// return -1 on error, or cache index on success (0 to FATFS_FAT_CACHE_N)

static int
getFATCacheIdx(FATFS_INFO * fatfs, TSK_DADDR_T sect)
{
    int i, cidx;
    ssize_t cnt;
    TSK_FS_INFO *fs = (TSK_FS_INFO *) & fatfs->fs_info;

    // see if we already have it in the cache
    for (i = 0; i < FATFS_FAT_CACHE_N; i++) {
        if ((fatfs->fatc_ttl[i] > 0) &&
            (sect >= fatfs->fatc_addr[i]) &&
            (sect < (fatfs->fatc_addr[i] + FATFS_FAT_CACHE_S))) {
            int a;

            // update the TTLs to push i to the front
            for (a = 0; a < FATFS_FAT_CACHE_N; a++) {
                if (fatfs->fatc_ttl[a] == 0)
                    continue;

                if (fatfs->fatc_ttl[a] < fatfs->fatc_ttl[i])
                    fatfs->fatc_ttl[a]++;
            }
            fatfs->fatc_ttl[i] = 1;
//          fprintf(stdout, "FAT Hit: %d\n", sect);
//          fflush(stdout);
            return i;
        }
    }

//    fprintf(stdout, "FAT Miss: %d\n", (int)sect);
//    fflush(stdout);

    // Look for an unused entry or an entry with a TTL of FATFS_FAT_CACHE_N
    cidx = 0;
    for (i = 0; i < FATFS_FAT_CACHE_N; i++) {
        if ((fatfs->fatc_ttl[i] == 0) ||
            (fatfs->fatc_ttl[i] >= FATFS_FAT_CACHE_N)) {
            cidx = i;
        }
    }
//    fprintf(stdout, "FAT Removing: %d\n", (int)fatfs->fatc_addr[cidx]);
    //   fflush(stdout);

    // read the data
    cnt =
        tsk_fs_read(fs, sect * fs->block_size, fatfs->fatc_buf[cidx],
        FATFS_FAT_CACHE_B);
    if (cnt != FATFS_FAT_CACHE_B) {
        if (cnt >= 0) {
            tsk_error_reset();
            tsk_error_set_errno(TSK_ERR_FS_READ);
        }
        tsk_error_set_errstr2("getFATCacheIdx: FAT: %" PRIuDADDR, sect);
        return -1;
    }

    // update the TTLs
    if (fatfs->fatc_ttl[cidx] == 0)     // special case for unused entry
        fatfs->fatc_ttl[cidx] = FATFS_FAT_CACHE_N + 1;

    for (i = 0; i < FATFS_FAT_CACHE_N; i++) {
        if (fatfs->fatc_ttl[i] == 0)
            continue;

        if (fatfs->fatc_ttl[i] < fatfs->fatc_ttl[cidx])
            fatfs->fatc_ttl[i]++;
    }

    fatfs->fatc_ttl[cidx] = 1;
    fatfs->fatc_addr[cidx] = sect;

    return cidx;
}

/*
 * Set *value to the entry in the File Allocation Table (FAT) 
 * for the given cluster
 *
 * *value is in clusters and may need to be coverted to
 * sectors by the calling function
 *
 * Invalid values in the FAT (i.e. greater than the largest
 * cluster have a value of 0 returned and a 0 return value.
 *
 * Return 1 on error and 0 on success
 */
uint8_t
fatfs_getFAT(FATFS_INFO * fatfs, TSK_DADDR_T clust, TSK_DADDR_T * value)
{
    uint8_t *a_ptr;
    uint16_t tmp16;
    TSK_FS_INFO *fs = (TSK_FS_INFO *) & fatfs->fs_info;
    TSK_DADDR_T sect, offs;
    ssize_t cnt;
    int cidx;

    /* Sanity Check */
    if (clust > fatfs->lastclust) {
        /* silently ignore requests for the unclustered sectors... */
        if ((clust == fatfs->lastclust + 1) &&
            ((fatfs->firstclustsect + fatfs->csize * fatfs->clustcnt -
                    1) != fs->last_block)) {
            if (tsk_verbose)
                tsk_fprintf(stderr,
                    "fatfs_getFAT: Ignoring request for non-clustered sector\n");
            return 0;
        }

        tsk_error_reset();
        tsk_error_set_errno(TSK_ERR_FS_ARG);
        tsk_error_set_errstr("fatfs_getFAT: invalid cluster address: %"
            PRIuDADDR, clust);
        return 1;
    }

    switch (fatfs->fs_info.ftype) {
    case TSK_FS_TYPE_FAT12:
        if (clust & 0xf000) {
            tsk_error_reset();
            tsk_error_set_errno(TSK_ERR_FS_ARG);
            tsk_error_set_errstr
                ("fatfs_getFAT: TSK_FS_TYPE_FAT12 Cluster %" PRIuDADDR
                " too large", clust);
            return 1;
        }

        /* id the sector in the FAT */
        sect = fatfs->firstfatsect +
            ((clust + (clust >> 1)) >> fatfs->ssize_sh);

        tsk_take_lock(&fatfs->cache_lock);

        /* Load the FAT if we don't have it */
        // see if it is in the cache
        if (-1 == (cidx = getFATCacheIdx(fatfs, sect))) {
            tsk_release_lock(&fatfs->cache_lock);
            return 1;
        }

        /* get the offset into the cache */
        offs = ((sect - fatfs->fatc_addr[cidx]) << fatfs->ssize_sh) +
            (clust + (clust >> 1)) % fatfs->ssize;

        /* special case when the 12-bit value goes across the cache
         * we load the cache to start at this sect.  The cache
         * size must therefore be at least 2 sectors large 
         */
        if (offs == (FATFS_FAT_CACHE_B - 1)) {

            // read the data -- TTLs will already have been updated
            cnt =
                tsk_fs_read(fs, sect * fs->block_size,
                fatfs->fatc_buf[cidx], FATFS_FAT_CACHE_B);
            if (cnt != FATFS_FAT_CACHE_B) {
                tsk_release_lock(&fatfs->cache_lock);
                if (cnt >= 0) {
                    tsk_error_reset();
                    tsk_error_set_errno(TSK_ERR_FS_READ);
                }
                tsk_error_set_errstr2
                    ("fatfs_getFAT: TSK_FS_TYPE_FAT12 FAT overlap: %"
                    PRIuDADDR, sect);
                return 1;
            }
            fatfs->fatc_addr[cidx] = sect;

            offs = (clust + (clust >> 1)) % fatfs->ssize;
        }

        /* get pointer to entry in current buffer */
        a_ptr = (uint8_t *) fatfs->fatc_buf[cidx] + offs;

        tmp16 = tsk_getu16(fs->endian, a_ptr);

        tsk_release_lock(&fatfs->cache_lock);

        /* slide it over if it is one of the odd clusters */
        if (clust & 1)
            tmp16 >>= 4;

        *value = tmp16 & FATFS_12_MASK;

        /* sanity check */
        if ((*value > (fatfs->lastclust)) &&
            (*value < (0x0ffffff7 & FATFS_12_MASK))) {
            if (tsk_verbose)
                tsk_fprintf(stderr,
                    "fatfs_getFAT: TSK_FS_TYPE_FAT12 cluster (%" PRIuDADDR
                    ") too large (%" PRIuDADDR ") - resetting\n", clust,
                    *value);
            *value = 0;
        }
        return 0;

    case TSK_FS_TYPE_FAT16:
        /* Get sector in FAT for cluster and load it if needed */
        sect = fatfs->firstfatsect + ((clust << 1) >> fatfs->ssize_sh);

        tsk_take_lock(&fatfs->cache_lock);

        if (-1 == (cidx = getFATCacheIdx(fatfs, sect))) {
            tsk_release_lock(&fatfs->cache_lock);
            return 1;
        }


        /* get pointer to entry in the cache buffer */
        a_ptr = (uint8_t *) fatfs->fatc_buf[cidx] +
            ((sect - fatfs->fatc_addr[cidx]) << fatfs->ssize_sh) +
            ((clust << 1) % fatfs->ssize);

        *value = tsk_getu16(fs->endian, a_ptr) & FATFS_16_MASK;

        tsk_release_lock(&fatfs->cache_lock);

        /* sanity check */
        if ((*value > (fatfs->lastclust)) &&
            (*value < (0x0ffffff7 & FATFS_16_MASK))) {
            if (tsk_verbose)
                tsk_fprintf(stderr,
                    "fatfs_getFAT: contents of TSK_FS_TYPE_FAT16 entry %"
                    PRIuDADDR " too large - resetting\n", clust);
            *value = 0;
        }
        return 0;

    case TSK_FS_TYPE_FAT32:
    case TSK_FS_TYPE_EXFAT:
        /* Get sector in FAT for cluster and load if needed */
        sect = fatfs->firstfatsect + ((clust << 2) >> fatfs->ssize_sh);

        tsk_take_lock(&fatfs->cache_lock);

        if (-1 == (cidx = getFATCacheIdx(fatfs, sect))) {
            tsk_release_lock(&fatfs->cache_lock);
            return 1;
        }

        /* get pointer to entry in current buffer */
        a_ptr = (uint8_t *) fatfs->fatc_buf[cidx] +
            ((sect - fatfs->fatc_addr[cidx]) << fatfs->ssize_sh) +
            (clust << 2) % fatfs->ssize;

        *value = tsk_getu32(fs->endian, a_ptr) & FATFS_32_MASK;

        tsk_release_lock(&fatfs->cache_lock);

        /* sanity check */
        if ((*value > fatfs->lastclust) &&
            (*value < (0x0ffffff7 & FATFS_32_MASK))) {
            if (tsk_verbose)
                tsk_fprintf(stderr,
                    "fatfs_getFAT: contents of entry %" PRIuDADDR
                    " too large - resetting\n", clust);

            *value = 0;
        }
        return 0;

    default:
        tsk_error_reset();
        tsk_error_set_errno(TSK_ERR_FS_ARG);
        tsk_error_set_errstr("fatfs_getFAT: Unknown FAT type: %d",
            fatfs->fs_info.ftype);
        return 1;
    }
}

/**************************************************************************
 *
 * BLOCK WALKING
 * 
 *************************************************************************/
/* 
** Walk the sectors of the partition. 
**
** NOTE: This is by SECTORS and not CLUSTERS
** _flags: TSK_FS_BLOCK_FLAG_ALLOC, TSK_FS_BLOCK_FLAG_UNALLOC, TSK_FS_BLOCK_FLAG_META
**  TSK_FS_BLOCK_FLAG_CONT
**
*/
uint8_t
fatfs_block_walk(TSK_FS_INFO * fs, TSK_DADDR_T a_start_blk,
    TSK_DADDR_T a_end_blk, TSK_FS_BLOCK_WALK_FLAG_ENUM a_flags,
    TSK_FS_BLOCK_WALK_CB a_action, void *a_ptr)
{
    char *myname = "fatfs_block_walk";
    FATFS_INFO *fatfs = (FATFS_INFO *) fs;
    char *data_buf = NULL;
    ssize_t cnt;
    TSK_FS_BLOCK *fs_block;

    TSK_DADDR_T addr;
    int myflags;
    unsigned int i;

    // clean up any error messages that are lying around
    tsk_error_reset();

    /*
     * Sanity checks.
     */
    if (a_start_blk < fs->first_block || a_start_blk > fs->last_block) {
        tsk_error_reset();
        tsk_error_set_errno(TSK_ERR_FS_WALK_RNG);
        tsk_error_set_errstr("%s: Start block: %" PRIuDADDR "", myname,
            a_start_blk);
        return 1;
    }
    if (a_end_blk < fs->first_block || a_end_blk > fs->last_block) {
        tsk_error_reset();
        tsk_error_set_errno(TSK_ERR_FS_WALK_RNG);
        tsk_error_set_errstr("%s: End block: %" PRIuDADDR "", myname,
            a_end_blk);
        return 1;
    }

    if (tsk_verbose)
        tsk_fprintf(stderr,
            "fatfs_block_walk: Block Walking %" PRIuDADDR " to %"
            PRIuDADDR "\n", a_start_blk, a_end_blk);


    /* Sanity check on a_flags -- make sure at least one ALLOC is set */
    if (((a_flags & TSK_FS_BLOCK_WALK_FLAG_ALLOC) == 0) &&
        ((a_flags & TSK_FS_BLOCK_WALK_FLAG_UNALLOC) == 0)) {
        a_flags |=
            (TSK_FS_BLOCK_WALK_FLAG_ALLOC |
            TSK_FS_BLOCK_WALK_FLAG_UNALLOC);
    }
    if (((a_flags & TSK_FS_BLOCK_WALK_FLAG_META) == 0) &&
        ((a_flags & TSK_FS_BLOCK_WALK_FLAG_CONT) == 0)) {
        a_flags |=
            (TSK_FS_BLOCK_WALK_FLAG_CONT | TSK_FS_BLOCK_WALK_FLAG_META);
    }

    if ((fs_block = tsk_fs_block_alloc(fs)) == NULL) {
        return 1;
    }

    /* cycle through the sectors.  We do the sectors before the first
     * cluster seperate from the data area */
    addr = a_start_blk;

    /* Before the data area beings (FAT, root directory etc.) */
    if ((a_start_blk < fatfs->firstclustsect)
        && (a_flags & TSK_FS_BLOCK_WALK_FLAG_ALLOC)) {

        if (tsk_verbose)
            tsk_fprintf(stderr,
                "fatfs_block_walk: Walking non-data area (pre %"
                PRIuDADDR "\n)", fatfs->firstclustsect);

        if ((data_buf = (char *) tsk_malloc(fs->block_size * 8)) == NULL) {
            tsk_fs_block_free(fs_block);
            return 1;
        }

        /* Read 8 sectors at a time to be faster */
        for (; addr < fatfs->firstclustsect && addr <= a_end_blk;) {

            if ((a_flags & TSK_FS_BLOCK_WALK_FLAG_AONLY) == 0) {
                cnt =
                    tsk_fs_read_block(fs, addr, data_buf,
                    fs->block_size * 8);
                if (cnt != fs->block_size * 8) {
                    if (cnt >= 0) {
                        tsk_error_reset();
                        tsk_error_set_errno(TSK_ERR_FS_READ);
                    }
                    tsk_error_set_errstr2
                        ("fatfs_block_walk: pre-data area block: %"
                        PRIuDADDR, addr);
                    free(data_buf);
                    tsk_fs_block_free(fs_block);
                    return 1;
                }
            }

            /* Process the sectors until we get to the clusters, 
             * end of target, or end of buffer */
            for (i = 0;
                i < 8 && (addr) <= a_end_blk
                && (addr) < fatfs->firstclustsect; i++, addr++) {
                int retval;

                myflags = TSK_FS_BLOCK_FLAG_ALLOC;

                /* stuff before the first data sector is the 
                 * FAT and boot sector */
                if (addr < fatfs->firstdatasect)
                    myflags |= TSK_FS_BLOCK_FLAG_META;
                /* This must be the root directory for FAT12/16 */
                else
                    myflags |= TSK_FS_BLOCK_FLAG_CONT;

                // test this sector (we already tested ALLOC)
                if ((myflags & TSK_FS_BLOCK_FLAG_META)
                    && (!(a_flags & TSK_FS_BLOCK_WALK_FLAG_META)))
                    continue;
                else if ((myflags & TSK_FS_BLOCK_FLAG_CONT)
                    && (!(a_flags & TSK_FS_BLOCK_WALK_FLAG_CONT)))
                    continue;

                if (a_flags & TSK_FS_BLOCK_WALK_FLAG_AONLY)
                    myflags |= TSK_FS_BLOCK_FLAG_AONLY;

                tsk_fs_block_set(fs, fs_block, addr,
                    myflags | TSK_FS_BLOCK_FLAG_RAW,
                    &data_buf[i * fs->block_size]);

                retval = a_action(fs_block, a_ptr);
                if (retval == TSK_WALK_STOP) {
                    free(data_buf);
                    tsk_fs_block_free(fs_block);
                    return 0;
                }
                else if (retval == TSK_WALK_ERROR) {
                    free(data_buf);
                    tsk_fs_block_free(fs_block);
                    return 1;
                }
            }
        }

        free(data_buf);

        /* Was that it? */
        if (addr >= a_end_blk) {
            tsk_fs_block_free(fs_block);
            return 0;
        }
    }
    /* Reset the first sector to the start of the data area if we did
     * not examine it - the next calculation will screw up otherwise */
    else if (addr < fatfs->firstclustsect) {
        addr = fatfs->firstclustsect;
    }


    /* Now we read in the clusters in cluster-sized chunks,
     * sectors are too small
     */

    /* Determine the base sector of the cluster where the first 
     * sector is located */
    addr = FATFS_CLUST_2_SECT(fatfs, (FATFS_SECT_2_CLUST(fatfs, addr)));

    if ((data_buf = tsk_malloc(fs->block_size * fatfs->csize)) == NULL) {
        tsk_fs_block_free(fs_block);
        return 1;
    }

    if (tsk_verbose)
        tsk_fprintf(stderr,
            "fatfs_block_walk: Walking data area blocks (%" PRIuDADDR
            " to %" PRIuDADDR ")\n", addr, a_end_blk);

    for (; addr <= a_end_blk; addr += fatfs->csize) {
        int retval;
        size_t read_size;

        /* Identify its allocation status */
        retval = fatfs_is_sectalloc(fatfs, addr);
        if (retval == -1) {
            free(data_buf);
            tsk_fs_block_free(fs_block);
            return 1;
        }
        else if (retval == 1) {
            myflags = TSK_FS_BLOCK_FLAG_ALLOC;
        }
        else {
            myflags = TSK_FS_BLOCK_FLAG_UNALLOC;
        }

        /* At this point, there should be no more meta - just content */
        myflags |= TSK_FS_BLOCK_FLAG_CONT;

        // test if we should call the callback with this one
        if ((myflags & TSK_FS_BLOCK_FLAG_CONT)
            && (!(a_flags & TSK_FS_BLOCK_WALK_FLAG_CONT)))
            continue;
        else if ((myflags & TSK_FS_BLOCK_FLAG_ALLOC)
            && (!(a_flags & TSK_FS_BLOCK_WALK_FLAG_ALLOC)))
            continue;
        else if ((myflags & TSK_FS_BLOCK_FLAG_UNALLOC)
            && (!(a_flags & TSK_FS_BLOCK_WALK_FLAG_UNALLOC)))
            continue;

        if (a_flags & TSK_FS_BLOCK_WALK_FLAG_AONLY)
            myflags |= TSK_FS_BLOCK_FLAG_AONLY;


        /* The final cluster may not be full */
        if (a_end_blk - addr + 1 < fatfs->csize)
            read_size = (size_t) (a_end_blk - addr + 1);
        else
            read_size = fatfs->csize;

        if ((a_flags & TSK_FS_BLOCK_WALK_FLAG_AONLY) == 0) {
            cnt = tsk_fs_read_block
                (fs, addr, data_buf, fs->block_size * read_size);
            if (cnt != fs->block_size * read_size) {
                if (cnt >= 0) {
                    tsk_error_reset();
                    tsk_error_set_errno(TSK_ERR_FS_READ);
                }
                tsk_error_set_errstr2("fatfs_block_walk: block: %"
                    PRIuDADDR, addr);
                free(data_buf);
                tsk_fs_block_free(fs_block);
                return 1;
            }
        }

        /* go through each sector in the cluster */
        for (i = 0; i < read_size; i++) {
            int retval;

            if (addr + i < a_start_blk)
                continue;
            else if (addr + i > a_end_blk)
                break;

            tsk_fs_block_set(fs, fs_block, addr + i,
                myflags | TSK_FS_BLOCK_FLAG_RAW,
                &data_buf[i * fs->block_size]);

            retval = a_action(fs_block, a_ptr);
            if (retval == TSK_WALK_STOP) {
                free(data_buf);
                tsk_fs_block_free(fs_block);
                return 0;
            }
            else if (retval == TSK_WALK_ERROR) {
                free(data_buf);
                tsk_fs_block_free(fs_block);
                return 1;
            }
        }
    }

    free(data_buf);
    tsk_fs_block_free(fs_block);
    return 0;
}

TSK_FS_BLOCK_FLAG_ENUM
fatfs_block_getflags(TSK_FS_INFO * a_fs, TSK_DADDR_T a_addr)
{
    FATFS_INFO *fatfs = (FATFS_INFO *) a_fs;
    int flags = 0;

    // FATs and boot sector
    if (a_addr < fatfs->firstdatasect) {
        flags = TSK_FS_BLOCK_FLAG_META | TSK_FS_BLOCK_FLAG_ALLOC;
    }
    // root directory for FAT12/16
    else if (a_addr < fatfs->firstclustsect) {
        flags = TSK_FS_BLOCK_FLAG_CONT | TSK_FS_BLOCK_FLAG_ALLOC;
    }
    else {
        int retval;
        flags = TSK_FS_BLOCK_FLAG_CONT;

        /* Identify its allocation status */
        retval = fatfs_is_sectalloc(fatfs, a_addr);
        if (retval != -1) {
            if (retval == 1)
                flags |= TSK_FS_BLOCK_FLAG_ALLOC;
            else
                flags |= TSK_FS_BLOCK_FLAG_UNALLOC;
        }
    }
    return (TSK_FS_BLOCK_FLAG_ENUM)flags;
}

/* 
 * Identifies if a sector is allocated
 *
 * If it is less than the data area, then it is allocated
 * else the FAT table is consulted
 *
 * Return 1 if allocated, 0 if unallocated, and -1 if error 
 */
int8_t
fatfs_is_sectalloc(FATFS_INFO * fatfs, TSK_DADDR_T sect)
{
    TSK_FS_INFO *fs = (TSK_FS_INFO *) fatfs;
    /* If less than the first cluster sector, then it is allocated 
     * otherwise check the FAT
     */
    if (sect < fatfs->firstclustsect)
        return 1;

    /* If we are in the unused area, then we are "unalloc" */
    if ((sect <= fs->last_block) &&
        (sect >= (fatfs->firstclustsect + fatfs->csize * fatfs->clustcnt)))
        return 0;

    return fatfs->is_cluster_alloc(fatfs, FATFS_SECT_2_CLUST(fatfs, sect));
}

/* return 1 on error and 0 on success */
uint8_t
fatfs_jopen(TSK_FS_INFO * fs, TSK_INUM_T inum)
{
    tsk_error_reset();
    tsk_error_set_errno(TSK_ERR_FS_UNSUPFUNC);
    tsk_error_set_errstr("FAT does not have a journal\n");
    return 1;
}

/* return 1 on error and 0 on success */
uint8_t
fatfs_fscheck(TSK_FS_INFO * fs, FILE * hFile)
{
    tsk_error_reset();
    tsk_error_set_errno(TSK_ERR_FS_UNSUPFUNC);
    tsk_error_set_errstr("fscheck not implemented for FAT yet");
    return 1;

    /* Check that allocated dentries point to start of allcated cluster chain */


    /* Size of file is consistent with cluster chain length */


    /* Allocated cluster chains have a corresponding alloc dentry */


    /* Non file dentries have no clusters */


    /* Only one volume label */


    /* Dump Bad Sector Addresses */


    /* Dump unused sector addresses 
     * Reserved area, end of FAT, end of Data Area */
}

/* return 1 on error and 0 on success */
uint8_t
fatfs_jentry_walk(TSK_FS_INFO * fs, int a_flags,
    TSK_FS_JENTRY_WALK_CB a_action, void *a_ptr)
{
    tsk_error_reset();
    tsk_error_set_errno(TSK_ERR_FS_UNSUPFUNC);
    tsk_error_set_errstr("FAT does not have a journal\n");
    return 1;
}

/* return 1 on error and 0 on success */
uint8_t
fatfs_jblk_walk(TSK_FS_INFO * fs, TSK_DADDR_T start, TSK_DADDR_T end,
    int a_flags, TSK_FS_JBLK_WALK_CB a_action, void *a_ptr)
{
    tsk_error_reset();
    tsk_error_set_errno(TSK_ERR_FS_UNSUPFUNC);
    tsk_error_set_errstr("FAT does not have a journal\n");
    return 1;
}

<<<<<<< HEAD
/* fatfs_close - close an fatfs file system */
void
fatfs_close(TSK_FS_INFO *fs)
{
    FATFS_INFO *fatfs = (FATFS_INFO *) fs;
 
=======

            fat_info = (fatfs_fsinfo *) fat_fsinfo_buf;
            tsk_fprintf(hFile,
                "Next Free Sector (FS Info): %" PRIuDADDR "\n",
                FATFS_CLUST_2_SECT(fatfs, tsk_getu32(fs->endian,
                        fat_info->nextfree)));

            tsk_fprintf(hFile,
                "Free Sector Count (FS Info): %" PRIu32 "\n",
                (tsk_getu32(fs->endian,
                        fat_info->freecnt) * fatfs->csize));

            free(fat_fsinfo_buf);
        }
    }

    free(data_buf);

    tsk_fprintf(hFile, "\nSectors before file system: %" PRIu32 "\n",
        tsk_getu32(fs->endian, sb->prevsect));

    tsk_fprintf(hFile, "\nFile System Layout (in sectors)\n");

    tsk_fprintf(hFile, "Total Range: %" PRIuDADDR " - %" PRIuDADDR "\n",
        fs->first_block, fs->last_block);

    if (fs->last_block != fs->last_block_act)
        tsk_fprintf(hFile,
            "Total Range in Image: %" PRIuDADDR " - %" PRIuDADDR "\n",
            fs->first_block, fs->last_block_act);

    tsk_fprintf(hFile, "* Reserved: 0 - %" PRIuDADDR "\n",
        fatfs->firstfatsect - 1);

    tsk_fprintf(hFile, "** Boot Sector: 0\n");

    if (fatfs->fs_info.ftype == TSK_FS_TYPE_FAT32) {
        tsk_fprintf(hFile, "** FS Info Sector: %" PRIu16 "\n",
            tsk_getu16(fs->endian, sb->a.f32.fsinfo));

        tsk_fprintf(hFile, "** Backup Boot Sector: %" PRIu16 "\n",
            tsk_getu16(fs->endian, sb->a.f32.bs_backup));
    }

    for (i = 0; i < fatfs->numfat; i++) {
        TSK_DADDR_T base = fatfs->firstfatsect + i * (fatfs->sectperfat);

        tsk_fprintf(hFile, "* FAT %d: %" PRIuDADDR " - %" PRIuDADDR "\n",
            i, base, (base + fatfs->sectperfat - 1));
    }

    tsk_fprintf(hFile, "* Data Area: %" PRIuDADDR " - %" PRIuDADDR "\n",
        fatfs->firstdatasect, fs->last_block);

    if (fatfs->fs_info.ftype != TSK_FS_TYPE_FAT32) {
        TSK_DADDR_T x = fatfs->csize * fatfs->clustcnt;

        tsk_fprintf(hFile,
            "** Root Directory: %" PRIuDADDR " - %" PRIuDADDR "\n",
            fatfs->firstdatasect, fatfs->firstclustsect - 1);

        tsk_fprintf(hFile,
            "** Cluster Area: %" PRIuDADDR " - %" PRIuDADDR "\n",
            fatfs->firstclustsect, (fatfs->firstclustsect + x - 1));

        if ((fatfs->firstclustsect + x - 1) != fs->last_block) {
            tsk_fprintf(hFile,
                "** Non-clustered: %" PRIuDADDR " - %" PRIuDADDR "\n",
                (fatfs->firstclustsect + x), fs->last_block);
        }
    }
    else {
        TSK_LIST *list_seen = NULL;
        TSK_DADDR_T x = fatfs->csize * (fatfs->lastclust - 1);
        TSK_DADDR_T clust, clust_p;

        tsk_fprintf(hFile,
            "** Cluster Area: %" PRIuDADDR " - %" PRIuDADDR "\n",
            fatfs->firstclustsect, (fatfs->firstclustsect + x - 1));


        clust_p = fatfs->rootsect;
        clust = FATFS_SECT_2_CLUST(fatfs, fatfs->rootsect);
        while ((clust) && (0 == FATFS_ISEOF(clust, FATFS_32_MASK))) {
            TSK_DADDR_T nxt;
            clust_p = clust;

            /* Make sure we do not get into an infinite loop */
            if (tsk_list_find(list_seen, clust)) {
                if (tsk_verbose)
                    tsk_fprintf(stderr,
                        "Loop found while determining root directory size\n");
                break;
            }
            if (tsk_list_add(&list_seen, clust)) {
                tsk_list_free(list_seen);
                list_seen = NULL;
                return 1;
            }

            if (fatfs_getFAT(fatfs, clust, &nxt))
                break;
            clust = nxt;
        }
        tsk_list_free(list_seen);
        list_seen = NULL;

        tsk_fprintf(hFile,
            "*** Root Directory: %" PRIuDADDR " - %" PRIuDADDR "\n",
            fatfs->rootsect, (FATFS_CLUST_2_SECT(fatfs, clust_p + 1) - 1));

        if ((fatfs->firstclustsect + x - 1) != fs->last_block) {
            tsk_fprintf(hFile,
                "** Non-clustered: %" PRIuDADDR " - %" PRIuDADDR "\n",
                (fatfs->firstclustsect + x), fs->last_block);
        }
    }


    tsk_fprintf(hFile, "\nMETADATA INFORMATION\n");
    tsk_fprintf(hFile, "--------------------------------------------\n");

    tsk_fprintf(hFile, "Range: %" PRIuINUM " - %" PRIuINUM "\n",
        fs->first_inum, fs->last_inum);
    tsk_fprintf(hFile, "Root Directory: %" PRIuINUM "\n", fs->root_inum);


    tsk_fprintf(hFile, "\nCONTENT INFORMATION\n");
    tsk_fprintf(hFile, "--------------------------------------------\n");
    tsk_fprintf(hFile, "Sector Size: %" PRIu16 "\n", fatfs->ssize);
    tsk_fprintf(hFile, "Cluster Size: %" PRIu32 "\n",
        (uint32_t) fatfs->csize << fatfs->ssize_sh);

    tsk_fprintf(hFile, "Total Cluster Range: 2 - %" PRIuDADDR "\n",
        fatfs->lastclust);


    /* cycle via cluster and look at each cluster in the FAT 
     * for clusters marked as bad */
    cnt = 0;
    for (i = 2; i <= fatfs->lastclust; i++) {
        TSK_DADDR_T entry;
        TSK_DADDR_T sect;

        /* Get the FAT table entry */
        if (fatfs_getFAT(fatfs, i, &entry))
            break;

        if (FATFS_ISBAD(entry, fatfs->mask) == 0) {
            continue;
        }

        if (cnt == 0)
            tsk_fprintf(hFile, "Bad Sectors: ");

        sect = FATFS_CLUST_2_SECT(fatfs, i);
        for (a = 0; a < fatfs->csize; a++) {
            tsk_fprintf(hFile, "%" PRIuDADDR " ", sect + a);
            if ((++cnt % 8) == 0)
                tsk_fprintf(hFile, "\n");
        }
    }
    if ((cnt > 0) && ((cnt % 8) != 0))
        tsk_fprintf(hFile, "\n");



    /* Display the FAT Table */
    tsk_fprintf(hFile, "\nFAT CONTENTS (in sectors)\n");
    tsk_fprintf(hFile, "--------------------------------------------\n");

    /* 'sstart' marks the first sector of the current run to print */
    sstart = fatfs->firstclustsect;

    /* cycle via cluster and look at each cluster in the FAT  to make runs */
    for (i = 2; i <= fatfs->lastclust; i++) {

        /* 'send' marks the end sector of the current run, which will extend
         * when the current cluster continues to the next 
         */
        send = FATFS_CLUST_2_SECT(fatfs, i + 1) - 1;

        /* get the next cluster */
        if (fatfs_getFAT(fatfs, i, &next))
            break;

        snext = FATFS_CLUST_2_SECT(fatfs, next);

        /* we are also using the next sector (clust) */
        if ((next & fatfs->mask) == (i + 1)) {
            continue;
        }

        /* The next clust is either further away or the clust is available,
         * print it if is further away 
         */
        else if ((next & fatfs->mask)) {
            if (FATFS_ISEOF(next, fatfs->mask))
                tsk_fprintf(hFile,
                    "%" PRIuDADDR "-%" PRIuDADDR " (%" PRIuDADDR
                    ") -> EOF\n", sstart, send, send - sstart + 1);
            else if (FATFS_ISBAD(next, fatfs->mask))
                tsk_fprintf(hFile,
                    "%" PRIuDADDR "-%" PRIuDADDR " (%" PRIuDADDR
                    ") -> BAD\n", sstart, send, send - sstart + 1);
            else
                tsk_fprintf(hFile,
                    "%" PRIuDADDR "-%" PRIuDADDR " (%" PRIuDADDR
                    ") -> %" PRIuDADDR "\n", sstart, send,
                    send - sstart + 1, snext);
        }

        /* reset the starting counter */
        sstart = send + 1;
    }

    return 0;
}


/************************* istat *******************************/

/* Callback a_action for file_walk to print the sector addresses
 * of a file
 */

typedef struct {
    FILE *hFile;
    int idx;
    int istat_seen;
} FATFS_PRINT_ADDR;

static TSK_WALK_RET_ENUM
print_addr_act(TSK_FS_FILE * fs_file, TSK_OFF_T a_off, TSK_DADDR_T addr,
    char *buf, size_t size, TSK_FS_BLOCK_FLAG_ENUM a_flags, void *a_ptr)
{
    FATFS_PRINT_ADDR *print = (FATFS_PRINT_ADDR *) a_ptr;

    tsk_fprintf(print->hFile, "%" PRIuDADDR " ", addr);

    if (++(print->idx) == 8) {
        tsk_fprintf(print->hFile, "\n");
        print->idx = 0;
    }
    print->istat_seen = 1;

    return TSK_WALK_CONT;
}



/**
 * Print details on a specific file to a file handle. 
 *
 * @param fs File system file is located in
 * @param hFile File handle to print text to
 * @param inum Address of file in file system
 * @param numblock The number of blocks in file to force print (can go beyond file size)
 * @param sec_skew Clock skew in seconds to also print times in
 * 
 * @returns 1 on error and 0 on success
 */
static uint8_t
fatfs_istat(TSK_FS_INFO * fs, FILE * hFile, TSK_INUM_T inum,
    TSK_DADDR_T numblock, int32_t sec_skew)
{
    TSK_FS_META *fs_meta;
    TSK_FS_FILE *fs_file;
    TSK_FS_META_NAME_LIST *fs_name_list;
    FATFS_PRINT_ADDR print;
    fatfs_dentry dep;
    char timeBuf[128];

    // clean up any error messages that are lying around
    tsk_error_reset();


    if ((fs_file = tsk_fs_file_open_meta(fs, NULL, inum)) == NULL) {
        return 1;
    }
    fs_meta = fs_file->meta;

    tsk_fprintf(hFile, "Directory Entry: %" PRIuINUM "\n", inum);

    tsk_fprintf(hFile, "%sAllocated\n",
        (fs_meta->flags & TSK_FS_META_FLAG_UNALLOC) ? "Not " : "");

    tsk_fprintf(hFile, "File Attributes: ");

    /* This should only be null if we have the root directory or special file */
    if (fatfs_dinode_load(fs, &dep, inum)) {
        if (inum == FATFS_ROOTINO)
            tsk_fprintf(hFile, "Directory\n");
        else if (fs_file->meta->type == TSK_FS_META_TYPE_VIRT)
            tsk_fprintf(hFile, "Virtual\n");
        else
            tsk_fprintf(hFile, "File\n");
    }
    else if ((dep.attrib & FATFS_ATTR_LFN) == FATFS_ATTR_LFN) {
        tsk_fprintf(hFile, "Long File Name\n");
    }
    else {
        if (dep.attrib & FATFS_ATTR_DIRECTORY)
            tsk_fprintf(hFile, "Directory");
        else if (dep.attrib & FATFS_ATTR_VOLUME)
            tsk_fprintf(hFile, "Volume Label");
        else
            tsk_fprintf(hFile, "File");

        if (dep.attrib & FATFS_ATTR_READONLY)
            tsk_fprintf(hFile, ", Read Only");
        if (dep.attrib & FATFS_ATTR_HIDDEN)
            tsk_fprintf(hFile, ", Hidden");
        if (dep.attrib & FATFS_ATTR_SYSTEM)
            tsk_fprintf(hFile, ", System");
        if (dep.attrib & FATFS_ATTR_ARCHIVE)
            tsk_fprintf(hFile, ", Archive");

        tsk_fprintf(hFile, "\n");
    }

    tsk_fprintf(hFile, "Size: %" PRIuOFF "\n", fs_meta->size);

    if (fs_meta->name2) {
        fs_name_list = fs_meta->name2;
        tsk_fprintf(hFile, "Name: %s\n", fs_name_list->name);
    }

    if (sec_skew != 0) {
        tsk_fprintf(hFile, "\nAdjusted Directory Entry Times:\n");

        if (fs_meta->mtime)
            fs_meta->mtime -= sec_skew;
        if (fs_meta->atime)
            fs_meta->atime -= sec_skew;
        if (fs_meta->crtime)
            fs_meta->crtime -= sec_skew;

        tsk_fprintf(hFile, "Written:\t%s\n",
            tsk_fs_time_to_str(fs_meta->mtime, timeBuf));
        tsk_fprintf(hFile, "Accessed:\t%s\n",
            tsk_fs_time_to_str(fs_meta->atime, timeBuf));
        tsk_fprintf(hFile, "Created:\t%s\n",
            tsk_fs_time_to_str(fs_meta->crtime, timeBuf));

        if (fs_meta->mtime == 0)
            fs_meta->mtime += sec_skew;
        if (fs_meta->atime == 0)
            fs_meta->atime += sec_skew;
        if (fs_meta->crtime == 0)
            fs_meta->crtime += sec_skew;

        tsk_fprintf(hFile, "\nOriginal Directory Entry Times:\n");
    }
    else
        tsk_fprintf(hFile, "\nDirectory Entry Times:\n");

    tsk_fprintf(hFile, "Written:\t%s\n", tsk_fs_time_to_str(fs_meta->mtime,
            timeBuf));
    tsk_fprintf(hFile, "Accessed:\t%s\n",
        tsk_fs_time_to_str(fs_meta->atime, timeBuf));
    tsk_fprintf(hFile, "Created:\t%s\n",
        tsk_fs_time_to_str(fs_meta->crtime, timeBuf));

    tsk_fprintf(hFile, "\nSectors:\n");

    /* A bad hack to force a specified number of blocks */
    if (numblock > 0)
        fs_meta->size = numblock * fs->block_size;

    print.istat_seen = 0;
    print.idx = 0;
    print.hFile = hFile;

    if (tsk_fs_file_walk(fs_file,
            (TSK_FS_FILE_WALK_FLAG_AONLY | TSK_FS_FILE_WALK_FLAG_SLACK),
            print_addr_act, (void *) &print)) {
        tsk_fprintf(hFile, "\nError reading file\n");
        tsk_error_print(hFile);
        tsk_error_reset();
    }
    else if (print.idx != 0) {
        tsk_fprintf(hFile, "\n");
    }

    tsk_fs_file_close(fs_file);
    return 0;
}


/* return 1 on error and 0 on success */
uint8_t
fatfs_jopen(TSK_FS_INFO * fs, TSK_INUM_T inum)
{
    tsk_error_reset();
    tsk_error_set_errno(TSK_ERR_FS_UNSUPFUNC);
    tsk_error_set_errstr("FAT does not have a journal\n");
    return 1;
}

/* return 1 on error and 0 on success */
uint8_t
fatfs_jentry_walk(TSK_FS_INFO * fs, int a_flags,
    TSK_FS_JENTRY_WALK_CB a_action, void *a_ptr)
{
    tsk_error_reset();
    tsk_error_set_errno(TSK_ERR_FS_UNSUPFUNC);
    tsk_error_set_errstr("FAT does not have a journal\n");
    return 1;
}


/* return 1 on error and 0 on success */
uint8_t
fatfs_jblk_walk(TSK_FS_INFO * fs, TSK_DADDR_T start, TSK_DADDR_T end,
    int a_flags, TSK_FS_JBLK_WALK_CB a_action, void *a_ptr)
{
    tsk_error_reset();
    tsk_error_set_errno(TSK_ERR_FS_UNSUPFUNC);
    tsk_error_set_errstr("FAT does not have a journal\n");
    return 1;
}

static TSK_FS_ATTR_TYPE_ENUM
fatfs_get_default_attr_type(const TSK_FS_FILE * a_file)
{
    return TSK_FS_ATTR_TYPE_DEFAULT;
}

/* fatfs_close - close an fatfs file system */
static void
fatfs_close(TSK_FS_INFO * fs)
{
    FATFS_INFO *fatfs = (FATFS_INFO *) fs;

>>>>>>> 61f8947b
    fatfs_dir_buf_free(fatfs);

    fs->tag = 0;
	memset(fatfs->boot_sector_buffer, 0, FATFS_MASTER_BOOT_RECORD_SIZE);
    tsk_deinit_lock(&fatfs->cache_lock);
    tsk_deinit_lock(&fatfs->dir_lock);

    tsk_fs_free(fs);
}
<|MERGE_RESOLUTION|>--- conflicted
+++ resolved
@@ -626,7 +626,7 @@
         if (a_flags & TSK_FS_BLOCK_WALK_FLAG_AONLY)
             myflags |= TSK_FS_BLOCK_FLAG_AONLY;
 
-
+        
         /* The final cluster may not be full */
         if (a_end_blk - addr + 1 < fatfs->csize)
             read_size = (size_t) (a_end_blk - addr + 1);
@@ -800,456 +800,18 @@
     return 1;
 }
 
-<<<<<<< HEAD
 /* fatfs_close - close an fatfs file system */
 void
 fatfs_close(TSK_FS_INFO *fs)
 {
     FATFS_INFO *fatfs = (FATFS_INFO *) fs;
  
-=======
-
-            fat_info = (fatfs_fsinfo *) fat_fsinfo_buf;
-            tsk_fprintf(hFile,
-                "Next Free Sector (FS Info): %" PRIuDADDR "\n",
-                FATFS_CLUST_2_SECT(fatfs, tsk_getu32(fs->endian,
-                        fat_info->nextfree)));
-
-            tsk_fprintf(hFile,
-                "Free Sector Count (FS Info): %" PRIu32 "\n",
-                (tsk_getu32(fs->endian,
-                        fat_info->freecnt) * fatfs->csize));
-
-            free(fat_fsinfo_buf);
-        }
-    }
-
-    free(data_buf);
-
-    tsk_fprintf(hFile, "\nSectors before file system: %" PRIu32 "\n",
-        tsk_getu32(fs->endian, sb->prevsect));
-
-    tsk_fprintf(hFile, "\nFile System Layout (in sectors)\n");
-
-    tsk_fprintf(hFile, "Total Range: %" PRIuDADDR " - %" PRIuDADDR "\n",
-        fs->first_block, fs->last_block);
-
-    if (fs->last_block != fs->last_block_act)
-        tsk_fprintf(hFile,
-            "Total Range in Image: %" PRIuDADDR " - %" PRIuDADDR "\n",
-            fs->first_block, fs->last_block_act);
-
-    tsk_fprintf(hFile, "* Reserved: 0 - %" PRIuDADDR "\n",
-        fatfs->firstfatsect - 1);
-
-    tsk_fprintf(hFile, "** Boot Sector: 0\n");
-
-    if (fatfs->fs_info.ftype == TSK_FS_TYPE_FAT32) {
-        tsk_fprintf(hFile, "** FS Info Sector: %" PRIu16 "\n",
-            tsk_getu16(fs->endian, sb->a.f32.fsinfo));
-
-        tsk_fprintf(hFile, "** Backup Boot Sector: %" PRIu16 "\n",
-            tsk_getu16(fs->endian, sb->a.f32.bs_backup));
-    }
-
-    for (i = 0; i < fatfs->numfat; i++) {
-        TSK_DADDR_T base = fatfs->firstfatsect + i * (fatfs->sectperfat);
-
-        tsk_fprintf(hFile, "* FAT %d: %" PRIuDADDR " - %" PRIuDADDR "\n",
-            i, base, (base + fatfs->sectperfat - 1));
-    }
-
-    tsk_fprintf(hFile, "* Data Area: %" PRIuDADDR " - %" PRIuDADDR "\n",
-        fatfs->firstdatasect, fs->last_block);
-
-    if (fatfs->fs_info.ftype != TSK_FS_TYPE_FAT32) {
-        TSK_DADDR_T x = fatfs->csize * fatfs->clustcnt;
-
-        tsk_fprintf(hFile,
-            "** Root Directory: %" PRIuDADDR " - %" PRIuDADDR "\n",
-            fatfs->firstdatasect, fatfs->firstclustsect - 1);
-
-        tsk_fprintf(hFile,
-            "** Cluster Area: %" PRIuDADDR " - %" PRIuDADDR "\n",
-            fatfs->firstclustsect, (fatfs->firstclustsect + x - 1));
-
-        if ((fatfs->firstclustsect + x - 1) != fs->last_block) {
-            tsk_fprintf(hFile,
-                "** Non-clustered: %" PRIuDADDR " - %" PRIuDADDR "\n",
-                (fatfs->firstclustsect + x), fs->last_block);
-        }
-    }
-    else {
-        TSK_LIST *list_seen = NULL;
-        TSK_DADDR_T x = fatfs->csize * (fatfs->lastclust - 1);
-        TSK_DADDR_T clust, clust_p;
-
-        tsk_fprintf(hFile,
-            "** Cluster Area: %" PRIuDADDR " - %" PRIuDADDR "\n",
-            fatfs->firstclustsect, (fatfs->firstclustsect + x - 1));
-
-
-        clust_p = fatfs->rootsect;
-        clust = FATFS_SECT_2_CLUST(fatfs, fatfs->rootsect);
-        while ((clust) && (0 == FATFS_ISEOF(clust, FATFS_32_MASK))) {
-            TSK_DADDR_T nxt;
-            clust_p = clust;
-
-            /* Make sure we do not get into an infinite loop */
-            if (tsk_list_find(list_seen, clust)) {
-                if (tsk_verbose)
-                    tsk_fprintf(stderr,
-                        "Loop found while determining root directory size\n");
-                break;
-            }
-            if (tsk_list_add(&list_seen, clust)) {
-                tsk_list_free(list_seen);
-                list_seen = NULL;
-                return 1;
-            }
-
-            if (fatfs_getFAT(fatfs, clust, &nxt))
-                break;
-            clust = nxt;
-        }
-        tsk_list_free(list_seen);
-        list_seen = NULL;
-
-        tsk_fprintf(hFile,
-            "*** Root Directory: %" PRIuDADDR " - %" PRIuDADDR "\n",
-            fatfs->rootsect, (FATFS_CLUST_2_SECT(fatfs, clust_p + 1) - 1));
-
-        if ((fatfs->firstclustsect + x - 1) != fs->last_block) {
-            tsk_fprintf(hFile,
-                "** Non-clustered: %" PRIuDADDR " - %" PRIuDADDR "\n",
-                (fatfs->firstclustsect + x), fs->last_block);
-        }
-    }
-
-
-    tsk_fprintf(hFile, "\nMETADATA INFORMATION\n");
-    tsk_fprintf(hFile, "--------------------------------------------\n");
-
-    tsk_fprintf(hFile, "Range: %" PRIuINUM " - %" PRIuINUM "\n",
-        fs->first_inum, fs->last_inum);
-    tsk_fprintf(hFile, "Root Directory: %" PRIuINUM "\n", fs->root_inum);
-
-
-    tsk_fprintf(hFile, "\nCONTENT INFORMATION\n");
-    tsk_fprintf(hFile, "--------------------------------------------\n");
-    tsk_fprintf(hFile, "Sector Size: %" PRIu16 "\n", fatfs->ssize);
-    tsk_fprintf(hFile, "Cluster Size: %" PRIu32 "\n",
-        (uint32_t) fatfs->csize << fatfs->ssize_sh);
-
-    tsk_fprintf(hFile, "Total Cluster Range: 2 - %" PRIuDADDR "\n",
-        fatfs->lastclust);
-
-
-    /* cycle via cluster and look at each cluster in the FAT 
-     * for clusters marked as bad */
-    cnt = 0;
-    for (i = 2; i <= fatfs->lastclust; i++) {
-        TSK_DADDR_T entry;
-        TSK_DADDR_T sect;
-
-        /* Get the FAT table entry */
-        if (fatfs_getFAT(fatfs, i, &entry))
-            break;
-
-        if (FATFS_ISBAD(entry, fatfs->mask) == 0) {
-            continue;
-        }
-
-        if (cnt == 0)
-            tsk_fprintf(hFile, "Bad Sectors: ");
-
-        sect = FATFS_CLUST_2_SECT(fatfs, i);
-        for (a = 0; a < fatfs->csize; a++) {
-            tsk_fprintf(hFile, "%" PRIuDADDR " ", sect + a);
-            if ((++cnt % 8) == 0)
-                tsk_fprintf(hFile, "\n");
-        }
-    }
-    if ((cnt > 0) && ((cnt % 8) != 0))
-        tsk_fprintf(hFile, "\n");
-
-
-
-    /* Display the FAT Table */
-    tsk_fprintf(hFile, "\nFAT CONTENTS (in sectors)\n");
-    tsk_fprintf(hFile, "--------------------------------------------\n");
-
-    /* 'sstart' marks the first sector of the current run to print */
-    sstart = fatfs->firstclustsect;
-
-    /* cycle via cluster and look at each cluster in the FAT  to make runs */
-    for (i = 2; i <= fatfs->lastclust; i++) {
-
-        /* 'send' marks the end sector of the current run, which will extend
-         * when the current cluster continues to the next 
-         */
-        send = FATFS_CLUST_2_SECT(fatfs, i + 1) - 1;
-
-        /* get the next cluster */
-        if (fatfs_getFAT(fatfs, i, &next))
-            break;
-
-        snext = FATFS_CLUST_2_SECT(fatfs, next);
-
-        /* we are also using the next sector (clust) */
-        if ((next & fatfs->mask) == (i + 1)) {
-            continue;
-        }
-
-        /* The next clust is either further away or the clust is available,
-         * print it if is further away 
-         */
-        else if ((next & fatfs->mask)) {
-            if (FATFS_ISEOF(next, fatfs->mask))
-                tsk_fprintf(hFile,
-                    "%" PRIuDADDR "-%" PRIuDADDR " (%" PRIuDADDR
-                    ") -> EOF\n", sstart, send, send - sstart + 1);
-            else if (FATFS_ISBAD(next, fatfs->mask))
-                tsk_fprintf(hFile,
-                    "%" PRIuDADDR "-%" PRIuDADDR " (%" PRIuDADDR
-                    ") -> BAD\n", sstart, send, send - sstart + 1);
-            else
-                tsk_fprintf(hFile,
-                    "%" PRIuDADDR "-%" PRIuDADDR " (%" PRIuDADDR
-                    ") -> %" PRIuDADDR "\n", sstart, send,
-                    send - sstart + 1, snext);
-        }
-
-        /* reset the starting counter */
-        sstart = send + 1;
-    }
-
-    return 0;
-}
-
-
-/************************* istat *******************************/
-
-/* Callback a_action for file_walk to print the sector addresses
- * of a file
- */
-
-typedef struct {
-    FILE *hFile;
-    int idx;
-    int istat_seen;
-} FATFS_PRINT_ADDR;
-
-static TSK_WALK_RET_ENUM
-print_addr_act(TSK_FS_FILE * fs_file, TSK_OFF_T a_off, TSK_DADDR_T addr,
-    char *buf, size_t size, TSK_FS_BLOCK_FLAG_ENUM a_flags, void *a_ptr)
-{
-    FATFS_PRINT_ADDR *print = (FATFS_PRINT_ADDR *) a_ptr;
-
-    tsk_fprintf(print->hFile, "%" PRIuDADDR " ", addr);
-
-    if (++(print->idx) == 8) {
-        tsk_fprintf(print->hFile, "\n");
-        print->idx = 0;
-    }
-    print->istat_seen = 1;
-
-    return TSK_WALK_CONT;
-}
-
-
-
-/**
- * Print details on a specific file to a file handle. 
- *
- * @param fs File system file is located in
- * @param hFile File handle to print text to
- * @param inum Address of file in file system
- * @param numblock The number of blocks in file to force print (can go beyond file size)
- * @param sec_skew Clock skew in seconds to also print times in
- * 
- * @returns 1 on error and 0 on success
- */
-static uint8_t
-fatfs_istat(TSK_FS_INFO * fs, FILE * hFile, TSK_INUM_T inum,
-    TSK_DADDR_T numblock, int32_t sec_skew)
-{
-    TSK_FS_META *fs_meta;
-    TSK_FS_FILE *fs_file;
-    TSK_FS_META_NAME_LIST *fs_name_list;
-    FATFS_PRINT_ADDR print;
-    fatfs_dentry dep;
-    char timeBuf[128];
-
-    // clean up any error messages that are lying around
-    tsk_error_reset();
-
-
-    if ((fs_file = tsk_fs_file_open_meta(fs, NULL, inum)) == NULL) {
-        return 1;
-    }
-    fs_meta = fs_file->meta;
-
-    tsk_fprintf(hFile, "Directory Entry: %" PRIuINUM "\n", inum);
-
-    tsk_fprintf(hFile, "%sAllocated\n",
-        (fs_meta->flags & TSK_FS_META_FLAG_UNALLOC) ? "Not " : "");
-
-    tsk_fprintf(hFile, "File Attributes: ");
-
-    /* This should only be null if we have the root directory or special file */
-    if (fatfs_dinode_load(fs, &dep, inum)) {
-        if (inum == FATFS_ROOTINO)
-            tsk_fprintf(hFile, "Directory\n");
-        else if (fs_file->meta->type == TSK_FS_META_TYPE_VIRT)
-            tsk_fprintf(hFile, "Virtual\n");
-        else
-            tsk_fprintf(hFile, "File\n");
-    }
-    else if ((dep.attrib & FATFS_ATTR_LFN) == FATFS_ATTR_LFN) {
-        tsk_fprintf(hFile, "Long File Name\n");
-    }
-    else {
-        if (dep.attrib & FATFS_ATTR_DIRECTORY)
-            tsk_fprintf(hFile, "Directory");
-        else if (dep.attrib & FATFS_ATTR_VOLUME)
-            tsk_fprintf(hFile, "Volume Label");
-        else
-            tsk_fprintf(hFile, "File");
-
-        if (dep.attrib & FATFS_ATTR_READONLY)
-            tsk_fprintf(hFile, ", Read Only");
-        if (dep.attrib & FATFS_ATTR_HIDDEN)
-            tsk_fprintf(hFile, ", Hidden");
-        if (dep.attrib & FATFS_ATTR_SYSTEM)
-            tsk_fprintf(hFile, ", System");
-        if (dep.attrib & FATFS_ATTR_ARCHIVE)
-            tsk_fprintf(hFile, ", Archive");
-
-        tsk_fprintf(hFile, "\n");
-    }
-
-    tsk_fprintf(hFile, "Size: %" PRIuOFF "\n", fs_meta->size);
-
-    if (fs_meta->name2) {
-        fs_name_list = fs_meta->name2;
-        tsk_fprintf(hFile, "Name: %s\n", fs_name_list->name);
-    }
-
-    if (sec_skew != 0) {
-        tsk_fprintf(hFile, "\nAdjusted Directory Entry Times:\n");
-
-        if (fs_meta->mtime)
-            fs_meta->mtime -= sec_skew;
-        if (fs_meta->atime)
-            fs_meta->atime -= sec_skew;
-        if (fs_meta->crtime)
-            fs_meta->crtime -= sec_skew;
-
-        tsk_fprintf(hFile, "Written:\t%s\n",
-            tsk_fs_time_to_str(fs_meta->mtime, timeBuf));
-        tsk_fprintf(hFile, "Accessed:\t%s\n",
-            tsk_fs_time_to_str(fs_meta->atime, timeBuf));
-        tsk_fprintf(hFile, "Created:\t%s\n",
-            tsk_fs_time_to_str(fs_meta->crtime, timeBuf));
-
-        if (fs_meta->mtime == 0)
-            fs_meta->mtime += sec_skew;
-        if (fs_meta->atime == 0)
-            fs_meta->atime += sec_skew;
-        if (fs_meta->crtime == 0)
-            fs_meta->crtime += sec_skew;
-
-        tsk_fprintf(hFile, "\nOriginal Directory Entry Times:\n");
-    }
-    else
-        tsk_fprintf(hFile, "\nDirectory Entry Times:\n");
-
-    tsk_fprintf(hFile, "Written:\t%s\n", tsk_fs_time_to_str(fs_meta->mtime,
-            timeBuf));
-    tsk_fprintf(hFile, "Accessed:\t%s\n",
-        tsk_fs_time_to_str(fs_meta->atime, timeBuf));
-    tsk_fprintf(hFile, "Created:\t%s\n",
-        tsk_fs_time_to_str(fs_meta->crtime, timeBuf));
-
-    tsk_fprintf(hFile, "\nSectors:\n");
-
-    /* A bad hack to force a specified number of blocks */
-    if (numblock > 0)
-        fs_meta->size = numblock * fs->block_size;
-
-    print.istat_seen = 0;
-    print.idx = 0;
-    print.hFile = hFile;
-
-    if (tsk_fs_file_walk(fs_file,
-            (TSK_FS_FILE_WALK_FLAG_AONLY | TSK_FS_FILE_WALK_FLAG_SLACK),
-            print_addr_act, (void *) &print)) {
-        tsk_fprintf(hFile, "\nError reading file\n");
-        tsk_error_print(hFile);
-        tsk_error_reset();
-    }
-    else if (print.idx != 0) {
-        tsk_fprintf(hFile, "\n");
-    }
-
-    tsk_fs_file_close(fs_file);
-    return 0;
-}
-
-
-/* return 1 on error and 0 on success */
-uint8_t
-fatfs_jopen(TSK_FS_INFO * fs, TSK_INUM_T inum)
-{
-    tsk_error_reset();
-    tsk_error_set_errno(TSK_ERR_FS_UNSUPFUNC);
-    tsk_error_set_errstr("FAT does not have a journal\n");
-    return 1;
-}
-
-/* return 1 on error and 0 on success */
-uint8_t
-fatfs_jentry_walk(TSK_FS_INFO * fs, int a_flags,
-    TSK_FS_JENTRY_WALK_CB a_action, void *a_ptr)
-{
-    tsk_error_reset();
-    tsk_error_set_errno(TSK_ERR_FS_UNSUPFUNC);
-    tsk_error_set_errstr("FAT does not have a journal\n");
-    return 1;
-}
-
-
-/* return 1 on error and 0 on success */
-uint8_t
-fatfs_jblk_walk(TSK_FS_INFO * fs, TSK_DADDR_T start, TSK_DADDR_T end,
-    int a_flags, TSK_FS_JBLK_WALK_CB a_action, void *a_ptr)
-{
-    tsk_error_reset();
-    tsk_error_set_errno(TSK_ERR_FS_UNSUPFUNC);
-    tsk_error_set_errstr("FAT does not have a journal\n");
-    return 1;
-}
-
-static TSK_FS_ATTR_TYPE_ENUM
-fatfs_get_default_attr_type(const TSK_FS_FILE * a_file)
-{
-    return TSK_FS_ATTR_TYPE_DEFAULT;
-}
-
-/* fatfs_close - close an fatfs file system */
-static void
-fatfs_close(TSK_FS_INFO * fs)
-{
-    FATFS_INFO *fatfs = (FATFS_INFO *) fs;
-
->>>>>>> 61f8947b
     fatfs_dir_buf_free(fatfs);
 
     fs->tag = 0;
 	memset(fatfs->boot_sector_buffer, 0, FATFS_MASTER_BOOT_RECORD_SIZE);
     tsk_deinit_lock(&fatfs->cache_lock);
     tsk_deinit_lock(&fatfs->dir_lock);
-
+	
     tsk_fs_free(fs);
 }
