--- conflicted
+++ resolved
@@ -36,7 +36,6 @@
 	private final SleuthkitCase skCase;
 	private IngestJobStatusType status;
 
-<<<<<<< HEAD
 	/**
 	 * Constructs an IngestJobInfo that has not ended
 	 * @param ingestJobId
@@ -47,10 +46,7 @@
 	 * @param ingestModuleInfo
 	 * @param skCase 
 	 */
-	IngestJobInfo(int ingestJobId, long dataSourceId, String hostName, long startDate, String settingsDir, List<IngestModuleInfo> ingestModuleInfo, SleuthkitCase skCase) {
-=======
-	IngestJobInfo(int ingestJobId, int dataSourceId, String hostName, Date startDateTime, String settingsDir, List<IngestModuleInfo> ingestModuleInfo, SleuthkitCase skCase) {
->>>>>>> b961cb45
+	IngestJobInfo(int ingestJobId, long dataSourceId, String hostName, Date startDateTime, String settingsDir, List<IngestModuleInfo> ingestModuleInfo, SleuthkitCase skCase) {
 		this.ingestJobId = ingestJobId;
 		this.dataSourceId = dataSourceId;
 		this.hostName = hostName;
@@ -72,12 +68,12 @@
 	 * @param ingestModuleInfo
 	 * @param skCase 
 	 */
-	IngestJobInfo(int ingestJobId, long dataSourceId, String hostName, long startDate, long endDate, IngestStatusType status, String settingsDir, List<IngestModuleInfo> ingestModuleInfo, SleuthkitCase skCase) {
+	IngestJobInfo(int ingestJobId, long dataSourceId, String hostName, Date startDateTime, Date endDateTime, IngestJobStatusType status, String settingsDir, List<IngestModuleInfo> ingestModuleInfo, SleuthkitCase skCase) {
 		this.ingestJobId = ingestJobId;
 		this.dataSourceId = dataSourceId;
 		this.hostName = hostName;
-		this.startDate = startDate;
-		this.endDate = endDate;
+		this.startDateTime = startDateTime;
+		this.endDateTime = endDateTime;
 		this.settingsDir = settingsDir;
 		this.skCase = skCase;
 		this.ingestModuleInfo = ingestModuleInfo;
