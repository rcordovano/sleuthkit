--- conflicted
+++ resolved
@@ -20,13 +20,14 @@
 
 import java.io.BufferedInputStream;
 import java.io.BufferedOutputStream;
+import java.io.File;
 import java.io.FileInputStream;
 import java.io.FileOutputStream;
 import java.io.IOException;
 import java.io.InputStream;
 import java.io.OutputStream;
-import java.nio.file.Path;
-import java.nio.file.Paths;
+//import java.nio.file.Path;
+//import java.nio.file.Paths;
 import java.sql.Connection;
 import java.sql.DriverManager;
 import java.sql.PreparedStatement;
@@ -215,6 +216,7 @@
 		}
 	}
 		
+    @SuppressWarnings("deprecation")
 	private int updateFromSchema2toSchema3(int schemaVersionNumber) throws SQLException, TskCoreException {
 		if (schemaVersionNumber != 2) {
 			return schemaVersionNumber;
@@ -222,39 +224,23 @@
 
 		// Add new tables for tags.
 		Statement statement = con.createStatement();
-<<<<<<< HEAD
-		statement.execute("CREATE TABLE tag_names (tag_name_id INTEGER PRIMARY KEY, display_name TEXT UNIQUE, description TEXT NOT NULL, color TEXT NOT NULL)");
-		statement.execute("CREATE TABLE content_tags (tag_id INTEGER PRIMARY KEY, obj_id INTEGER NOT NULL, tag_name_id INTEGER NOT NULL, comment TEXT NOT NULL, begin_byte_offset INTEGER NOT NULL, end_byte_offset INTEGER NOT NULL)");
-		statement.execute("CREATE TABLE blackboard_artifact_tags (tag_id INTEGER PRIMARY KEY, artifact_id INTEGER NOT NULL, tag_name_id INTEGER NOT NULL, comment TEXT NOT NULL)");
-		
-		// Add a new table for reports.
-		statement.execute("CREATE TABLE reports (report_id INTEGER PRIMARY KEY, path TEXT NOT NULL, crtime INTEGER NOT NULL, src_module_name TEXT NOT NULL, report_name TEXT NOT NULL)");
-
-		// Add new columns to the image info table.
-		statement.execute("ALTER TABLE tsk_image_info ADD COLUMN size INTEGER;");
-		statement.execute("ALTER TABLE tsk_image_info ADD COLUMN md5 TEXT;");
-		statement.execute("ALTER TABLE tsk_image_info ADD COLUMN display_name TEXT;");
-
-		// Add a new column to the file system info table.
-		statement.execute("ALTER TABLE tsk_fs_info ADD COLUMN display_name TEXT;");
-		
-		// Add a new column to the file table.
-		statement.execute("ALTER TABLE tsk_files ADD COLUMN meta_seq INTEGER;");
-=======
 		statement.execute("CREATE TABLE tag_names (tag_name_id INTEGER PRIMARY KEY, display_name TEXT UNIQUE, description TEXT NOT NULL, color TEXT NOT NULL)"); //NON-NLS
 		statement.execute("CREATE TABLE content_tags (tag_id INTEGER PRIMARY KEY, obj_id INTEGER NOT NULL, tag_name_id INTEGER NOT NULL, comment TEXT NOT NULL, begin_byte_offset INTEGER NOT NULL, end_byte_offset INTEGER NOT NULL)"); //NON-NLS
 		statement.execute("CREATE TABLE blackboard_artifact_tags (tag_id INTEGER PRIMARY KEY, artifact_id INTEGER NOT NULL, tag_name_id INTEGER NOT NULL, comment TEXT NOT NULL)"); //NON-NLS
-
-		// Add new table for reports
+		
+		// Add a new table for reports.
 		statement.execute("CREATE TABLE reports (report_id INTEGER PRIMARY KEY, path TEXT NOT NULL, crtime INTEGER NOT NULL, src_module_name TEXT NOT NULL, report_name TEXT NOT NULL)"); //NON-NLS
+
+		// Add new columns to the image info table.
+		statement.execute("ALTER TABLE tsk_image_info ADD COLUMN size INTEGER;"); //NON-NLS
+		statement.execute("ALTER TABLE tsk_image_info ADD COLUMN md5 TEXT;"); //NON-NLS
+		statement.execute("ALTER TABLE tsk_image_info ADD COLUMN display_name TEXT;"); //NON-NLS
+
+		// Add a new column to the file system info table.
+		statement.execute("ALTER TABLE tsk_fs_info ADD COLUMN display_name TEXT;"); //NON-NLS
 		
-        // add columns for existing tables
-        statement.execute("ALTER TABLE tsk_image_info ADD COLUMN size INTEGER;"); //NON-NLS
-        statement.execute("ALTER TABLE tsk_image_info ADD COLUMN md5 TEXT;"); //NON-NLS
-        statement.execute("ALTER TABLE tsk_image_info ADD COLUMN display_name TEXT;"); //NON-NLS
-        statement.execute("ALTER TABLE tsk_fs_info ADD COLUMN display_name TEXT;"); //NON-NLS
+		// Add a new column to the file table.
 		statement.execute("ALTER TABLE tsk_files ADD COLUMN meta_seq INTEGER;"); //NON-NLS
->>>>>>> b3dfc0e8
 		
 		// Add new columns and indexes to the attributes table and populate the
 		// new column. Note that addition of the new column is a denormalization 
@@ -459,45 +445,24 @@
 
 
 		addBlackboardAttributeStringSt = con.prepareStatement(
-<<<<<<< HEAD
-				"INSERT INTO blackboard_attributes (artifact_id, artifact_type_id, source, context, attribute_type_id, value_type, value_text) "
-				+ "VALUES (?,?,?,?,?,?,?)");
+				"INSERT INTO blackboard_attributes (artifact_id, artifact_type_id, source, context, attribute_type_id, value_type, value_text) " //NON-NLS
+				+ "VALUES (?,?,?,?,?,?,?)"); //NON-NLS
 
 		addBlackboardAttributeByteSt = con.prepareStatement(
-				"INSERT INTO blackboard_attributes (artifact_id, artifact_type_id, source, context, attribute_type_id, value_type, value_byte) "
-				+ "VALUES (?,?,?,?,?,?,?)");
+				"INSERT INTO blackboard_attributes (artifact_id, artifact_type_id, source, context, attribute_type_id, value_type, value_byte) " //NON-NLS
+				+ "VALUES (?,?,?,?,?,?,?)"); //NON-NLS
 
 		addBlackboardAttributeIntegerSt = con.prepareStatement(
-				"INSERT INTO blackboard_attributes (artifact_id, artifact_type_id, source, context, attribute_type_id, value_type, value_int32) "
-				+ "VALUES (?,?,?,?,?,?,?)");
+				"INSERT INTO blackboard_attributes (artifact_id, artifact_type_id, source, context, attribute_type_id, value_type, value_int32) " //NON-NLS
+				+ "VALUES (?,?,?,?,?,?,?)"); //NON-NLS
 
 		addBlackboardAttributeLongSt = con.prepareStatement(
-				"INSERT INTO blackboard_attributes (artifact_id, artifact_type_id, source, context, attribute_type_id, value_type, value_int64) "
-				+ "VALUES (?,?,?,?,?,?,?)");
+				"INSERT INTO blackboard_attributes (artifact_id, artifact_type_id, source, context, attribute_type_id, value_type, value_int64) " //NON-NLS
+				+ "VALUES (?,?,?,?,?,?,?)"); //NON-NLS
 
 		addBlackboardAttributeDoubleSt = con.prepareStatement(
-				"INSERT INTO blackboard_attributes (artifact_id, artifact_type_id, source, context, attribute_type_id, value_type, value_double) "
-				+ "VALUES (?,?,?,?,?,?,?)");
-=======
-				"INSERT INTO blackboard_attributes (artifact_id, source, context, attribute_type_id, value_type, value_text) " //NON-NLS
-				+ "VALUES (?,?,?,?,?,?)"); //NON-NLS
-
-		addBlackboardAttributeByteSt = con.prepareStatement(
-				"INSERT INTO blackboard_attributes (artifact_id, source, context, attribute_type_id, value_type, value_byte) " //NON-NLS
-				+ "VALUES (?,?,?,?,?,?)"); //NON-NLS
-
-		addBlackboardAttributeIntegerSt = con.prepareStatement(
-				"INSERT INTO blackboard_attributes (artifact_id, source, context, attribute_type_id, value_type, value_int32) " //NON-NLS
-				+ "VALUES (?,?,?,?,?,?)"); //NON-NLS
-
-		addBlackboardAttributeLongSt = con.prepareStatement(
-				"INSERT INTO blackboard_attributes (artifact_id, source, context, attribute_type_id, value_type, value_int64) " //NON-NLS
-				+ "VALUES (?,?,?,?,?,?)"); //NON-NLS
-
-		addBlackboardAttributeDoubleSt = con.prepareStatement(
-				"INSERT INTO blackboard_attributes (artifact_id, source, context, attribute_type_id, value_type, value_double) " //NON-NLS
-				+ "VALUES (?,?,?,?,?,?)"); //NON-NLS
->>>>>>> b3dfc0e8
+				"INSERT INTO blackboard_attributes (artifact_id, artifact_type_id, source, context, attribute_type_id, value_type, value_double) " //NON-NLS
+				+ "VALUES (?,?,?,?,?,?,?)"); //NON-NLS
 
 		getFileSt = con.prepareStatement("SELECT * FROM tsk_files WHERE LOWER(name) LIKE ? and LOWER(name) NOT LIKE '%journal%' AND fs_obj_id = ?"); //NON-NLS
 
@@ -1678,22 +1643,6 @@
 				} catch (TskCoreException ex) {
 					throw ex;
 				}
-<<<<<<< HEAD
-=======
-
-				//set commmon fields and exec. update
-				ps.setLong(1, attr.getArtifactID());
-				ps.setString(2, attr.getModuleName());
-				ps.setString(3, attr.getContext());
-				ps.setInt(4, attr.getAttributeTypeID());
-				ps.setLong(5, attr.getValueType().getType());
-				ps.executeUpdate();
-				ps.clearParameters();
-
-			} catch (SQLException ex) {
-				logger.log(Level.WARNING, "Error adding attribute: " + attr.toString(), ex); //NON-NLS
-				//try to add more attributes 
->>>>>>> b3dfc0e8
 			}
 			con.commit();
 		} catch (SQLException ex) {
@@ -5664,9 +5613,7 @@
 			// or one of its subdirectories.
 			String relativePath = "";
 			try {
-				Path path = Paths.get(localPath);
-				Path pathBase = Paths.get(getDbDirPath());
-				relativePath = pathBase.relativize(path).toString();
+                relativePath = new File(getDbDirPath()).toURI().relativize(new File(localPath).toURI()).getPath();
 			} catch (IllegalArgumentException ex) {
 				String errorMessage = String.format("Local path %s not in the database directory or one of its subdirectories",
 						localPath);
