--- conflicted
+++ resolved
@@ -5972,17 +5972,6 @@
 	public void close() {
 		acquireExclusiveLock();
 
-<<<<<<< HEAD
-=======
-		try {
-			connections.close();
-		} catch (TskCoreException ex) {
-			logger.log(Level.SEVERE, "Error closing database connection pool.", ex); //NON-NLS
-		}
-
-		fileSystemIdMap.clear();
-
->>>>>>> 5cea233f
 		/*
 		 * This is an undocumented, legacy hack. Empirically, it seems to be
 		 * necessary due to problems with finalizers in the SleuthKit Java
@@ -5997,7 +5986,6 @@
 		System.gc();
 		System.gc();
 
-<<<<<<< HEAD
 		try {
 			connections.close();
 		} catch (TskCoreException ex) {
@@ -6006,8 +5994,6 @@
 
 		fileSystemIdMap.clear();
 
-=======
->>>>>>> 5cea233f
 		try {
 			if (this.caseHandle != null) {
 				this.caseHandle.free();
