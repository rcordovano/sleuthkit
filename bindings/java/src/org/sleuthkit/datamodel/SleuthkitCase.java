/*
 * Sleuth Kit Data Model
 *
 * Copyright 2011-2016 Basis Technology Corp.
 * Contact: carrier <at> sleuthkit <dot> org
 *
 * Licensed under the Apache License, Version 2.0 (the "License");
 * you may not use this file except in compliance with the License.
 * You may obtain a copy of the License at
 *
 *	 http://www.apache.org/licenses/LICENSE-2.0
 *
 * Unless required by applicable law or agreed to in writing, software
 * distributed under the License is distributed on an "AS IS" BASIS,
 * WITHOUT WARRANTIES OR CONDITIONS OF ANY KIND, either express or implied.
 * See the License for the specific language governing permissions and
 * limitations under the License.
 */
package org.sleuthkit.datamodel;

import com.mchange.v2.c3p0.ComboPooledDataSource;
import com.mchange.v2.c3p0.DataSources;
import com.mchange.v2.c3p0.PooledDataSource;
import java.beans.PropertyVetoException;
import java.io.BufferedInputStream;
import java.io.BufferedOutputStream;
import java.io.File;
import java.io.FileInputStream;
import java.io.FileOutputStream;
import java.io.IOException;
import java.io.InputStream;
import java.io.OutputStream;
import java.net.InetAddress;
import java.nio.file.Paths;
import java.sql.Connection;
import java.sql.DriverManager;
import java.sql.PreparedStatement;
import java.sql.ResultSet;
import java.sql.SQLException;
import java.sql.Statement;
import java.util.ArrayList;
import java.util.Arrays;
import java.util.Collection;
import java.util.Collections;
import java.util.Date;
import java.util.EnumMap;
import java.util.HashMap;
import java.util.LinkedHashMap;
import java.util.List;
import java.util.Map;
import java.util.MissingResourceException;
import java.util.ResourceBundle;
import java.util.UUID;
import java.util.concurrent.ConcurrentHashMap;
import java.util.concurrent.locks.ReentrantReadWriteLock;
import java.util.logging.Level;
import java.util.logging.Logger;
import org.postgresql.util.PSQLException;
import org.postgresql.util.PSQLState;
import org.sleuthkit.datamodel.BlackboardArtifact.ARTIFACT_TYPE;
import org.sleuthkit.datamodel.BlackboardAttribute.ATTRIBUTE_TYPE;
import org.sleuthkit.datamodel.BlackboardAttribute.TSK_BLACKBOARD_ATTRIBUTE_VALUE_TYPE;
import org.sleuthkit.datamodel.IngestJobInfo.IngestJobStatusType;
import org.sleuthkit.datamodel.IngestModuleInfo.IngestModuleType;
import org.sleuthkit.datamodel.SleuthkitJNI.CaseDbHandle.AddImageProcess;
import org.sleuthkit.datamodel.TskData.DbType;
import org.sleuthkit.datamodel.TskData.FileKnown;
import org.sleuthkit.datamodel.TskData.ObjectType;
import org.sleuthkit.datamodel.TskData.TSK_DB_FILES_TYPE_ENUM;
import org.sleuthkit.datamodel.TskData.TSK_FS_META_FLAG_ENUM;
import org.sleuthkit.datamodel.TskData.TSK_FS_META_TYPE_ENUM;
import org.sleuthkit.datamodel.TskData.TSK_FS_NAME_FLAG_ENUM;
import org.sleuthkit.datamodel.TskData.TSK_FS_NAME_TYPE_ENUM;
import org.sqlite.SQLiteConfig;
import org.sqlite.SQLiteDataSource;
import org.sqlite.SQLiteJDBCLoader;

/**
 * Represents the case database with methods that provide abstractions for
 * database operations.
 */
public class SleuthkitCase {

	private static final int SCHEMA_VERSION_NUMBER = 4; // This must be the same as TSK_SCHEMA_VER in tsk/auto/tsk_db.h.				
	private static final long BASE_ARTIFACT_ID = Long.MIN_VALUE; // Artifact ids will start at the lowest negative value
	private static final Logger logger = Logger.getLogger(SleuthkitCase.class.getName());
	private static final ResourceBundle bundle = ResourceBundle.getBundle("org.sleuthkit.datamodel.Bundle");
	private static final int IS_REACHABLE_TIMEOUT_MS = 1000;
	private static final String SQL_ERROR_CONNECTION_GROUP = "08";
	private static final String SQL_ERROR_AUTHENTICATION_GROUP = "28";
	private static final String SQL_ERROR_PRIVILEGE_GROUP = "42";
	private static final String SQL_ERROR_RESOURCE_GROUP = "53";
	private static final String SQL_ERROR_LIMIT_GROUP = "54";
	private static final String SQL_ERROR_INTERNAL_GROUP = "xx";
	private static final int MIN_USER_DEFINED_TYPE_ID = 10000;
	private final ConnectionPool connections;
	private final ResultSetHelper rsHelper = new ResultSetHelper(this);
	private final Map<Long, VirtualDirectory> rootIdsToCarvedFileDirs = new HashMap<Long, VirtualDirectory>();
	private final Map<Long, FileSystem> fileSystemIdMap = new HashMap<Long, FileSystem>(); // Cache for file system files.
	private final ArrayList<ErrorObserver> sleuthkitCaseErrorObservers = new ArrayList<ErrorObserver>();
	private final String dbPath;
	private final DbType dbType;
	private final String caseDirPath;
	private SleuthkitJNI.CaseDbHandle caseHandle;
	private int versionNumber;
	private String dbBackupPath;
	private Map<Integer, BlackboardArtifact.Type> typeIdToArtifactTypeMap;
	private Map<Integer, BlackboardAttribute.Type> typeIdToAttributeTypeMap;
	private Map<String, BlackboardArtifact.Type> typeNameToArtifactTypeMap;
	private Map<String, BlackboardAttribute.Type> typeNameToAttributeTypeMap;
	private long nextArtifactId; // Used to ensure artifact ids come from the desired range.
	// This read/write lock is used to implement a layer of locking on top of 
	// the locking protocol provided by the underlying SQLite database. The Java
	// locking protocol improves performance for reasons that are not currently
	// understood. Note that the lock is contructed to use a fairness policy.
	private final ReentrantReadWriteLock rwLock = new ReentrantReadWriteLock(true);

	/**
	 * Attempts to connect to the database with the passed in settings, throws
	 * if the settings are not sufficient to connect to the database type
	 * indicated. Only attempts to connect to remote databases.
	 *
	 * When issues occur, it attempts to diagnose them by looking at the
	 * exception messages, returning the appropriate user-facing text for the
	 * exception received. This method expects the Exceptions messages to be in
	 * English and compares against English text.
	 *
	 * @param info The connection information
	 *
	 * @throws org.sleuthkit.datamodel.TskCoreException
	 */
	public static void tryConnect(CaseDbConnectionInfo info) throws TskCoreException {
		// Check if we can talk to the database.		
		if (info.getHost() == null || info.getHost().isEmpty()) {
			throw new TskCoreException(bundle.getString("DatabaseConnectionCheck.MissingHostname")); //NON-NLS
		} else if (info.getPort() == null || info.getPort().isEmpty()) {
			throw new TskCoreException(bundle.getString("DatabaseConnectionCheck.MissingPort")); //NON-NLS
		} else if (info.getUserName() == null || info.getUserName().isEmpty()) {
			throw new TskCoreException(bundle.getString("DatabaseConnectionCheck.MissingUsername")); //NON-NLS
		} else if (info.getPassword() == null || info.getPassword().isEmpty()) {
			throw new TskCoreException(bundle.getString("DatabaseConnectionCheck.MissingPassword")); //NON-NLS
		}

		try {
			Class.forName("org.postgresql.Driver"); //NON-NLS
			Connection conn = DriverManager.getConnection("jdbc:postgresql://" + info.getHost() + ":" + info.getPort() + "/postgres", info.getUserName(), info.getPassword()); //NON-NLS
			if (conn != null) {
				conn.close();
			}
		} catch (SQLException ex) {
			String result;
			String sqlState = ex.getSQLState().toLowerCase();
			if (sqlState.startsWith(SQL_ERROR_CONNECTION_GROUP)) {
				try {
					if (InetAddress.getByName(info.getHost()).isReachable(IS_REACHABLE_TIMEOUT_MS)) {
						// if we can reach the host, then it's probably port problem
						result = bundle.getString("DatabaseConnectionCheck.Port"); //NON-NLS
					} else {
						result = bundle.getString("DatabaseConnectionCheck.HostnameOrPort"); //NON-NLS
					}
				} catch (IOException any) {
					// it may be anything
					result = bundle.getString("DatabaseConnectionCheck.Everything"); //NON-NLS
				} catch (MissingResourceException any) {
					// it may be anything
					result = bundle.getString("DatabaseConnectionCheck.Everything"); //NON-NLS
				}
			} else if (sqlState.startsWith(SQL_ERROR_AUTHENTICATION_GROUP)) {
				result = bundle.getString("DatabaseConnectionCheck.Authentication"); //NON-NLS
			} else if (sqlState.startsWith(SQL_ERROR_PRIVILEGE_GROUP)) {
				result = bundle.getString("DatabaseConnectionCheck.Access"); //NON-NLS
			} else if (sqlState.startsWith(SQL_ERROR_RESOURCE_GROUP)) {
				result = bundle.getString("DatabaseConnectionCheck.ServerDiskSpace"); //NON-NLS
			} else if (sqlState.startsWith(SQL_ERROR_LIMIT_GROUP)) {
				result = bundle.getString("DatabaseConnectionCheck.ServerRestart"); //NON-NLS
			} else if (sqlState.startsWith(SQL_ERROR_INTERNAL_GROUP)) {
				result = bundle.getString("DatabaseConnectionCheck.InternalServerIssue"); //NON-NLS
			} else {
				result = bundle.getString("DatabaseConnectionCheck.Connection"); //NON-NLS
			}
			throw new TskCoreException(result);
		} catch (ClassNotFoundException ex) {
			throw new TskCoreException(bundle.getString("DatabaseConnectionCheck.Installation")); //NON-NLS
		}
	}

	/**
	 * Private constructor, clients must use newCase() or openCase() method to
	 * create an instance of this class.
	 *
	 * @param dbPath     The full path to a SQLite case database file.
	 * @param caseHandle A handle to a case database object in the native code
	 *                   SleuthKit layer.
	 * @param dbType     The type of database we're dealing with
	 *
	 * @throws Exception
	 */
	private SleuthkitCase(String dbPath, SleuthkitJNI.CaseDbHandle caseHandle, DbType dbType) throws Exception {
		Class.forName("org.sqlite.JDBC");
		this.dbPath = dbPath;
		this.dbType = dbType;
		this.caseDirPath = new java.io.File(dbPath).getParentFile().getAbsolutePath();
		this.connections = new SQLiteConnections(dbPath);
		init(caseHandle);
		updateDatabaseSchema(dbPath);
		// Initializing ingest module types is done here because it is possible 
		// the table is not there when init is called. It must be there after
		// the schema update.
		CaseDbConnection connection = connections.getConnection();
		this.initIngestModuleTypes(connection);
		this.initIngestStatusTypes(connection);
		connection.close();
		logSQLiteJDBCDriverInfo();
	}

	/**
	 * Private constructor, clients must use newCase() or openCase() method to
	 * create an instance of this class.
	 *
	 * @param host        The PostgreSQL database server.
	 * @param port        The port to use connect to the PostgreSQL database
	 *                    server.
	 * @param dbName      The name of the case database.
	 * @param userName    The user name to use to connect to the case database.
	 * @param password    The password to use to connect to the case database.
	 * @param caseHandle  A handle to a case database object in the native code
	 * @param dbType      The type of database we're dealing with SleuthKit
	 *                    layer.
	 * @param caseDirPath The path to the root case directory.
	 *
	 * @throws Exception
	 */
	private SleuthkitCase(String host, int port, String dbName, String userName, String password, SleuthkitJNI.CaseDbHandle caseHandle, String caseDirPath, DbType dbType) throws Exception {
		this.dbPath = "";
		this.dbType = dbType;
		this.caseDirPath = caseDirPath;
		this.connections = new PostgreSQLConnections(host, port, dbName, userName, password);
		init(caseHandle);
		updateDatabaseSchema(null);
		// Initializing ingest module types is done here because it is possible 
		// the table is not there when init is called. It must be there after
		// the schema update.
		CaseDbConnection connection = connections.getConnection();
		this.initIngestModuleTypes(connection);
		this.initIngestStatusTypes(connection);
		connection.close();
	}

	private void init(SleuthkitJNI.CaseDbHandle caseHandle) throws Exception {
		this.caseHandle = caseHandle;
		typeIdToArtifactTypeMap = new ConcurrentHashMap<Integer, BlackboardArtifact.Type>();
		typeIdToAttributeTypeMap = new ConcurrentHashMap<Integer, BlackboardAttribute.Type>();
		typeNameToArtifactTypeMap = new ConcurrentHashMap<String, BlackboardArtifact.Type>();
		typeNameToAttributeTypeMap = new ConcurrentHashMap<String, BlackboardAttribute.Type>();
		initBlackboardArtifactTypes();
		initBlackboardAttributeTypes();
		initNextArtifactId();
	}

	/**
	 * Make sure the predefined artifact types are in the artifact types table.
	 *
	 * @throws SQLException
	 */
	private void initBlackboardArtifactTypes() throws SQLException, TskCoreException {
		CaseDbConnection connection = connections.getConnection();
		Statement statement = null;
		ResultSet resultSet = null;
		try {
			statement = connection.createStatement();
			for (ARTIFACT_TYPE type : ARTIFACT_TYPE.values()) {
				resultSet = connection.executeQuery(statement, "SELECT COUNT(*) FROM blackboard_artifact_types WHERE artifact_type_id = '" + type.getTypeID() + "'"); //NON-NLS
				resultSet.next();
				if (resultSet.getLong(1) == 0) {
					connection.executeUpdate(statement, "INSERT INTO blackboard_artifact_types (artifact_type_id, type_name, display_name) VALUES (" + type.getTypeID() + " , '" + type.getLabel() + "', '" + type.getDisplayName() + "')"); //NON-NLS
				}
				resultSet.close();
				resultSet = null;
				this.typeIdToArtifactTypeMap.put(type.getTypeID(), new BlackboardArtifact.Type(type));
				this.typeNameToArtifactTypeMap.put(type.getLabel(), new BlackboardArtifact.Type(type));
			}
			if (dbType == DbType.POSTGRESQL) {
				int newPrimaryKeyIndex = Collections.max(Arrays.asList(ARTIFACT_TYPE.values())).getTypeID() + 1;
				statement.execute("ALTER SEQUENCE blackboard_artifact_types_artifact_type_id_seq RESTART WITH " + newPrimaryKeyIndex);
			}
		} finally {
			closeResultSet(resultSet);
			closeStatement(statement);
			connection.close();
		}
	}

	/**
	 * Make sure the predefined artifact attribute types are in the artifact
	 * attribute types table.
	 *
	 * @throws SQLException
	 */
	private void initBlackboardAttributeTypes() throws SQLException, TskCoreException {
		CaseDbConnection connection = connections.getConnection();
		Statement statement = null;
		ResultSet resultSet = null;
		try {
			statement = connection.createStatement();
			for (ATTRIBUTE_TYPE type : ATTRIBUTE_TYPE.values()) {
				resultSet = connection.executeQuery(statement, "SELECT COUNT(*) FROM blackboard_attribute_types WHERE attribute_type_id = '" + type.getTypeID() + "'"); //NON-NLS
				resultSet.next();
				if (resultSet.getLong(1) == 0) {
					connection.executeUpdate(statement, "INSERT INTO blackboard_attribute_types (attribute_type_id, type_name, display_name, value_type) VALUES (" + type.getTypeID() + ", '" + type.getLabel() + "', '" + type.getDisplayName() + "', '" + type.getValueType().getType() + "')"); //NON-NLS
				}
				resultSet.close();
				resultSet = null;
				this.typeIdToAttributeTypeMap.put(type.getTypeID(), new BlackboardAttribute.Type(type));
				this.typeNameToAttributeTypeMap.put(type.getLabel(), new BlackboardAttribute.Type(type));
			}
			if (this.dbType == DbType.POSTGRESQL) {
				int newPrimaryKeyIndex = Collections.max(Arrays.asList(ATTRIBUTE_TYPE.values())).getTypeID() + 1;
				statement.execute("ALTER SEQUENCE blackboard_attribute_types_attribute_type_id_seq RESTART WITH " + newPrimaryKeyIndex);
			}
		} finally {
			closeResultSet(resultSet);
			closeStatement(statement);
			connection.close();
		}
	}

	/**
	 * Initialize the next artifact id. If there are entries in the
	 * blackboard_artifacts table we will use max(artifact_id) + 1 otherwise we
	 * will initialize the value to 0x8000000000000000 (the maximum negative
	 * signed long).
	 *
	 * @throws TskCoreException
	 * @throws SQLException
	 */
	private void initNextArtifactId() throws TskCoreException, SQLException {
		CaseDbConnection connection = connections.getConnection();
		Statement statement = null;
		ResultSet resultSet = null;
		try {
			statement = connection.createStatement();
			resultSet = connection.executeQuery(statement, "SELECT MAX(artifact_id) FROM blackboard_artifacts");
			resultSet.next();
			this.nextArtifactId = resultSet.getLong(1) + 1;
			if (this.nextArtifactId == 1) {
				this.nextArtifactId = BASE_ARTIFACT_ID;
			}
		} finally {
			closeResultSet(resultSet);
			closeStatement(statement);
			connection.close();
		}
	}

	private void initIngestModuleTypes(CaseDbConnection connection) throws TskCoreException {
		Statement s = null;
		ResultSet rs = null;
		try {
			s = connection.createStatement();
			for (IngestModuleType type : IngestModuleType.values()) {
				rs = connection.executeQuery(s, "SELECT type_id FROM ingest_module_types WHERE type_id=" + type.ordinal() + ";");
				if (!rs.next()) {
					s.execute("INSERT INTO ingest_module_types (type_id, type_name) VALUES (" + type.ordinal() + ", '" + type.toString() + "');");
				}
				rs.close();
				rs = null;
			}
		} catch (SQLException ex) {
			throw new TskCoreException("Error adding ingest module types to table.", ex);
		} finally {
			closeResultSet(rs);
			closeStatement(s);
		}
	}

	private void initIngestStatusTypes(CaseDbConnection connection) throws TskCoreException {
		Statement s = null;
		ResultSet rs = null;
		try {
			s = connection.createStatement();
			for (IngestJobStatusType type : IngestJobStatusType.values()) {
				rs = connection.executeQuery(s, "SELECT type_id FROM ingest_job_status_types WHERE type_id=" + type.ordinal() + ";");
				if (!rs.next()) {
					s.execute("INSERT INTO ingest_job_status_types (type_id, type_name) VALUES (" + type.ordinal() + ", '" + type.toString() + "');");
				}
				rs.close();
				rs = null;
			}
		} catch (SQLException ex) {
			throw new TskCoreException("Error adding ingest module types to table.", ex);
		} finally {
			closeResultSet(rs);
			closeStatement(s);
		}
	}

	/**
	 * Modify the case database to bring it up-to-date with the current version
	 * of the database schema.
	 *
	 * @throws Exception
	 */
	private void updateDatabaseSchema(String dbPath) throws Exception {
		CaseDbConnection connection = connections.getConnection();
		ResultSet resultSet = null;
		Statement statement = null;
		try {
			connection.beginTransaction();

			// Get the schema version number of the case database from the tsk_db_info table.
			int schemaVersionNumber = SCHEMA_VERSION_NUMBER;
			statement = connection.createStatement();
			resultSet = connection.executeQuery(statement, "SELECT schema_ver FROM tsk_db_info"); //NON-NLS
			if (resultSet.next()) {
				schemaVersionNumber = resultSet.getInt("schema_ver"); //NON-NLS
			}
			resultSet.close();
			resultSet = null;
			statement.close();
			statement = null;

			// Do the schema update(s), if needed.
			if (SCHEMA_VERSION_NUMBER != schemaVersionNumber) {
				if (null != dbPath) {
					// Make a backup copy of the database. Client code can get the path of the backup
					// using the getBackupDatabasePath() method.
					String backupFilePath = dbPath + ".schemaVer" + schemaVersionNumber + ".backup"; //NON-NLS
					copyCaseDB(backupFilePath);
					dbBackupPath = backupFilePath;
				}

				// ***CALL SCHEMA UPDATE METHODS HERE***
				// Each method should examine the schema number passed to it and either:
				//    a. do nothing and return the schema version number unchanged, or
				//    b. upgrade the database and then increment and return the schema version number.
				schemaVersionNumber = updateFromSchema2toSchema3(schemaVersionNumber, connection);
				schemaVersionNumber = updateFromSchema3toSchema4(schemaVersionNumber, connection);

				// Write the updated schema version number to the the tsk_db_info table.
				statement = connection.createStatement();
				connection.executeUpdate(statement, "UPDATE tsk_db_info SET schema_ver = " + schemaVersionNumber); //NON-NLS
				statement.close();
				statement = null;
			}
			versionNumber = schemaVersionNumber;

			connection.commitTransaction();
		} catch (Exception ex) { // Cannot do exception multi-catch in Java 6, so use catch-all.
			connection.rollbackTransaction();
			throw ex;
		} finally {
			closeResultSet(resultSet);
			closeStatement(statement);
			connection.close();
		}
	}

	/**
	 * Make a duplicate / backup copy of the current case database. Makes a new
	 * copy only, and continues to use the current connection.
	 *
	 * @param newDBPath Path to the copy to be created. File will be overwritten
	 *                  if it exists.
	 *
	 * @throws IOException if copying fails.
	 */
	public void copyCaseDB(String newDBPath) throws IOException {
		if (dbPath.isEmpty()) {
			throw new IOException("Copying case database files is not supported for this type of case database"); //NON-NLS
		}
		InputStream in = null;
		OutputStream out = null;
		acquireExclusiveLock();
		try {
			InputStream inFile = new FileInputStream(dbPath);
			in = new BufferedInputStream(inFile);
			OutputStream outFile = new FileOutputStream(newDBPath);
			out = new BufferedOutputStream(outFile);
			int bytesRead = 0;
			while ((bytesRead = in.read()) != -1) {
				out.write(bytesRead);
			}
		} finally {
			try {
				if (in != null) {
					in.close();
				}
				if (out != null) {
					out.flush();
					out.close();
				}
			} catch (IOException e) {
				logger.log(Level.WARNING, "Could not close streams after db copy", e); //NON-NLS
			}
			releaseExclusiveLock();
		}
	}

	/**
	 * Write some SQLite JDBC driver details to the log file.
	 */
	private void logSQLiteJDBCDriverInfo() {
		try {
			SleuthkitCase.logger.info(String.format("sqlite-jdbc version %s loaded in %s mode", //NON-NLS
					SQLiteJDBCLoader.getVersion(), SQLiteJDBCLoader.isNativeMode()
							? "native" : "pure-java")); //NON-NLS		
		} catch (Exception ex) {
			SleuthkitCase.logger.log(Level.SEVERE, "Error querying case database mode", ex);
		}
	}

	/**
	 * Updates a schema version 2 database to a schema version 3 database.
	 *
	 * @param schemaVersionNumber The current schema version number of the
	 *                            database.
	 * @param connection          A connection to the case database.
	 *
	 * @return The new database schema version.
	 *
	 * @throws SQLException     If there is an error completing a database
	 *                          operation.
	 * @throws TskCoreException If there is an error completing a database
	 *                          operation via another SleuthkitCase method.
	 */
	@SuppressWarnings("deprecation")
	private int updateFromSchema2toSchema3(int schemaVersionNumber, CaseDbConnection connection) throws SQLException, TskCoreException {
		if (schemaVersionNumber != 2) {
			return schemaVersionNumber;
		}
		Statement statement = null;
		Statement updateStatement = null;
		ResultSet resultSet = null;
		try {
			statement = connection.createStatement();

			// Add new tables for tags.
			statement.execute("CREATE TABLE tag_names (tag_name_id INTEGER PRIMARY KEY, display_name TEXT UNIQUE, description TEXT NOT NULL, color TEXT NOT NULL)"); //NON-NLS
			statement.execute("CREATE TABLE content_tags (tag_id INTEGER PRIMARY KEY, obj_id INTEGER NOT NULL, tag_name_id INTEGER NOT NULL, comment TEXT NOT NULL, begin_byte_offset INTEGER NOT NULL, end_byte_offset INTEGER NOT NULL)"); //NON-NLS
			statement.execute("CREATE TABLE blackboard_artifact_tags (tag_id INTEGER PRIMARY KEY, artifact_id INTEGER NOT NULL, tag_name_id INTEGER NOT NULL, comment TEXT NOT NULL)"); //NON-NLS

			// Add a new table for reports.
			statement.execute("CREATE TABLE reports (report_id INTEGER PRIMARY KEY, path TEXT NOT NULL, crtime INTEGER NOT NULL, src_module_name TEXT NOT NULL, report_name TEXT NOT NULL)"); //NON-NLS

			// Add new columns to the image info table.
			statement.execute("ALTER TABLE tsk_image_info ADD COLUMN size INTEGER;"); //NON-NLS
			statement.execute("ALTER TABLE tsk_image_info ADD COLUMN md5 TEXT;"); //NON-NLS
			statement.execute("ALTER TABLE tsk_image_info ADD COLUMN display_name TEXT;"); //NON-NLS

			// Add a new column to the file system info table.
			statement.execute("ALTER TABLE tsk_fs_info ADD COLUMN display_name TEXT;"); //NON-NLS

			// Add a new column to the file table.
			statement.execute("ALTER TABLE tsk_files ADD COLUMN meta_seq INTEGER;"); //NON-NLS

			// Add new columns and indexes to the attributes table and populate the
			// new column. Note that addition of the new column is a denormalization 
			// to optimize attribute queries.
			statement.execute("ALTER TABLE blackboard_attributes ADD COLUMN artifact_type_id INTEGER NULL NOT NULL DEFAULT -1;"); //NON-NLS
			statement.execute("CREATE INDEX attribute_artifactTypeId ON blackboard_attributes(artifact_type_id);"); //NON-NLS
			statement.execute("CREATE INDEX attribute_valueText ON blackboard_attributes(value_text);"); //NON-NLS
			statement.execute("CREATE INDEX attribute_valueInt32 ON blackboard_attributes(value_int32);"); //NON-NLS
			statement.execute("CREATE INDEX attribute_valueInt64 ON blackboard_attributes(value_int64);"); //NON-NLS
			statement.execute("CREATE INDEX attribute_valueDouble ON blackboard_attributes(value_double);"); //NON-NLS
			resultSet = statement.executeQuery(
					"SELECT attrs.artifact_id, arts.artifact_type_id " //NON-NLS
					+ "FROM blackboard_attributes AS attrs " //NON-NLS
					+ "INNER JOIN blackboard_artifacts AS arts " //NON-NLS
					+ "WHERE attrs.artifact_id = arts.artifact_id;"); //NON-NLS
			updateStatement = connection.createStatement();
			while (resultSet.next()) {
				long artifactId = resultSet.getLong(1);
				int artifactTypeId = resultSet.getInt(2);
				updateStatement.executeUpdate(
						"UPDATE blackboard_attributes " //NON-NLS
						+ "SET artifact_type_id = " + artifactTypeId + " " //NON-NLS
<<<<<<< HEAD
						+ "WHERE blackboard_attributes.artifact_id = " + artifactId + ";"); //NON-NLS
=======
						+ "WHERE blackboard_attributes.artifact_id = " + artifactId + ";"); //NON-NLS					
>>>>>>> 0ec0bd00
			}
			resultSet.close();
			resultSet = null;

			// Convert existing tag artifact and attribute rows to rows in the new tags tables.
			// TODO: This code depends on prepared statements that could evolve with
			// time, breaking this upgrade. The code that follows should be rewritten 
			// to do everything with SQL specific to case database schema version 2.
			HashMap<String, TagName> tagNames = new HashMap<String, TagName>();
			for (BlackboardArtifact artifact : getBlackboardArtifacts(ARTIFACT_TYPE.TSK_TAG_FILE)) {
				Content content = getContentById(artifact.getObjectID());
				String name = ""; //NON-NLS
				String comment = ""; //NON-NLS
				ArrayList<BlackboardAttribute> attributes = getBlackboardAttributes(artifact);
				for (BlackboardAttribute attribute : attributes) {
					if (attribute.getAttributeTypeID() == ATTRIBUTE_TYPE.TSK_TAG_NAME.getTypeID()) {
						name = attribute.getValueString();
					} else if (attribute.getAttributeTypeID() == ATTRIBUTE_TYPE.TSK_COMMENT.getTypeID()) {
						comment = attribute.getValueString();
					}
				}
				if (!name.isEmpty()) {
					TagName tagName;
					if (tagNames.containsKey(name)) {
						tagName = tagNames.get(name);
					} else {
						tagName = addTagName(name, "", TagName.HTML_COLOR.NONE); //NON-NLS
						tagNames.put(name, tagName);
					}
					addContentTag(content, tagName, comment, 0, content.getSize() - 1);
				}
			}
			for (BlackboardArtifact artifact : getBlackboardArtifacts(ARTIFACT_TYPE.TSK_TAG_ARTIFACT)) {
				long taggedArtifactId = -1;
				String name = ""; //NON-NLS
				String comment = ""; //NON-NLS
				ArrayList<BlackboardAttribute> attributes = getBlackboardAttributes(artifact);
				for (BlackboardAttribute attribute : attributes) {
					if (attribute.getAttributeTypeID() == ATTRIBUTE_TYPE.TSK_TAG_NAME.getTypeID()) {
						name = attribute.getValueString();
					} else if (attribute.getAttributeTypeID() == ATTRIBUTE_TYPE.TSK_COMMENT.getTypeID()) {
						comment = attribute.getValueString();
					} else if (attribute.getAttributeTypeID() == ATTRIBUTE_TYPE.TSK_TAGGED_ARTIFACT.getTypeID()) {
						taggedArtifactId = attribute.getValueLong();
					}
				}
				if (taggedArtifactId != -1 && !name.isEmpty()) {
					TagName tagName;
					if (tagNames.containsKey(name)) {
						tagName = tagNames.get(name);
					} else {
						tagName = addTagName(name, "", TagName.HTML_COLOR.NONE); //NON-NLS
						tagNames.put(name, tagName);
					}
					addBlackboardArtifactTag(getBlackboardArtifact(taggedArtifactId), tagName, comment);
				}
			}
			statement.execute(
					"DELETE FROM blackboard_attributes WHERE artifact_id IN " //NON-NLS
					+ "(SELECT artifact_id FROM blackboard_artifacts WHERE artifact_type_id = " //NON-NLS
					+ ARTIFACT_TYPE.TSK_TAG_FILE.getTypeID()
					+ " OR artifact_type_id = " + ARTIFACT_TYPE.TSK_TAG_ARTIFACT.getTypeID() + ");"); //NON-NLS
			statement.execute(
<<<<<<< HEAD
					"DELETE FROM blackboard_artifacts WHERE " //NON-NLS
					+ "artifact_type_id = " + ARTIFACT_TYPE.TSK_TAG_FILE.getTypeID() //NON-NLS	
=======
					"DELETE FROM blackboard_artifacts WHERE artifact_type_id = " //NON-NLS
					+ ARTIFACT_TYPE.TSK_TAG_FILE.getTypeID()
>>>>>>> 0ec0bd00
					+ " OR artifact_type_id = " + ARTIFACT_TYPE.TSK_TAG_ARTIFACT.getTypeID() + ";"); //NON-NLS

			return 3;
		} finally {
			closeStatement(updateStatement);
			closeResultSet(resultSet);
			closeStatement(statement);
			connection.close();
		}
	}

	/**
	 * Updates a schema version 3 database to a schema version 4 database.
	 *
	 * @param schemaVersionNumber The current schema version number of the
	 *                            database.
	 * @param connection          A connection to the case database.
	 *
	 * @return The new database schema version.
	 *
	 * @throws SQLException     If there is an error completing a database
	 *                          operation.
	 * @throws TskCoreException If there is an error completing a database
	 *                          operation via another SleuthkitCase method.
	 */
	private int updateFromSchema3toSchema4(int schemaVersionNumber, CaseDbConnection connection) throws SQLException, TskCoreException {
		if (schemaVersionNumber != 3) {
			return schemaVersionNumber;
		}

		Statement statement = null;
		ResultSet resultSet = null;
		Statement queryStatement = null;
		ResultSet queryResultSet = null;
		Statement updateStatement = null;
		try {
			// Add mime_type column to tsk_files table. Populate with general 
			// info artifact file signature data.
			statement = connection.createStatement();
			updateStatement = connection.createStatement();
			statement.execute("ALTER TABLE tsk_files ADD COLUMN mime_type TEXT;");
			resultSet = statement.executeQuery("SELECT files.obj_id, attrs.value_text "
					+ "FROM tsk_files AS files, blackboard_attributes AS attrs, blackboard_artifacts AS arts "
					+ "WHERE files.obj_id = arts.obj_id AND "
					+ "arts.artifact_id = attrs.artifact_id AND "
					+ "arts.artifact_type_id = 1 AND "
					+ "attrs.attribute_type_id = 62");
			while (resultSet.next()) {
				updateStatement.executeUpdate(
						"UPDATE tsk_files " //NON-NLS
						+ "SET mime_type = '" + resultSet.getString(2) + "' " //NON-NLS
						+ "WHERE tsk_files.obj_id = " + resultSet.getInt(1) + ";"); //NON-NLS	
			}
			resultSet.close();

			// Add value_type column to blackboard_attribute_types table.
			statement.execute("ALTER TABLE blackboard_attribute_types ADD COLUMN value_type INTEGER NOT NULL DEFAULT -1;");
			resultSet = statement.executeQuery("SELECT * FROM blackboard_attribute_types AS types"); //NON-NLS			
			while (resultSet.next()) {
				int attributeTypeId = resultSet.getInt("attribute_type_id");
				String attributeLabel = resultSet.getString("type_name");
				if (attributeTypeId < MIN_USER_DEFINED_TYPE_ID) {
					updateStatement.executeUpdate(
							"UPDATE blackboard_attribute_types " //NON-NLS
							+ "SET value_type = " + ATTRIBUTE_TYPE.fromLabel(attributeLabel).getValueType().getType() + " " //NON-NLS
							+ "WHERE blackboard_attribute_types.attribute_type_id = " + attributeTypeId + ";"); //NON-NLS	
				}
			}
			resultSet.close();

			// Add a data_sources_info table.
			queryStatement = connection.createStatement();
			statement.execute("CREATE TABLE data_source_info (obj_id INTEGER PRIMARY KEY, device_id TEXT NOT NULL, time_zone TEXT NOT NULL, FOREIGN KEY(obj_id) REFERENCES tsk_objects(obj_id));");
			resultSet = statement.executeQuery("SELECT * FROM tsk_objects WHERE par_obj_id IS NULL");
			while (resultSet.next()) {
				long objectId = resultSet.getLong("obj_id");
				String timeZone = "";
				queryResultSet = queryStatement.executeQuery("SELECT tzone FROM tsk_image_info WHERE obj_id = " + objectId);
				if (queryResultSet.next()) {
					timeZone = queryResultSet.getString("tzone");
				}
				queryResultSet.close();
				updateStatement.executeUpdate("INSERT INTO data_source_info (obj_id, device_id, time_zone) "
						+ "VALUES(" + objectId + ", '" + UUID.randomUUID().toString() + "' , '" + timeZone + "');");
			}
			resultSet.close();

			// Add data_source_obj_id column to the tsk_files table. 
			//
			// NOTE: A new case database will have the following FK constraint: 
			//
			// REFERENCES data_source_info (obj_id)
			//
			// The constraint is sacrificed here to avoid having to create and
			// populate a new tsk_files table.
			//
			// TODO: Do this right.
			statement.execute("ALTER TABLE tsk_files ADD COLUMN data_source_obj_id BIGINT NOT NULL DEFAULT -1;");
			resultSet = statement.executeQuery("SELECT tsk_files.obj_id, par_obj_id FROM tsk_files, tsk_objects WHERE tsk_files.obj_id = tsk_objects.obj_id");
			while (resultSet.next()) {
				long fileId = resultSet.getLong("obj_id");
				long dataSourceId = getDataSourceObjectId(connection, fileId);
				updateStatement.executeUpdate("UPDATE tsk_files SET data_source_obj_id = " + dataSourceId + " WHERE obj_id = " + fileId + ";");
			}
			resultSet.close();
			statement = connection.createStatement();
			statement.execute("CREATE TABLE ingest_module_types (type_id INTEGER PRIMARY KEY, type_name TEXT NOT NULL)"); //NON-NLS
			statement.execute("CREATE TABLE ingest_job_status_types (type_id INTEGER PRIMARY KEY, type_name TEXT NOT NULL)"); //NON-NLS
			if (this.dbType.equals(DbType.SQLITE)) {
				statement.execute("CREATE TABLE ingest_modules (ingest_module_id INTEGER PRIMARY KEY, display_name TEXT NOT NULL, unique_name TEXT UNIQUE NOT NULL, type_id INTEGER NOT NULL, version TEXT NOT NULL, FOREIGN KEY(type_id) REFERENCES ingest_module_types(type_id));"); //NON-NLS
				statement.execute("CREATE TABLE ingest_jobs (ingest_job_id INTEGER PRIMARY KEY, obj_id BIGINT NOT NULL, host_name TEXT NOT NULL, start_date_time BIGINT NOT NULL, end_date_time BIGINT NOT NULL, status_id INTEGER NOT NULL, settings_dir TEXT, FOREIGN KEY(obj_id) REFERENCES tsk_objects(obj_id), FOREIGN KEY(status_id) REFERENCES ingest_job_status_types(type_id));"); //NON-NLS
			} else {
				statement.execute("CREATE TABLE ingest_modules (ingest_module_id BIGSERIAL PRIMARY KEY, display_name TEXT NOT NULL, unique_name TEXT UNIQUE NOT NULL, type_id INTEGER NOT NULL, version TEXT NOT NULL, FOREIGN KEY(type_id) REFERENCES ingest_module_types(type_id));"); //NON-NLS
				statement.execute("CREATE TABLE ingest_jobs (ingest_job_id BIGSERIAL PRIMARY KEY, obj_id BIGINT NOT NULL, host_name TEXT NOT NULL, start_date_time BIGINT NOT NULL, end_date_time BIGINT NOT NULL, status_id INTEGER NOT NULL, settings_dir TEXT, FOREIGN KEY(obj_id) REFERENCES tsk_objects(obj_id), FOREIGN KEY(status_id) REFERENCES ingest_job_status_types(type_id));"); //NON-NLS
			}

			statement.execute("CREATE TABLE ingest_job_modules (ingest_job_id INTEGER, ingest_module_id INTEGER, pipeline_position INTEGER, PRIMARY KEY(ingest_job_id, ingest_module_id), FOREIGN KEY(ingest_job_id) REFERENCES ingest_jobs(ingest_job_id), FOREIGN KEY(ingest_module_id) REFERENCES ingest_modules(ingest_module_id));"); //NON-NLS
			initIngestModuleTypes(connection);
			initIngestStatusTypes(connection);

			statement.execute("CREATE TABLE ingest_module_types (type_id INTEGER PRIMARY KEY, type_name TEXT NOT NULL)"); //NON-NLS
			statement.execute("CREATE TABLE ingest_job_status_types (type_id INTEGER PRIMARY KEY, type_name TEXT NOT NULL)"); //NON-NLS
			if (this.dbType.equals(DbType.SQLITE)) {
				statement.execute("CREATE TABLE ingest_modules (ingest_module_id INTEGER PRIMARY KEY, display_name TEXT NOT NULL, unique_name TEXT UNIQUE NOT NULL, type_id INTEGER NOT NULL, version TEXT NOT NULL, FOREIGN KEY(type_id) REFERENCES ingest_module_types(type_id));"); //NON-NLS
				statement.execute("CREATE TABLE ingest_jobs (ingest_job_id INTEGER PRIMARY KEY, obj_id BIGINT NOT NULL, host_name TEXT NOT NULL, start_date_time BIGINT NOT NULL, end_date_time BIGINT NOT NULL, status_id INTEGER NOT NULL, settings_dir TEXT, FOREIGN KEY(obj_id) REFERENCES tsk_objects(obj_id), FOREIGN KEY(status_id) REFERENCES ingest_job_status_types(type_id));"); //NON-NLS
			} else {
				statement.execute("CREATE TABLE ingest_modules (ingest_module_id BIGSERIAL PRIMARY KEY, display_name TEXT NOT NULL, unique_name TEXT UNIQUE NOT NULL, type_id INTEGER NOT NULL, version TEXT NOT NULL, FOREIGN KEY(type_id) REFERENCES ingest_module_types(type_id));"); //NON-NLS
				statement.execute("CREATE TABLE ingest_jobs (ingest_job_id BIGSERIAL PRIMARY KEY, obj_id BIGINT NOT NULL, host_name TEXT NOT NULL, start_date_time BIGINT NOT NULL, end_date_time BIGINT NOT NULL, status_id INTEGER NOT NULL, settings_dir TEXT, FOREIGN KEY(obj_id) REFERENCES tsk_objects(obj_id), FOREIGN KEY(status_id) REFERENCES ingest_job_status_types(type_id));"); //NON-NLS
			}

			statement.execute("CREATE TABLE ingest_job_modules (ingest_job_id INTEGER, ingest_module_id INTEGER, pipeline_position INTEGER, PRIMARY KEY(ingest_job_id, ingest_module_id), FOREIGN KEY(ingest_job_id) REFERENCES ingest_jobs(ingest_job_id), FOREIGN KEY(ingest_module_id) REFERENCES ingest_modules(ingest_module_id));"); //NON-NLS
			initIngestModuleTypes(connection);
			initIngestStatusTypes(connection);

			return 4;

		} finally {
			closeResultSet(queryResultSet);
			closeStatement(queryStatement);
			closeStatement(updateStatement);
			closeResultSet(resultSet);
			closeStatement(statement);
		}

	}

	/**
	 * Returns case database schema version number.
	 *
	 * @return The schema version number as an integer.
	 */
	public int getSchemaVersion() {
		return this.versionNumber;
	}

	/**
	 * Returns the path of a backup copy of the database made when a schema
	 * version upgrade has occurred.
	 *
	 * @return The path of the backup file or null if no backup was made.
	 */
	public String getBackupDatabasePath() {
		return dbBackupPath;
	}

	/**
	 * Create a new transaction on the case database. The transaction object
	 * that is returned can be passed to methods that take a CaseDbTransaction.
	 * The caller is responsible for calling either commit() or rollback() on
	 * the transaction object.
	 *
	 * @return A CaseDbTransaction object.
	 *
	 * @throws TskCoreException
	 */
	public CaseDbTransaction beginTransaction() throws TskCoreException {
		return new CaseDbTransaction(connections.getConnection());
	}

	/**
	 * Get the full path to the case directory. For a SQLite case database, this
	 * is the same as the database directory path.
	 *
	 * @return Case directory path.
	 */
	public String getDbDirPath() {
		return caseDirPath;
	}

	/**
	 * Acquire the lock that provides exclusive access to the case database if
	 * it is a SQLite database. Call this method in a try block with a call to
	 * the lock release method in an associated finally block.
	 */
	public void acquireExclusiveLock() {
		if (dbType == DbType.SQLITE) {
			rwLock.writeLock().lock();
		}
	}

	/**
	 * Release the lock that provides exclusive access to the database if it is
	 * a SQLite database. This method should always be called in the finally
	 * block of a try block in which the lock was acquired.
	 */
	public void releaseExclusiveLock() {
		if (dbType == DbType.SQLITE) {
			rwLock.writeLock().unlock();
		}
	}

	/**
	 * Acquire the lock that provides shared access to the case database if it
	 * is a SQLite database. Call this method in a try block with a call to the
	 * lock release method in an associated finally block.
	 */
	public void acquireSharedLock() {
		if (dbType == DbType.SQLITE) {
			rwLock.readLock().lock();
		}
	}

	/**
	 * Release the lock that provides shared access to the database if it is a
	 * SQLite database. This method should always be called in the finally block
	 * of a try block in which the lock was acquired.
	 */
	public void releaseSharedLock() {
		if (dbType == DbType.SQLITE) {
			rwLock.readLock().unlock();
		}
	}

	/**
	 * Open an existing case database.
	 *
	 * @param dbPath Path to SQLite case database.
	 *
	 * @return Case database object.
	 *
	 * @throws org.sleuthkit.datamodel.TskCoreException
	 */
	public static SleuthkitCase openCase(String dbPath) throws TskCoreException {
		try {
			final SleuthkitJNI.CaseDbHandle caseHandle = SleuthkitJNI.openCaseDb(dbPath);
			return new SleuthkitCase(dbPath, caseHandle, DbType.SQLITE);
		} catch (Exception ex) {
			throw new TskCoreException("Failed to open case database at " + dbPath, ex);
		}
	}

	/**
	 * Open an existing multi-user case database.
	 *
	 * @param databaseName The name of the database.
	 * @param info         Connection information for the the database.
	 * @param caseDir      The folder where the case metadata fils is stored.
	 *
	 * @return A case database object.
	 *
	 * @throws TskCoreException If there is a problem opening the database.
	 */
	public static SleuthkitCase openCase(String databaseName, CaseDbConnectionInfo info, String caseDir) throws TskCoreException {
		try {
			/*
			 * The flow of this method involves trying to open case and if
			 * successful, return that case. If unsuccessful, an exception is
			 * thrown. We catch any exceptions, and use tryConnect() to attempt
			 * to obtain further information about the error. If tryConnect() is
			 * unable to successfully connect, tryConnect() will throw a
			 * TskCoreException with a message containing user-level error
			 * reporting. If tryConnect() is able to connect, flow continues and
			 * we rethrow the original exception obtained from trying to create
			 * the case. In this way, we obtain more detailed information if we
			 * are able, but do not lose any information if unable.
			 */
			final SleuthkitJNI.CaseDbHandle caseHandle = SleuthkitJNI.openCaseDb(databaseName, info);
			return new SleuthkitCase(info.getHost(), Integer.parseInt(info.getPort()), databaseName, info.getUserName(), info.getPassword(), caseHandle, caseDir, info.getDbType());
		} catch (PropertyVetoException exp) {
			// In this case, the JDBC driver doesn't support PostgreSQL. Use the generic message here.
			throw new TskCoreException(exp.getMessage(), exp);
		} catch (Exception exp) {
			tryConnect(info); // attempt to connect, throw with user-friendly message if unable
			throw new TskCoreException(exp.getMessage(), exp); // throw with generic message if tryConnect() was successful
		}
	}

	/**
	 * Create a new case database.
	 *
	 * @param dbPath Path to where SQlite case database should be created.
	 *
	 * @return Case database object.
	 *
	 * @throws org.sleuthkit.datamodel.TskCoreException
	 */
	public static SleuthkitCase newCase(String dbPath) throws TskCoreException {
		try {
			SleuthkitJNI.CaseDbHandle caseHandle = SleuthkitJNI.newCaseDb(dbPath);
			return new SleuthkitCase(dbPath, caseHandle, DbType.SQLITE);
		} catch (Exception ex) {
			throw new TskCoreException("Failed to create case database at " + dbPath, ex);
		}
	}

	/**
	 * Create a new multi-user case database.
	 *
	 * @param info         the information to connect to the database
	 * @param databaseName the name of the database
	 * @param caseDirPath  the path of the case
	 *
	 * @return Case database object.
	 *
	 * @throws org.sleuthkit.datamodel.TskCoreException
	 */
	public static SleuthkitCase newCase(String databaseName, CaseDbConnectionInfo info, String caseDirPath) throws TskCoreException {
		try {
			/**
			 * The flow of this method involves trying to create a new case and
			 * if successful, return that case. If unsuccessful, an exception is
			 * thrown. We catch any exceptions, and use tryConnect() to attempt
			 * to obtain further information about the error. If tryConnect() is
			 * unable to successfully connect, tryConnect() will throw a
			 * TskCoreException with a message containing user-level error
			 * reporting. If tryConnect() is able to connect, flow continues and
			 * we rethrow the original exception obtained from trying to create
			 * the case. In this way, we obtain more detailed information if we
			 * are able, but do not lose any information if unable.
			 */
			SleuthkitJNI.CaseDbHandle caseHandle = SleuthkitJNI.newCaseDb(databaseName, info);
			return new SleuthkitCase(info.getHost(), Integer.parseInt(info.getPort()),
					databaseName, info.getUserName(), info.getPassword(), caseHandle, caseDirPath, info.getDbType());
		} catch (PropertyVetoException exp) {
			// In this case, the JDBC driver doesn't support PostgreSQL. Use the generic message here.
			throw new TskCoreException(exp.getMessage(), exp);
		} catch (Exception exp) {
			tryConnect(info); // attempt to connect, throw with user-friendly message if unable
			throw new TskCoreException(exp.getMessage(), exp); // throw with generic message if tryConnect() was successful
		}
	}

	/**
	 * Start process of adding a image to the case. Adding an image is a
	 * multi-step process and this returns an object that allows it to happen.
	 *
	 * @param timezone        TZ time zone string to use for ingest of image.
	 * @param addUnallocSpace Set to true to create virtual files for
	 *                        unallocated space in the image.
	 * @param noFatFsOrphans  Set to true to skip processing orphan files of FAT
	 *                        file systems.
	 *
	 * @return Object that encapsulates control of adding an image via the
	 *         SleuthKit native code layer.
	 */
	public AddImageProcess makeAddImageProcess(String timezone, boolean addUnallocSpace, boolean noFatFsOrphans) {
		return this.caseHandle.initAddImageProcess(timezone, addUnallocSpace, noFatFsOrphans);
	}

	/**
	 * Get the list of root objects (data sources) from the case database, e.g.,
	 * image files, logical (local) files, virtual directories.
	 *
	 * @return List of content objects representing root objects.
	 *
	 * @throws TskCoreException
	 */
	public List<Content> getRootObjects() throws TskCoreException {
		CaseDbConnection connection = connections.getConnection();
		acquireSharedLock();
		Statement s = null;
		ResultSet rs = null;
		try {
			s = connection.createStatement();
			rs = connection.executeQuery(s, "SELECT obj_id, type FROM tsk_objects " //NON-NLS
					+ "WHERE par_obj_id IS NULL"); //NON-NLS			
			Collection<ObjectInfo> infos = new ArrayList<ObjectInfo>();
			while (rs.next()) {
				infos.add(new ObjectInfo(rs.getLong("obj_id"), ObjectType.valueOf(rs.getShort("type")))); //NON-NLS
			}

			List<Content> rootObjs = new ArrayList<Content>();
			for (ObjectInfo i : infos) {
				if (i.type == ObjectType.IMG) {
					rootObjs.add(getImageById(i.id));
				} else if (i.type == ObjectType.ABSTRACTFILE) {
					// Check if virtual dir for local files.
					AbstractFile af = getAbstractFileById(i.id);
					if (af instanceof VirtualDirectory) {
						rootObjs.add(af);
					} else {
						throw new TskCoreException("Parentless object has wrong type to be a root (ABSTRACTFILE, but not VIRTUAL_DIRECTORY: " + i.type);
					}
				} else {
					throw new TskCoreException("Parentless object has wrong type to be a root: " + i.type);
				}
			}
			return rootObjs;
		} catch (SQLException ex) {
			throw new TskCoreException("Error getting root objects", ex);
		} finally {
			closeResultSet(rs);
			closeStatement(s);
			connection.close();
			releaseSharedLock();
		}
	}

	/**
	 * Gets the data sources for the case (e.g., images, local disks, virtual
	 * directories of local/logical files and/or directories, etc.)
	 *
	 * NOTE: The DataSource interface is an emerging feature and at present is
	 * only useful for obtaining the object id and the device id, an
	 * ASCII-printable identifier for the device associated with the data source
	 * that is intended to be unique across multiple cases (e.g., a UUID). In
	 * the future, this method will be a replacement for the getRootObjects
	 * method.
	 *
	 * @return A list of the data sources for the case.
	 *
	 * @throws TskCoreException if there is a problem getting the data sources.
	 */
	public List<DataSource> getDataSources() throws TskCoreException {
		CaseDbConnection connection = connections.getConnection();
		acquireSharedLock();
		Statement s = null;
		ResultSet rs = null;
		try {
			s = connection.createStatement();
			rs = connection.executeQuery(s, "SELECT obj_id, device_id, time_zone FROM data_source_info"); //NON-NLS			
			List<DataSource> dataSources = new ArrayList<DataSource>();
			while (rs.next()) {
				dataSources.add(new AbstractDataSource(rs.getLong("obj_id"), rs.getString("device_id"), rs.getString("time_zone")));
			}
			return dataSources;
		} catch (SQLException ex) {
			throw new TskCoreException("Error getting data sources", ex);
		} finally {
			closeResultSet(rs);
			closeStatement(s);
			connection.close();
			releaseSharedLock();
		}
	}

	/**
	 * Gets a specific data source for the case (e.g., an image, local disk,
	 * virtual directory of local/logical files and/or directories, etc.).
	 *
	 * NOTE: The AbstractDataSource class is an emerging feature and at present
	 * is only useful for obtaining the object id and the data source
	 * identifier, an ASCII-printable identifier for the data source that is
	 * intended to be unique across multiple cases (e.g., a UUID). In the
	 * future, this method will be a replacement for the getRootObjects method.
	 *
	 * @param objectId The object id of the data source.
	 *
	 * @return The data source.
	 *
	 * @throws TskDataException if there is no data source for the given object
	 *                          id.
	 * @throws TskCoreException if there is a problem getting the data source.
	 */
	public DataSource getDataSource(long objectId) throws TskDataException, TskCoreException {
		CaseDbConnection connection = connections.getConnection();
		acquireSharedLock();
		Statement s = null;
		ResultSet rs = null;
		try {
			s = connection.createStatement();
			rs = connection.executeQuery(s, "SELECT device_id, time_zone FROM data_source_info WHERE obj_id = " + objectId); //NON-NLS			
			if (rs.next()) {
				return new AbstractDataSource(objectId, rs.getString("device_id"), rs.getString("time_zone"));
			} else {
				throw new TskCoreException(String.format("There is no data source with obj_id = %d", objectId));
			}
		} catch (SQLException ex) {
			throw new TskCoreException(String.format("Error getting data source with obj_id = %d", objectId), ex);
		} finally {
			closeResultSet(rs);
			closeStatement(s);
			connection.close();
			releaseSharedLock();
		}
	}

	/**
	 * Get all blackboard artifacts of a given type.
	 *
	 * @param artifactTypeID artifact type id (must exist in database)
	 *
	 * @return list of blackboard artifacts.
	 *
	 * @throws TskCoreException
	 */
	public ArrayList<BlackboardArtifact> getBlackboardArtifacts(int artifactTypeID) throws TskCoreException {
		CaseDbConnection connection = connections.getConnection();
		acquireSharedLock();
		ResultSet rs = null;
		try {
			Statement s = connection.createStatement();
			rs = connection.executeQuery(s,
					"SELECT arts.artifact_id, arts.obj_id, types.type_name, types.display_name "
					+ "FROM blackboard_artifacts AS arts "
					+ "INNER JOIN blackboard_artifact_types AS types "
					+ "ON arts.artifact_type_id = types.artifact_type_id "
					+ "AND arts.artifact_type_id = " + artifactTypeID);
			ArrayList<BlackboardArtifact> artifacts = new ArrayList<BlackboardArtifact>();
			while (rs.next()) {
				artifacts.add(new BlackboardArtifact(this, rs.getLong(1), rs.getLong(2),
						artifactTypeID, rs.getString(3), rs.getString(4)));
			}
			return artifacts;
		} catch (SQLException ex) {
			throw new TskCoreException("Error getting or creating a blackboard artifact", ex);
		} finally {
			closeResultSet(rs);
			connection.close();
			releaseSharedLock();
		}
	}

	/**
	 * Get a count of blackboard artifacts for a given content.
	 *
	 * @param objId Id of the content.
	 *
	 * @return The artifacts count for the content.
	 *
	 * @throws TskCoreException
	 */
	public long getBlackboardArtifactsCount(long objId) throws TskCoreException {
		CaseDbConnection connection = connections.getConnection();
		acquireSharedLock();
		ResultSet rs = null;
		try {
			PreparedStatement statement = connection.getPreparedStatement(PREPARED_STATEMENT.COUNT_ARTIFACTS_FROM_SOURCE);
			statement.clearParameters();
			statement.setLong(1, objId);
			rs = connection.executeQuery(statement);
			long count = 0;
			if (rs.next()) {
				count = rs.getLong(1);
			}
			return count;
		} catch (SQLException ex) {
			throw new TskCoreException("Error getting number of blackboard artifacts by content", ex);
		} finally {
			closeResultSet(rs);
			connection.close();
			releaseSharedLock();
		}
	}

	/**
	 * Get a count of artifacts of a given type.
	 *
	 * @param artifactTypeID Id of the artifact type.
	 *
	 * @return The artifacts count for the type.
	 *
	 * @throws TskCoreException
	 */
	public long getBlackboardArtifactsTypeCount(int artifactTypeID) throws TskCoreException {
		CaseDbConnection connection = connections.getConnection();
		acquireSharedLock();
		ResultSet rs = null;
		try {
			PreparedStatement statement = connection.getPreparedStatement(PREPARED_STATEMENT.COUNT_ARTIFACTS_OF_TYPE);
			statement.clearParameters();
			statement.setInt(1, artifactTypeID);
			rs = connection.executeQuery(statement);
			long count = 0;
			if (rs.next()) {
				count = rs.getLong(1);
			}
			return count;
		} catch (SQLException ex) {
			throw new TskCoreException("Error getting number of blackboard artifacts by type", ex);
		} finally {
			closeResultSet(rs);
			connection.close();
			releaseSharedLock();
		}
	}

	/**
	 * Get all blackboard artifacts that have an attribute of the given type and
	 * String value
	 *
	 * @param attrType attribute of this attribute type to look for in the
	 *                 artifacts
	 * @param value    value of the attribute of the attrType type to look for
	 *
	 * @return a list of blackboard artifacts with such an attribute
	 *
	 * @throws TskCoreException exception thrown if a critical error occurred
	 *                          within tsk core and artifacts could not be
	 *                          queried
	 */
	public List<BlackboardArtifact> getBlackboardArtifacts(BlackboardAttribute.ATTRIBUTE_TYPE attrType, String value) throws TskCoreException {
		CaseDbConnection connection = connections.getConnection();
		acquireSharedLock();
		Statement s = null;
		ResultSet rs = null;
		try {
			s = connection.createStatement();
			rs = connection.executeQuery(s, "SELECT DISTINCT arts.artifact_id AS artifact_id, " //NON-NLS
					+ "arts.obj_id AS obj_id, arts.artifact_type_id AS artifact_type_id, "
					+ "types.type_name AS type_name, types.display_name AS display_name "//NON-NLS
					+ "FROM blackboard_artifacts AS arts, blackboard_attributes AS attrs, blackboard_artifact_types AS types " //NON-NLS
					+ "WHERE arts.artifact_id = attrs.artifact_id " //NON-NLS
					+ "AND attrs.attribute_type_id = " + attrType.getTypeID() //NON-NLS
					+ " AND attrs.value_text = '" + value + "'"
					+ " AND types.artifact_type_id=arts.artifact_type_id");	 //NON-NLS
			ArrayList<BlackboardArtifact> artifacts = new ArrayList<BlackboardArtifact>();
			while (rs.next()) {
				artifacts.add(new BlackboardArtifact(this, rs.getLong("artifact_id"), rs.getLong("obj_id"),
						rs.getInt("artifact_type_id"), rs.getString("type_name"), rs.getString("display_name")));
			}
			return artifacts;
		} catch (SQLException ex) {
			throw new TskCoreException("Error getting blackboard artifacts by attribute", ex);
		} finally {
			closeResultSet(rs);
			closeStatement(s);
			connection.close();
			releaseSharedLock();
		}
	}

	/**
	 * Get all blackboard artifacts that have an attribute of the given type and
	 * String value
	 *
	 * @param attrType   attribute of this attribute type to look for in the
	 *                   artifacts
	 * @param subString  value substring of the string attribute of the attrType
	 *                   type to look for
	 * @param startsWith if true, the artifact attribute string should start
	 *                   with the substring, if false, it should just contain it
	 *
	 * @return a list of blackboard artifacts with such an attribute
	 *
	 * @throws TskCoreException exception thrown if a critical error occurred
	 *                          within tsk core and artifacts could not be
	 *                          queried
	 */
	public List<BlackboardArtifact> getBlackboardArtifacts(BlackboardAttribute.ATTRIBUTE_TYPE attrType, String subString, boolean startsWith) throws TskCoreException {
		subString = "%" + subString; //NON-NLS
		if (startsWith == false) {
			subString += "%"; //NON-NLS
		}
		CaseDbConnection connection = connections.getConnection();
		acquireSharedLock();
		Statement s = null;
		ResultSet rs = null;
		try {
			s = connection.createStatement();
			rs = connection.executeQuery(s, "SELECT DISTINCT arts.artifact_id AS artifact_id, " //NON-NLS
					+ "arts.obj_id AS obj_id, arts.artifact_type_id AS artifact_type_id, "
					+ "types.type_name AS type_name, types.display_name AS display_name "//NON-NLS
					+ "FROM blackboard_artifacts AS arts, blackboard_attributes AS attrs, blackboard_artifact_types AS types " //NON-NLS
					+ "WHERE arts.artifact_id = attrs.artifact_id " //NON-NLS
					+ "AND attrs.attribute_type_id = " + attrType.getTypeID() //NON-NLS
					+ " AND LOWER(attrs.value_text) LIKE LOWER('" + subString + "')"
					+ " AND types.artifact_type_id=arts.artifact_type_id");
			ArrayList<BlackboardArtifact> artifacts = new ArrayList<BlackboardArtifact>();
			while (rs.next()) {
				artifacts.add(new BlackboardArtifact(this, rs.getLong("artifact_id"), rs.getLong("obj_id"),
						rs.getInt("artifact_type_id"), rs.getString("type_name"), rs.getString("display_name")));
			}
			return artifacts;
		} catch (SQLException ex) {
			throw new TskCoreException("Error getting blackboard artifacts by attribute. " + ex.getMessage(), ex);
		} finally {
			closeResultSet(rs);
			closeStatement(s);
			connection.close();
			releaseSharedLock();
		}
	}

	/**
	 * Get all blackboard artifacts that have an attribute of the given type and
	 * integer value
	 *
	 * @param attrType attribute of this attribute type to look for in the
	 *                 artifacts
	 * @param value    value of the attribute of the attrType type to look for
	 *
	 * @return a list of blackboard artifacts with such an attribute
	 *
	 * @throws TskCoreException exception thrown if a critical error occurred
	 *                          within tsk core and artifacts could not be
	 *                          queried
	 */
	public List<BlackboardArtifact> getBlackboardArtifacts(BlackboardAttribute.ATTRIBUTE_TYPE attrType, int value) throws TskCoreException {
		CaseDbConnection connection = connections.getConnection();
		acquireSharedLock();
		Statement s = null;
		ResultSet rs = null;
		try {
			s = connection.createStatement();
			rs = connection.executeQuery(s, "SELECT DISTINCT arts.artifact_id AS artifact_id, " //NON-NLS
					+ "arts.obj_id AS obj_id, arts.artifact_type_id AS artifact_type_id, "
					+ "types.type_name AS type_name, types.display_name AS display_name "//NON-NLS
					+ "FROM blackboard_artifacts AS arts, blackboard_attributes AS attrs, blackboard_artifact_types AS types " //NON-NLS
					+ "WHERE arts.artifact_id = attrs.artifact_id " //NON-NLS
					+ "AND attrs.attribute_type_id = " + attrType.getTypeID() //NON-NLS
					+ " AND attrs.value_int32 = " + value //NON-NLS
					+ " AND types.artifact_type_id=arts.artifact_type_id");
			ArrayList<BlackboardArtifact> artifacts = new ArrayList<BlackboardArtifact>();
			while (rs.next()) {
				artifacts.add(new BlackboardArtifact(this, rs.getLong("artifact_id"), rs.getLong("obj_id"),
						rs.getInt("artifact_type_id"), rs.getString("type_name"), rs.getString("display_name")));
			}
			return artifacts;
		} catch (SQLException ex) {
			throw new TskCoreException("Error getting blackboard artifacts by attribute", ex);
		} finally {
			closeResultSet(rs);
			closeStatement(s);
			connection.close();
			releaseSharedLock();
		}
	}

	/**
	 * Get all blackboard artifacts that have an attribute of the given type and
	 * long value
	 *
	 * @param attrType attribute of this attribute type to look for in the
	 *                 artifacts
	 * @param value    value of the attribute of the attrType type to look for
	 *
	 * @return a list of blackboard artifacts with such an attribute
	 *
	 * @throws TskCoreException exception thrown if a critical error occurred
	 *                          within tsk core and artifacts could not be
	 *                          queried
	 */
	public List<BlackboardArtifact> getBlackboardArtifacts(BlackboardAttribute.ATTRIBUTE_TYPE attrType, long value) throws TskCoreException {
		CaseDbConnection connection = connections.getConnection();
		acquireSharedLock();
		Statement s = null;
		ResultSet rs = null;
		try {
			s = connection.createStatement();
			rs = connection.executeQuery(s, "SELECT DISTINCT arts.artifact_id AS artifact_id, " //NON-NLS
					+ "arts.obj_id AS obj_id, arts.artifact_type_id AS artifact_type_id, "
					+ "types.type_name AS type_name, types.display_name AS display_name "//NON-NLS
					+ "FROM blackboard_artifacts AS arts, blackboard_attributes AS attrs, blackboard_artifact_types AS types " //NON-NLS
					+ "WHERE arts.artifact_id = attrs.artifact_id " //NON-NLS
					+ "AND attrs.attribute_type_id = " + attrType.getTypeID() //NON-NLS
					+ " AND attrs.value_int64 = " + value //NON-NLS
					+ " AND types.artifact_type_id=arts.artifact_type_id");
			ArrayList<BlackboardArtifact> artifacts = new ArrayList<BlackboardArtifact>();
			while (rs.next()) {
				artifacts.add(new BlackboardArtifact(this, rs.getLong("artifact_id"), rs.getLong("obj_id"),
						rs.getInt("artifact_type_id"), rs.getString("type_name"), rs.getString("display_name")));
			}
			return artifacts;
		} catch (SQLException ex) {
			throw new TskCoreException("Error getting blackboard artifacts by attribute. " + ex.getMessage(), ex);
		} finally {
			closeResultSet(rs);
			closeStatement(s);
			connection.close();
			releaseSharedLock();
		}
	}

	/**
	 * Get all blackboard artifacts that have an attribute of the given type and
	 * double value
	 *
	 * @param attrType attribute of this attribute type to look for in the
	 *                 artifacts
	 * @param value    value of the attribute of the attrType type to look for
	 *
	 * @return a list of blackboard artifacts with such an attribute
	 *
	 * @throws TskCoreException exception thrown if a critical error occurred
	 *                          within tsk core and artifacts could not be
	 *                          queried
	 */
	public List<BlackboardArtifact> getBlackboardArtifacts(BlackboardAttribute.ATTRIBUTE_TYPE attrType, double value) throws TskCoreException {
		CaseDbConnection connection = connections.getConnection();
		acquireSharedLock();
		Statement s = null;
		ResultSet rs = null;
		try {
			s = connection.createStatement();
			rs = connection.executeQuery(s, "SELECT DISTINCT arts.artifact_id AS artifact_id, " //NON-NLS
					+ "arts.obj_id AS obj_id, arts.artifact_type_id AS artifact_type_id, "
					+ "types.type_name AS type_name, types.display_name AS display_name "//NON-NLS
					+ "FROM blackboard_artifacts AS arts, blackboard_attributes AS attrs, blackboard_artifact_types AS types " //NON-NLS
					+ "WHERE arts.artifact_id = attrs.artifact_id " //NON-NLS
					+ "AND attrs.attribute_type_id = " + attrType.getTypeID() //NON-NLS
					+ " AND attrs.value_double = " + value //NON-NLS
					+ " AND types.artifact_type_id=arts.artifact_type_id");
			ArrayList<BlackboardArtifact> artifacts = new ArrayList<BlackboardArtifact>();
			while (rs.next()) {
				artifacts.add(new BlackboardArtifact(this, rs.getLong("artifact_id"), rs.getLong("obj_id"),
						rs.getInt("artifact_type_id"), rs.getString("type_name"), rs.getString("display_name")));
			}
			return artifacts;
		} catch (SQLException ex) {
			throw new TskCoreException("Error getting blackboard artifacts by attribute", ex);
		} finally {
			closeResultSet(rs);
			closeStatement(s);
			connection.close();
			releaseSharedLock();
		}
	}

	/**
	 * Get all blackboard artifacts that have an attribute of the given type and
	 * byte value
	 *
	 * @param attrType attribute of this attribute type to look for in the
	 *                 artifacts
	 * @param value    value of the attribute of the attrType type to look for
	 *
	 * @return a list of blackboard artifacts with such an attribute
	 *
	 * @throws TskCoreException exception thrown if a critical error occurred
	 *                          within tsk core and artifacts could not be
	 *                          queried
	 */
	public List<BlackboardArtifact> getBlackboardArtifacts(BlackboardAttribute.ATTRIBUTE_TYPE attrType, byte value) throws TskCoreException {
		CaseDbConnection connection = connections.getConnection();
		acquireSharedLock();
		Statement s = null;
		ResultSet rs = null;
		try {
			s = connection.createStatement();
			rs = connection.executeQuery(s, "SELECT DISTINCT arts.artifact_id AS artifact_id, " //NON-NLS
					+ "arts.obj_id AS obj_id, arts.artifact_type_id AS artifact_type_id, "
					+ "types.type_name AS type_name, types.display_name AS display_name "//NON-NLS
					+ "FROM blackboard_artifacts AS arts, blackboard_attributes AS attrs, blackboard_artifact_types AS types " //NON-NLS
					+ "WHERE arts.artifact_id = attrs.artifact_id " //NON-NLS
					+ "AND attrs.attribute_type_id = " + attrType.getTypeID() //NON-NLS
					+ " AND attrs.value_byte = " + value //NON-NLS
					+ " AND types.artifact_type_id=arts.artifact_type_id");
			ArrayList<BlackboardArtifact> artifacts = new ArrayList<BlackboardArtifact>();
			while (rs.next()) {
				artifacts.add(new BlackboardArtifact(this, rs.getLong("artifact_id"), rs.getLong("obj_id"),
						rs.getInt("artifact_type_id"), rs.getString("type_name"), rs.getString("display_name")));
			}
			return artifacts;
		} catch (SQLException ex) {
			throw new TskCoreException("Error getting blackboard artifacts by attribute", ex);
		} finally {
			closeResultSet(rs);
			closeStatement(s);
			connection.close();
			releaseSharedLock();
		}
	}

	/**
	 * Gets a list of all the artifact types for this case
	 *
	 * @return a list of artifact types
	 *
	 * @throws TskCoreException when there is an error getting the types
	 */
	public Iterable<BlackboardArtifact.Type> getArtifactTypes() throws TskCoreException {
		CaseDbConnection connection = connections.getConnection();
		acquireSharedLock();
		Statement s = null;
		ResultSet rs = null;
		try {
			s = connection.createStatement();
			rs = connection.executeQuery(s, "SELECT artifact_type_id, type_name, display_name FROM blackboard_artifact_types"); //NON-NLS
			ArrayList<BlackboardArtifact.Type> artifactTypes = new ArrayList<BlackboardArtifact.Type>();
			while (rs.next()) {
				artifactTypes.add(new BlackboardArtifact.Type(rs.getInt(1), rs.getString(2), rs.getString(3)));
			}
			return artifactTypes;
		} catch (SQLException ex) {
			throw new TskCoreException("Error getting artifact types", ex); //NON-NLS
		} finally {
			closeResultSet(rs);
			closeStatement(s);
			connection.close();
			releaseSharedLock();
		}
	}

	/**
	 * Get all of the standard blackboard artifact types that are in use in the
	 * blackboard.
	 *
	 * @return List of standard blackboard artifact types
	 *
	 * @throws TskCoreException
	 */
	public ArrayList<BlackboardArtifact.ARTIFACT_TYPE> getBlackboardArtifactTypesInUse() throws TskCoreException {
		String typeIdList = "";
		for (int i = 0; i < BlackboardArtifact.ARTIFACT_TYPE.values().length; ++i) {
			typeIdList += BlackboardArtifact.ARTIFACT_TYPE.values()[i].getTypeID();
			if (i < BlackboardArtifact.ARTIFACT_TYPE.values().length - 1) {
				typeIdList += ", ";
			}
		}
		String query = "SELECT DISTINCT artifact_type_id FROM blackboard_artifacts "
				+ "WHERE artifact_type_id IN (" + typeIdList + ")";
		CaseDbConnection connection = connections.getConnection();
		acquireSharedLock();
		Statement s = null;
		ResultSet rs = null;
		try {
			s = connection.createStatement();
			rs = connection.executeQuery(s, query);
			ArrayList<BlackboardArtifact.ARTIFACT_TYPE> usedArts = new ArrayList<BlackboardArtifact.ARTIFACT_TYPE>();
			while (rs.next()) {
				usedArts.add(ARTIFACT_TYPE.fromID(rs.getInt(1)));
			}
			return usedArts;
		} catch (SQLException ex) {
			throw new TskCoreException("Error getting artifact types in use", ex);
		} finally {
			closeResultSet(rs);
			closeStatement(s);
			connection.close();
			releaseSharedLock();
		}
	}

	/**
	 * Gets the list of all unique artifact IDs in use.
	 *
	 * Gets both static and dynamic IDs.
	 *
	 * @return The list of unique IDs
	 *
	 * @throws TskCoreException exception thrown if a critical error occurred
	 *                          within tsk core
	 */
	public List<BlackboardArtifact.Type> getArtifactTypesInUse() throws TskCoreException {
		CaseDbConnection connection = connections.getConnection();
		acquireSharedLock();
		Statement s = null;
		ResultSet rs = null;
		try {
			s = connection.createStatement();
			rs = connection.executeQuery(s,
					"SELECT DISTINCT arts.artifact_type_id, types.type_name, types.display_name "
					+ "FROM blackboard_artifact_types AS types "
					+ "INNER JOIN blackboard_artifacts AS arts "
					+ "ON arts.artifact_type_id = types.artifact_type_id"); //NON-NLS
			List<BlackboardArtifact.Type> uniqueArtifactTypes = new ArrayList<BlackboardArtifact.Type>();
			while (rs.next()) {
				uniqueArtifactTypes.add(new BlackboardArtifact.Type(rs.getInt(1), rs.getString(2), rs.getString(3)));
			}
			return uniqueArtifactTypes;
		} catch (SQLException ex) {
			throw new TskCoreException("Error getting attribute types", ex);
		} finally {
			closeResultSet(rs);
			closeStatement(s);
			connection.close();
			releaseSharedLock();
		}
	}

	/**
	 * Gets a list of all the attribute types for this case
	 *
	 * @return a list of attribute types
	 *
	 * @throws TskCoreException when there is an error getting the types
	 */
	public List<BlackboardAttribute.Type> getAttributeTypes() throws TskCoreException {
		CaseDbConnection connection = connections.getConnection();
		acquireSharedLock();
		Statement s = null;
		ResultSet rs = null;
		try {
			s = connection.createStatement();
			rs = connection.executeQuery(s, "SELECT attribute_type_id, type_name, display_name, value_type FROM blackboard_attribute_types"); //NON-NLS
			ArrayList<BlackboardAttribute.Type> attribute_types = new ArrayList<BlackboardAttribute.Type>();
			while (rs.next()) {
				attribute_types.add(new BlackboardAttribute.Type(rs.getInt(1),
						rs.getString(2), rs.getString(3), TSK_BLACKBOARD_ATTRIBUTE_VALUE_TYPE.fromType(rs.getLong(4))));
			}
			return attribute_types;
		} catch (SQLException ex) {
			throw new TskCoreException("Error getting attribute types", ex);
		} finally {
			closeResultSet(rs);
			closeStatement(s);
			connection.close();
			releaseSharedLock();
		}
	}

	/**
	 * Get count of blackboard attribute types
	 *
	 * Counts both static (in enum) and dynamic attributes types (created by
	 * modules at runtime)
	 *
	 * @return count of attribute types
	 *
	 * @throws TskCoreException exception thrown if a critical error occurs
	 *                          within TSK core
	 */
	public int getBlackboardAttributeTypesCount() throws TskCoreException {
		CaseDbConnection connection = connections.getConnection();
		acquireSharedLock();
		Statement s = null;
		ResultSet rs = null;
		try {
			s = connection.createStatement();
			rs = connection.executeQuery(s, "SELECT COUNT(*) FROM blackboard_attribute_types"); //NON-NLS
			int count = 0;
			if (rs.next()) {
				count = rs.getInt(1);
			}
			return count;
		} catch (SQLException ex) {
			throw new TskCoreException("Error getting number of blackboard artifacts by type", ex);
		} finally {
			closeResultSet(rs);
			closeStatement(s);
			connection.close();
			releaseSharedLock();
		}
	}

	/**
	 * Gets blackboard artifacts that match a given WHERE clause. Uses a SELECT
	 * statement that does a join of the blackboard_artifacts and
	 * blackboard_artifact_types tables to get all of the required data.
	 *
	 * @param whereClause The WHERE clause to append to the SELECT statement.
	 *
	 * @return A list of BlackboardArtifact objects.
	 *
	 * @throws TskCoreException If there is a problem querying the case
	 *                          database.
	 */
	private ArrayList<BlackboardArtifact> getArtifactsHelper(String whereClause) throws TskCoreException {
		CaseDbConnection connection = connections.getConnection();
		acquireSharedLock();
		ResultSet rs = null;
		try {
			Statement statement = connection.createStatement();
			String query = "SELECT blackboard_artifacts.artifact_id, blackboard_artifacts.obj_id, blackboard_artifact_types.artifact_type_id, blackboard_artifact_types.type_name, blackboard_artifact_types.display_name "
					+ "FROM blackboard_artifacts, blackboard_artifact_types "
					+ "WHERE blackboard_artifacts.artifact_type_id = blackboard_artifact_types.artifact_type_id AND "
					+ whereClause;
			rs = connection.executeQuery(statement, query);
			ArrayList<BlackboardArtifact> artifacts = new ArrayList<BlackboardArtifact>();
			while (rs.next()) {
				artifacts.add(new BlackboardArtifact(this, rs.getLong(1), rs.getLong(2), rs.getInt(3), rs.getString(4), rs.getString(5)));
			}
			return artifacts;
		} catch (SQLException ex) {
			throw new TskCoreException("Error getting or creating a blackboard artifact", ex);
		} finally {
			closeResultSet(rs);
			connection.close();
			releaseSharedLock();
		}
	}

	/**
	 * Helper method to get count of all artifacts matching the type id name and
	 * object id
	 *
	 * @param artifactTypeID artifact type id
	 * @param obj_id         associated object id
	 *
	 * @return count of matching blackboard artifacts
	 *
	 * @throws TskCoreException exception thrown if a critical error occurs
	 *                          within TSK core
	 */
	private long getArtifactsCountHelper(int artifactTypeID, long obj_id) throws TskCoreException {
		CaseDbConnection connection = connections.getConnection();
		acquireSharedLock();
		ResultSet rs = null;
		try {
			PreparedStatement statement = connection.getPreparedStatement(PREPARED_STATEMENT.COUNT_ARTIFACTS_BY_SOURCE_AND_TYPE);
			statement.clearParameters();
			statement.setLong(1, obj_id);
			statement.setInt(2, artifactTypeID);
			rs = connection.executeQuery(statement);
			long count = 0;
			if (rs.next()) {
				count = rs.getLong(1);
			}
			return count;
		} catch (SQLException ex) {
			throw new TskCoreException("Error getting blackboard artifact count", ex);
		} finally {
			closeResultSet(rs);
			connection.close();
			releaseSharedLock();
		}
	}

	/**
	 * Get all blackboard artifacts of a given type for the given object id
	 *
	 * @param artifactTypeName artifact type name
	 * @param obj_id           object id
	 *
	 * @return list of blackboard artifacts
	 *
	 * @throws TskCoreException exception thrown if a critical error occurs
	 *                          within TSK core
	 */
	public ArrayList<BlackboardArtifact> getBlackboardArtifacts(String artifactTypeName, long obj_id) throws TskCoreException {
		return getArtifactsHelper("blackboard_artifacts.obj_id = " + obj_id + " AND blackboard_artifact_types.type_name = '" + artifactTypeName + "';");
	}

	/**
	 * Get all blackboard artifacts of a given type for the given object id
	 *
	 * @param artifactTypeID artifact type id (must exist in database)
	 * @param obj_id         object id
	 *
	 * @return list of blackboard artifacts
	 *
	 * @throws TskCoreException exception thrown if a critical error occurs
	 *                          within TSK core
	 */
	public ArrayList<BlackboardArtifact> getBlackboardArtifacts(int artifactTypeID, long obj_id) throws TskCoreException {
		return getArtifactsHelper("blackboard_artifacts.obj_id = " + obj_id + " AND blackboard_artifact_types.artifact_type_id = " + artifactTypeID + ";");
	}

	/**
	 * Get all blackboard artifacts of a given type for the given object id
	 *
	 * @param artifactType artifact type enum
	 * @param obj_id       object id
	 *
	 * @return list of blackboard artifacts
	 *
	 * @throws TskCoreException exception thrown if a critical error occurs
	 *                          within TSK core
	 */
	public ArrayList<BlackboardArtifact> getBlackboardArtifacts(ARTIFACT_TYPE artifactType, long obj_id) throws TskCoreException {
		return getArtifactsHelper("blackboard_artifacts.obj_id = " + obj_id + " AND blackboard_artifact_types.artifact_type_id = " + artifactType.getTypeID() + ";");
	}

	/**
	 * Get count of all blackboard artifacts of a given type for the given
	 * object id
	 *
	 * @param artifactTypeName artifact type name
	 * @param obj_id           object id
	 *
	 * @return count of blackboard artifacts
	 *
	 * @throws TskCoreException exception thrown if a critical error occurs
	 *                          within TSK core
	 */
	public long getBlackboardArtifactsCount(String artifactTypeName, long obj_id) throws TskCoreException {
		int artifactTypeID = this.getArtifactType(artifactTypeName).getTypeID();
		if (artifactTypeID == -1) {
			return 0;
		}
		return getArtifactsCountHelper(artifactTypeID, obj_id);
	}

	/**
	 * Get count of all blackboard artifacts of a given type for the given
	 * object id
	 *
	 * @param artifactTypeID artifact type id (must exist in database)
	 * @param obj_id         object id
	 *
	 * @return count of blackboard artifacts
	 *
	 * @throws TskCoreException exception thrown if a critical error occurs
	 *                          within TSK core
	 */
	public long getBlackboardArtifactsCount(int artifactTypeID, long obj_id) throws TskCoreException {
		return getArtifactsCountHelper(artifactTypeID, obj_id);
	}

	/**
	 * Get count of all blackboard artifacts of a given type for the given
	 * object id
	 *
	 * @param artifactType artifact type enum
	 * @param obj_id       object id
	 *
	 * @return count of blackboard artifacts
	 *
	 * @throws TskCoreException exception thrown if a critical error occurs
	 *                          within TSK core
	 */
	public long getBlackboardArtifactsCount(ARTIFACT_TYPE artifactType, long obj_id) throws TskCoreException {
		return getArtifactsCountHelper(artifactType.getTypeID(), obj_id);
	}

	/**
	 * Get all blackboard artifacts of a given type
	 *
	 * @param artifactTypeName artifact type name
	 *
	 * @return list of blackboard artifacts
	 *
	 * @throws TskCoreException exception thrown if a critical error occurs
	 *                          within TSK core
	 */
	public ArrayList<BlackboardArtifact> getBlackboardArtifacts(String artifactTypeName) throws TskCoreException {
		return getArtifactsHelper("blackboard_artifact_types.type_name = '" + artifactTypeName + "';");
	}

	/**
	 * Get all blackboard artifacts of a given type
	 *
	 * @param artifactType artifact type enum
	 *
	 * @return list of blackboard artifacts
	 *
	 * @throws TskCoreException exception thrown if a critical error occurs
	 *                          within TSK core
	 */
	public ArrayList<BlackboardArtifact> getBlackboardArtifacts(ARTIFACT_TYPE artifactType) throws TskCoreException {
		return getArtifactsHelper("blackboard_artifact_types.artifact_type_id = " + artifactType.getTypeID() + ";");
	}

	/**
	 * Get all blackboard artifacts of a given type with an attribute of a given
	 * type and String value.
	 *
	 * @param artifactType artifact type enum
	 * @param attrType     attribute type enum
	 * @param value        String value of attribute
	 *
	 * @return list of blackboard artifacts
	 *
	 * @throws TskCoreException exception thrown if a critical error occurs
	 *                          within TSK core
	 */
	public List<BlackboardArtifact> getBlackboardArtifacts(ARTIFACT_TYPE artifactType, BlackboardAttribute.ATTRIBUTE_TYPE attrType, String value) throws TskCoreException {
		CaseDbConnection connection = connections.getConnection();
		acquireSharedLock();
		Statement s = null;
		ResultSet rs = null;
		try {
			s = connection.createStatement();
			rs = connection.executeQuery(s, "SELECT DISTINCT arts.artifact_id AS artifact_id, " //NON-NLS
					+ "arts.obj_id AS obj_id, arts.artifact_type_id AS artifact_type_id, "
					+ "types.type_name AS type_name, types.display_name AS display_name "//NON-NLS
					+ "FROM blackboard_artifacts AS arts, blackboard_attributes AS attrs, blackboard_artifact_types AS types " //NON-NLS
					+ "WHERE arts.artifact_id = attrs.artifact_id " //NON-NLS
					+ "AND attrs.attribute_type_id = " + attrType.getTypeID() //NON-NLS
					+ " AND arts.artifact_type_id = " + artifactType.getTypeID() //NON-NLS
					+ " AND attrs.value_text = '" + value + "'" //NON-NLS
					+ " AND types.artifact_type_id=arts.artifact_type_id");
			ArrayList<BlackboardArtifact> artifacts = new ArrayList<BlackboardArtifact>();
			while (rs.next()) {
				artifacts.add(new BlackboardArtifact(this, rs.getLong("artifact_id"), rs.getLong("obj_id"),
						rs.getInt("artifact_type_id"), rs.getString("type_name"), rs.getString("display_name")));
			}
			return artifacts;
		} catch (SQLException ex) {
			throw new TskCoreException("Error getting blackboard artifacts by artifact type and attribute. " + ex.getMessage(), ex);
		} finally {
			closeResultSet(rs);
			closeStatement(s);
			connection.close();
			releaseSharedLock();
		}
	}

	/**
	 * Get the blackboard artifact with the given artifact id
	 *
	 * @param artifactID artifact ID
	 *
	 * @return blackboard artifact
	 *
	 * @throws TskCoreException exception thrown if a critical error occurs
	 *                          within TSK core
	 */
	public BlackboardArtifact getBlackboardArtifact(long artifactID) throws TskCoreException {
		CaseDbConnection connection = connections.getConnection();
		acquireSharedLock();
		ResultSet rs = null;
		Statement s = null;
		try {
			s = connection.createStatement();
			rs = connection.executeQuery(s, "SELECT arts.artifact_id AS artifact_id, "
					+ "arts.obj_id AS obj_id, arts.artifact_type_id AS artifact_type_id, "
					+ "types.type_name AS type_name, types.display_name AS display_name "//NON-NLS
					+ "FROM blackboard_artifacts AS arts, blackboard_artifact_types AS types "
					+ "WHERE arts.artifact_id = " + artifactID
					+ " AND arts.artifact_type_id = types.artifact_type_id");
			if (rs.next()) {
				return new BlackboardArtifact(this, rs.getLong("artifact_id"), rs.getLong("obj_id"),
						rs.getInt("artifact_type_id"), rs.getString("type_name"), rs.getString("display_name"));
			} else {
				/*
				 * I think this should actually return null (or Optional) when
				 * there is no artifact with the given id, but it looks like
				 * existing code is not expecting that. -jm
				 */
				throw new TskCoreException("No blackboard artifact with id " + artifactID);
			}
		} catch (SQLException ex) {
			throw new TskCoreException("Error getting a blackboard artifact. " + ex.getMessage(), ex);
		} finally {
			closeResultSet(rs);
			connection.close();
			releaseSharedLock();
		}
	}

	/**
	 * Add a blackboard attribute.
	 *
	 * @param attr           A blackboard attribute.
	 * @param artifactTypeId The type of artifact associated with the attribute.
	 *
	 * @throws TskCoreException thrown if a critical error occurs.
	 */
	public void addBlackboardAttribute(BlackboardAttribute attr, int artifactTypeId) throws TskCoreException {
		CaseDbConnection connection = connections.getConnection();
		acquireExclusiveLock();
		try {
			addBlackBoardAttribute(attr, artifactTypeId, connection);
		} catch (SQLException ex) {
			throw new TskCoreException("Error adding blackboard attribute " + attr.toString(), ex);
		} finally {
			connection.close();
			releaseExclusiveLock();
		}
	}

	/**
	 * Add a set blackboard attributes.
	 *
	 * @param attributes     A set of blackboard attribute.
	 * @param artifactTypeId The type of artifact associated with the
	 *                       attributes.
	 *
	 * @throws TskCoreException thrown if a critical error occurs.
	 */
	public void addBlackboardAttributes(Collection<BlackboardAttribute> attributes, int artifactTypeId) throws TskCoreException {
		CaseDbConnection connection = connections.getConnection();
		acquireExclusiveLock();
		try {
			connection.beginTransaction();
			for (final BlackboardAttribute attr : attributes) {
				addBlackBoardAttribute(attr, artifactTypeId, connection);
			}
			connection.commitTransaction();
		} catch (SQLException ex) {
			connection.rollbackTransaction();
			throw new TskCoreException("Error adding blackboard attributes", ex);
		} finally {
			connection.close();
			releaseExclusiveLock();
		}
	}

	private void addBlackBoardAttribute(BlackboardAttribute attr, int artifactTypeId, CaseDbConnection connection) throws SQLException, TskCoreException {
		PreparedStatement statement;
		switch (attr.getAttributeType().getValueType()) {
			case STRING:
				statement = connection.getPreparedStatement(PREPARED_STATEMENT.INSERT_STRING_ATTRIBUTE);
				statement.clearParameters();
				statement.setString(7, escapeSingleQuotes(attr.getValueString()));
				break;
			case BYTE:
				statement = connection.getPreparedStatement(PREPARED_STATEMENT.INSERT_BYTE_ATTRIBUTE);
				statement.clearParameters();
				statement.setBytes(7, attr.getValueBytes());
				break;
			case INTEGER:
				statement = connection.getPreparedStatement(PREPARED_STATEMENT.INSERT_INT_ATTRIBUTE);
				statement.clearParameters();
				statement.setInt(7, attr.getValueInt());
				break;
			case LONG:
				statement = connection.getPreparedStatement(PREPARED_STATEMENT.INSERT_LONG_ATTRIBUTE);
				statement.clearParameters();
				statement.setLong(7, attr.getValueLong());
				break;
			case DOUBLE:
				statement = connection.getPreparedStatement(PREPARED_STATEMENT.INSERT_DOUBLE_ATTRIBUTE);
				statement.clearParameters();
				statement.setDouble(7, attr.getValueDouble());
				break;
			case DATETIME:
				statement = connection.getPreparedStatement(PREPARED_STATEMENT.INSERT_LONG_ATTRIBUTE);
				statement.clearParameters();
				statement.setLong(7, attr.getValueLong());
				break;
			default:
				throw new TskCoreException("Unrecognized artifact attribute value type");
		}
		statement.setLong(1, attr.getArtifactID());
		statement.setInt(2, artifactTypeId);
		statement.setString(3, escapeSingleQuotes(attr.getModuleName()));
		statement.setString(4, escapeSingleQuotes(attr.getContextString()));
		statement.setInt(5, attr.getAttributeType().getTypeID());
		statement.setLong(6, attr.getAttributeType().getValueType().getType());
		connection.executeUpdate(statement);
	}

	/**
	 * Add an attribute type with the given name
	 *
	 * @param attrTypeString Name of the new attribute
	 * @param valueType      The value type of this new attribute type
	 * @param displayName    The (non-unique) display name of the attribute type
	 *
	 * @return the id of the new attribute
	 *
	 * @throws TskCoreException exception thrown if a critical error occurs
	 *                          within tsk core
	 */
	public BlackboardAttribute.Type addArtifactAttributeType(String attrTypeString, TSK_BLACKBOARD_ATTRIBUTE_VALUE_TYPE valueType, String displayName) throws TskCoreException, TskDataException {
		CaseDbConnection connection = connections.getConnection();
		acquireExclusiveLock();
		Statement s = null;
		ResultSet rs = null;
		try {
			connection.beginTransaction();
			s = connection.createStatement();
			rs = connection.executeQuery(s, "SELECT attribute_type_id FROM blackboard_attribute_types WHERE type_name = '" + attrTypeString + "'"); //NON-NLS
			if (!rs.next()) {
				rs.close();
				rs = connection.executeQuery(s, "SELECT MAX(attribute_type_id) AS highest_id FROM blackboard_attribute_types");
				int maxID = 0;
				if (rs.next()) {
					maxID = rs.getInt(1);
					if (maxID < MIN_USER_DEFINED_TYPE_ID) {
						maxID = MIN_USER_DEFINED_TYPE_ID;
					} else {
						maxID++;
					}
				}
				connection.executeUpdate(s, "INSERT INTO blackboard_attribute_types (attribute_type_id, type_name, display_name, value_type) VALUES ('" + maxID + "', '" + attrTypeString + "', '" + displayName + "', '" + valueType.getType() + "')"); //NON-NLS
				BlackboardAttribute.Type type = new BlackboardAttribute.Type(maxID, attrTypeString, displayName, valueType);
				this.typeIdToAttributeTypeMap.put(type.getTypeID(), type);
				this.typeNameToAttributeTypeMap.put(type.getTypeName(), type);
				connection.commitTransaction();
				return type;
			} else {
				throw new TskDataException("The attribute type that was added was already within the system.");
			}

		} catch (SQLException ex) {
			connection.rollbackTransaction();
			throw new TskCoreException("Error adding attribute type", ex);
		} finally {
			closeResultSet(rs);
			closeStatement(s);
			connection.close();
			releaseExclusiveLock();
		}
	}

	/**
	 * Get the attribute type associated with an attribute type name.
	 *
	 * @param attrTypeName An attribute type name.
	 *
	 * @return An attribute type or null if the attribute type does not exist.
	 *
	 * @throws TskCoreException If an error occurs accessing the case database.
	 *
	 */
	public BlackboardAttribute.Type getAttributeType(String attrTypeName) throws TskCoreException {
		if (this.typeNameToAttributeTypeMap.containsKey(attrTypeName)) {
			return this.typeNameToAttributeTypeMap.get(attrTypeName);
		}
		CaseDbConnection connection = connections.getConnection();
		acquireSharedLock();
		Statement s = null;
		ResultSet rs = null;
		try {
			s = connection.createStatement();
			rs = connection.executeQuery(s, "SELECT attribute_type_id, type_name, display_name, value_type FROM blackboard_attribute_types WHERE type_name = '" + attrTypeName + "'"); //NON-NLS
			BlackboardAttribute.Type type = null;
			if (rs.next()) {
				type = new BlackboardAttribute.Type(rs.getInt(1), rs.getString(2), rs.getString(3), TSK_BLACKBOARD_ATTRIBUTE_VALUE_TYPE.fromType(rs.getLong(4)));
				this.typeIdToAttributeTypeMap.put(type.getTypeID(), type);
				this.typeNameToAttributeTypeMap.put(attrTypeName, type);
			}
			return type;
		} catch (SQLException ex) {
			throw new TskCoreException("Error getting attribute type id", ex);
		} finally {
			closeResultSet(rs);
			closeStatement(s);
			connection.close();
			releaseSharedLock();
		}
	}

	/**
	 * Get the attribute type associated with an attribute type ID.
	 *
	 * @param typeID An attribute type ID.
	 *
	 * @return An attribute type or null if the attribute type does not exist.
	 *
	 * @throws TskCoreException If an error occurs accessing the case database.
	 *
	 */
	private BlackboardAttribute.Type getAttributeType(int typeID) throws TskCoreException {
		if (this.typeIdToAttributeTypeMap.containsKey(typeID)) {
			return this.typeIdToAttributeTypeMap.get(typeID);
		}
		CaseDbConnection connection = connections.getConnection();
		acquireSharedLock();
		Statement s = null;
		ResultSet rs = null;
		try {
			s = connection.createStatement();
			rs = connection.executeQuery(s, "SELECT attribute_type_id, type_name, display_name, value_type FROM blackboard_attribute_types WHERE attribute_type_id = " + typeID + ""); //NON-NLS
			BlackboardAttribute.Type type = null;
			if (rs.next()) {
				type = new BlackboardAttribute.Type(rs.getInt(1), rs.getString(2), rs.getString(3), TSK_BLACKBOARD_ATTRIBUTE_VALUE_TYPE.fromType(rs.getLong(4)));
				this.typeIdToAttributeTypeMap.put(typeID, type);
				this.typeNameToAttributeTypeMap.put(type.getTypeName(), type);
			}
			return type;
		} catch (SQLException ex) {
			throw new TskCoreException("Error getting attribute type id", ex);
		} finally {
			closeResultSet(rs);
			closeStatement(s);
			connection.close();
			releaseSharedLock();
		}
	}

	/**
	 * Get the artifact type associated with an artifact type name.
	 *
	 * @param artTypeName An artifact type name.
	 *
	 * @return An artifact type or null if the artifact type does not exist.
	 *
	 * @throws TskCoreException If an error occurs accessing the case database.
	 *
	 */
	public BlackboardArtifact.Type getArtifactType(String artTypeName) throws TskCoreException {
		if (this.typeNameToArtifactTypeMap.containsKey(artTypeName)) {
			return this.typeNameToArtifactTypeMap.get(artTypeName);
		}
		CaseDbConnection connection = connections.getConnection();
		acquireSharedLock();
		Statement s = null;
		ResultSet rs = null;
		try {
			s = connection.createStatement();
			rs = connection.executeQuery(s, "SELECT artifact_type_id, type_name, display_name FROM blackboard_artifact_types WHERE type_name = '" + artTypeName + "'"); //NON-NLS
			BlackboardArtifact.Type type = null;
			if (rs.next()) {
				type = new BlackboardArtifact.Type(rs.getInt(1), rs.getString(2), rs.getString(3));
				this.typeIdToArtifactTypeMap.put(type.getTypeID(), type);
				this.typeNameToArtifactTypeMap.put(artTypeName, type);
			}
			return type;
		} catch (SQLException ex) {
			throw new TskCoreException("Error getting artifact type from the database", ex);
		} finally {
			closeResultSet(rs);
			closeStatement(s);
			connection.close();
			releaseSharedLock();
		}
	}

	/**
	 * Get the artifact type associated with an artifact type name.
	 *
	 * @param artTypeId An artifact type id.
	 *
	 * @return An artifact type or null if the artifact type does not exist.
	 *
	 * @throws TskCoreException If an error occurs accessing the case database.
	 *
	 */
	BlackboardArtifact.Type getArtifactType(int artTypeId) throws TskCoreException {
		if (this.typeIdToArtifactTypeMap.containsKey(artTypeId)) {
			return typeIdToArtifactTypeMap.get(artTypeId);
		}
		CaseDbConnection connection = connections.getConnection();
		acquireSharedLock();
		Statement s = null;
		ResultSet rs = null;
		try {
			s = connection.createStatement();
			rs = connection.executeQuery(s, "SELECT artifact_type_id, type_name, display_name FROM blackboard_artifact_types WHERE artifact_type_id = " + artTypeId + ""); //NON-NLS
			BlackboardArtifact.Type type = null;
			if (rs.next()) {
				type = new BlackboardArtifact.Type(rs.getInt(1), rs.getString(2), rs.getString(3));
				this.typeIdToArtifactTypeMap.put(artTypeId, type);
				this.typeNameToArtifactTypeMap.put(type.getTypeName(), type);
			}
			return type;
		} catch (SQLException ex) {
			throw new TskCoreException("Error getting artifact type from the database", ex);
		} finally {
			closeResultSet(rs);
			closeStatement(s);
			connection.close();
			releaseSharedLock();
		}
	}

	/**
	 * Add an artifact type with the given name. Will return an artifact Type.
	 *
	 * @param artifactTypeName System (unique) name of artifact
	 * @param displayName      Display (non-unique) name of artifact
	 *
	 * @return Type of the artifact added
	 *
	 * @throws TskCoreException exception thrown if a critical error occurs
	 * @throws TskDataException exception thrown if given data is already in db
	 *                          within tsk core
	 */
	public BlackboardArtifact.Type addBlackboardArtifactType(String artifactTypeName, String displayName) throws TskCoreException, TskDataException {
		CaseDbConnection connection = connections.getConnection();
		acquireExclusiveLock();
		Statement s = null;
		ResultSet rs = null;
		try {
			connection.beginTransaction();
			s = connection.createStatement();
			rs = connection.executeQuery(s, "SELECT artifact_type_id FROM blackboard_artifact_types WHERE type_name = '" + artifactTypeName + "'"); //NON-NLS
			if (!rs.next()) {
				rs.close();
				rs = connection.executeQuery(s, "SELECT MAX(artifact_type_id) AS highest_id FROM blackboard_artifact_types");
				int maxID = 0;
				if (rs.next()) {
					maxID = rs.getInt(1);
					if (maxID < MIN_USER_DEFINED_TYPE_ID) {
						maxID = MIN_USER_DEFINED_TYPE_ID;
					} else {
						maxID++;
					}
				}
				connection.executeUpdate(s, "INSERT INTO blackboard_artifact_types (artifact_type_id, type_name, display_name) VALUES ('" + maxID + "', '" + artifactTypeName + "', '" + displayName + "')"); //NON-NLS
				BlackboardArtifact.Type type = new BlackboardArtifact.Type(maxID, artifactTypeName, displayName);
				this.typeIdToArtifactTypeMap.put(type.getTypeID(), type);
				this.typeNameToArtifactTypeMap.put(type.getTypeName(), type);
				connection.commitTransaction();
				return type;
			} else {
				throw new TskDataException("The attribute type that was added was already within the system.");
			}
		} catch (SQLException ex) {
			connection.rollbackTransaction();
			throw new TskCoreException("Error adding artifact type", ex);
		} finally {
			closeResultSet(rs);
			closeStatement(s);
			connection.close();
			releaseExclusiveLock();
		}
	}

	public ArrayList<BlackboardAttribute> getBlackboardAttributes(final BlackboardArtifact artifact) throws TskCoreException {
		CaseDbConnection connection = connections.getConnection();
		acquireSharedLock();
		ResultSet rs = null;
		try {
			Statement statement = connection.createStatement();
			rs = connection.executeQuery(statement, "SELECT attrs.artifact_id, attrs.source, attrs.context, attrs.attribute_type_id, "
					+ "attrs.value_type, attrs.value_byte, attrs.value_text, attrs.value_int32, "
					+ "attrs.value_int64, attrs.value_double, types.type_name, types.display_name "
					+ "FROM blackboard_attributes AS attrs, blackboard_attribute_types AS types WHERE attrs.artifact_id = " + artifact.getArtifactID()
					+ " AND attrs.attribute_type_id = types.attribute_type_id");
			ArrayList<BlackboardAttribute> attributes = new ArrayList<BlackboardAttribute>();
			while (rs.next()) {
				final BlackboardAttribute attr = new BlackboardAttribute(
						rs.getLong("artifact_id"),
						new BlackboardAttribute.Type(rs.getInt("attribute_type_id"), rs.getString("type_name"), rs.getString("display_name"), BlackboardAttribute.TSK_BLACKBOARD_ATTRIBUTE_VALUE_TYPE.fromType(rs.getInt("value_type"))),
						rs.getString("source"),
						rs.getString("context"),
						rs.getInt("value_int32"),
						rs.getLong("value_int64"),
						rs.getDouble("value_double"),
						rs.getString("value_text"),
						rs.getBytes("value_byte"), this
				);
				attributes.add(attr);
			}
			return attributes;
		} catch (SQLException ex) {
			throw new TskCoreException("Error getting attributes for artifact, artifact id = " + artifact.getArtifactID(), ex);
		} finally {
			closeResultSet(rs);
			connection.close();
			releaseSharedLock();
		}
	}

	/**
	 * Get all attributes that match a where clause. The clause should begin
	 * with "WHERE" or "JOIN". To use this method you must know the database
	 * tables
	 *
	 * @param whereClause a sqlite where clause
	 *
	 * @return a list of matching attributes
	 *
	 * @throws TskCoreException exception thrown if a critical error occurs
	 *                          within tsk core \ref query_database_page
	 */
	public ArrayList<BlackboardAttribute> getMatchingAttributes(String whereClause) throws TskCoreException {
		CaseDbConnection connection = connections.getConnection();
		acquireSharedLock();
		Statement s = null;
		ResultSet rs = null;
		try {
			s = connection.createStatement();
			rs = connection.executeQuery(s, "SELECT blackboard_attributes.artifact_id, blackboard_attributes.source, blackboard_attributes.context, blackboard_attributes.attribute_type_id, "
					+ "blackboard_attributes.value_type, blackboard_attributes.value_byte, blackboard_attributes.value_text, blackboard_attributes.value_int32, "
					+ "blackboard_attributes.value_int64, blackboard_attributes.value_double "
					+ "FROM blackboard_attributes " + whereClause); //NON-NLS
			ArrayList<BlackboardAttribute> matches = new ArrayList<BlackboardAttribute>();
			while (rs.next()) {
				BlackboardAttribute.Type type;
				// attribute type is cached, so this does not necessarily call to the db
				type = this.getAttributeType(rs.getInt("attribute_type_id"));
				BlackboardAttribute attr = new BlackboardAttribute(
						rs.getLong("artifact_id"),
						type,
						rs.getString("source"),
						rs.getString("context"),
						rs.getInt("value_int32"),
						rs.getLong("value_int64"),
						rs.getDouble("value_double"),
						rs.getString("value_text"),
						rs.getBytes("value_byte"), this
				);
				matches.add(attr);
			}
			return matches;
		} catch (SQLException ex) {
			throw new TskCoreException("Error getting attributes using this where clause: " + whereClause, ex);
		} finally {
			closeResultSet(rs);
			closeStatement(s);
			connection.close();
			releaseSharedLock();
		}
	}

	/**
	 * Get all artifacts that match a where clause. The clause should begin with
	 * "WHERE" or "JOIN". To use this method you must know the database tables
	 *
	 * @param whereClause a sqlite where clause
	 *
	 * @return a list of matching artifacts
	 *
	 * @throws TskCoreException exception thrown if a critical error occurs
	 *                          within tsk core \ref query_database_page
	 */
	public ArrayList<BlackboardArtifact> getMatchingArtifacts(String whereClause) throws TskCoreException {
		CaseDbConnection connection = connections.getConnection();
		acquireSharedLock();
		ResultSet rs = null;
		Statement s = null;
		try {
			s = connection.createStatement();
			rs = connection.executeQuery(s, "SELECT blackboard_artifacts.artifact_id, blackboard_artifacts.obj_id, blackboard_artifacts.artifact_type_id"
					+ " FROM blackboard_artifacts " + whereClause); //NON-NLS
			ArrayList<BlackboardArtifact> matches = new ArrayList<BlackboardArtifact>();
			while (rs.next()) {
				BlackboardArtifact.Type type;
				// artifact type is cached, so this does not necessarily call to the db
				type = this.getArtifactType(rs.getInt(3));
				BlackboardArtifact artifact = new BlackboardArtifact(this, rs.getLong(1), rs.getLong(2), type.getTypeID(), type.getTypeName(), type.getDisplayName());
				matches.add(artifact);
			}
			return matches;
		} catch (SQLException ex) {
			throw new TskCoreException("Error getting attributes using this where clause: " + whereClause, ex);
		} finally {
			closeResultSet(rs);
			closeStatement(s);
			connection.close();
			releaseSharedLock();
		}
	}

	/**
	 * Add a new blackboard artifact with the given type. If that artifact type
	 * does not exist an error will be thrown. The artifact type name can be
	 * looked up in the returned blackboard artifact.
	 *
	 * @param artifactTypeID the type the given artifact should have
	 * @param obj_id         the content object id associated with this artifact
	 *
	 * @return a new blackboard artifact
	 *
	 * @throws TskCoreException exception thrown if a critical error occurs
	 *                          within tsk core
	 */
	public BlackboardArtifact newBlackboardArtifact(int artifactTypeID, long obj_id) throws TskCoreException {
		BlackboardArtifact.Type type = getArtifactType(artifactTypeID);
		return newBlackboardArtifact(artifactTypeID, obj_id, type.getTypeName(), type.getDisplayName());
	}

	/**
	 * Add a new blackboard artifact with the given type.
	 *
	 * @param artifactType the type the given artifact should have
	 * @param obj_id       the content object id associated with this artifact
	 *
	 * @return a new blackboard artifact
	 *
	 * @throws TskCoreException exception thrown if a critical error occurs
	 *                          within tsk core
	 */
	public BlackboardArtifact newBlackboardArtifact(ARTIFACT_TYPE artifactType, long obj_id) throws TskCoreException {
		return newBlackboardArtifact(artifactType.getTypeID(), obj_id, artifactType.getLabel(), artifactType.getDisplayName());
	}

	private BlackboardArtifact newBlackboardArtifact(int artifact_type_id, long obj_id, String artifactTypeName, String artifactDisplayName) throws TskCoreException {
		CaseDbConnection connection = connections.getConnection();
		acquireExclusiveLock();
		ResultSet rs = null;
		try {
			PreparedStatement statement;
			if (dbType == DbType.POSTGRESQL) {
				statement = connection.getPreparedStatement(PREPARED_STATEMENT.POSTGRESQL_INSERT_ARTIFACT, Statement.RETURN_GENERATED_KEYS);
				statement.clearParameters();
				statement.setLong(1, obj_id);
				statement.setInt(2, artifact_type_id);
			} else {
				statement = connection.getPreparedStatement(PREPARED_STATEMENT.INSERT_ARTIFACT, Statement.RETURN_GENERATED_KEYS);
				statement.clearParameters();
				statement.setLong(1, this.nextArtifactId++);
				statement.setLong(2, obj_id);
				statement.setInt(3, artifact_type_id);
			}
			connection.executeUpdate(statement);
			rs = statement.getGeneratedKeys();
			rs.next();
			return new BlackboardArtifact(this, rs.getLong(1), obj_id, artifact_type_id, artifactTypeName, artifactDisplayName, true);
		} catch (SQLException ex) {
			throw new TskCoreException("Error creating a blackboard artifact", ex);
		} finally {
			closeResultSet(rs);
			connection.close();
			releaseExclusiveLock();
		}
	}

	/**
	 * Checks if the content object has children. Note: this is generally more
	 * efficient then preloading all children and checking if the set is empty,
	 * and facilities lazy loading.
	 *
	 * @param content content object to check for children
	 *
	 * @return true if has children, false otherwise
	 *
	 * @throws TskCoreException exception thrown if a critical error occurs
	 *                          within tsk core
	 */
	boolean getContentHasChildren(Content content) throws TskCoreException {
		CaseDbConnection connection = connections.getConnection();
		acquireSharedLock();
		ResultSet rs = null;
		try {
			PreparedStatement statement = connection.getPreparedStatement(PREPARED_STATEMENT.COUNT_CHILD_OBJECTS_BY_PARENT);
			statement.clearParameters();
			statement.setLong(1, content.getId());
			rs = connection.executeQuery(statement);
			boolean hasChildren = false;
			if (rs.next()) {
				hasChildren = rs.getInt(1) > 0;
			}
			return hasChildren;
		} catch (SQLException e) {
			throw new TskCoreException("Error checking for children of parent " + content, e);
		} finally {
			closeResultSet(rs);
			connection.close();
			releaseSharedLock();
		}
	}

	/**
	 * Counts if the content object children. Note: this is generally more
	 * efficient then preloading all children and counting, and facilities lazy
	 * loading.
	 *
	 * @param content content object to check for children count
	 *
	 * @return children count
	 *
	 * @throws TskCoreException exception thrown if a critical error occurs
	 *                          within tsk core
	 */
	int getContentChildrenCount(Content content) throws TskCoreException {
		CaseDbConnection connection = connections.getConnection();
		acquireSharedLock();
		ResultSet rs = null;
		try {
			PreparedStatement statement = connection.getPreparedStatement(PREPARED_STATEMENT.COUNT_CHILD_OBJECTS_BY_PARENT);
			statement.clearParameters();
			statement.setLong(1, content.getId());
			rs = connection.executeQuery(statement);
			int countChildren = -1;
			if (rs.next()) {
				countChildren = rs.getInt(1);
			}
			return countChildren;
		} catch (SQLException e) {
			throw new TskCoreException("Error checking for children of parent " + content, e);
		} finally {
			closeResultSet(rs);
			connection.close();
			releaseSharedLock();
		}
	}

	/**
	 * Returns the list of AbstractFile Children of a given type for a given
	 * AbstractFileParent
	 *
	 * @param parent the content parent to get abstract file children for
	 * @param type   children type to look for, defined in
	 *               TSK_DB_FILES_TYPE_ENUM
	 *
	 * @throws TskCoreException exception thrown if a critical error occurs
	 *                          within tsk core
	 */
	List<Content> getAbstractFileChildren(Content parent, TSK_DB_FILES_TYPE_ENUM type) throws TskCoreException {
		CaseDbConnection connection = connections.getConnection();
		acquireSharedLock();
		ResultSet rs = null;
		try {
			PreparedStatement statement = connection.getPreparedStatement(PREPARED_STATEMENT.SELECT_FILES_BY_PARENT_AND_TYPE);
			statement.clearParameters();
			long parentId = parent.getId();
			statement.setLong(1, parentId);
			statement.setShort(2, type.getFileType());
			rs = connection.executeQuery(statement);
			return rsHelper.fileChildren(rs, parentId);
		} catch (SQLException ex) {
			throw new TskCoreException("Error getting AbstractFile children for Content", ex);
		} finally {
			closeResultSet(rs);
			connection.close();
			releaseSharedLock();
		}
	}

	/**
	 * Returns the list of all AbstractFile Children for a given
	 * AbstractFileParent
	 *
	 * @param parent the content parent to get abstract file children for
	 * @param type   children type to look for, defined in
	 *               TSK_DB_FILES_TYPE_ENUM
	 *
	 * @throws TskCoreException exception thrown if a critical error occurs
	 *                          within tsk core
	 */
	List<Content> getAbstractFileChildren(Content parent) throws TskCoreException {
		CaseDbConnection connection = connections.getConnection();
		acquireSharedLock();
		ResultSet rs = null;
		try {
			PreparedStatement statement = connection.getPreparedStatement(PREPARED_STATEMENT.SELECT_FILES_BY_PARENT);
			statement.clearParameters();
			long parentId = parent.getId();
			statement.setLong(1, parentId);
			rs = connection.executeQuery(statement);
			return rsHelper.fileChildren(rs, parentId);
		} catch (SQLException ex) {
			throw new TskCoreException("Error getting AbstractFile children for Content", ex);
		} finally {
			closeResultSet(rs);
			connection.close();
			releaseSharedLock();
		}
	}

	/**
	 * Get list of IDs for abstract files of a given type that are children of a
	 * given content.
	 *
	 * @param parent Object to find children for
	 * @param type   Type of children to find IDs for
	 *
	 * @return
	 *
	 * @throws TskCoreException
	 */
	List<Long> getAbstractFileChildrenIds(Content parent, TSK_DB_FILES_TYPE_ENUM type) throws TskCoreException {
		CaseDbConnection connection = connections.getConnection();
		acquireSharedLock();
		ResultSet rs = null;
		try {
			PreparedStatement statement = connection.getPreparedStatement(PREPARED_STATEMENT.SELECT_FILE_IDS_BY_PARENT_AND_TYPE);
			statement.clearParameters();
			statement.setLong(1, parent.getId());
			statement.setShort(2, type.getFileType());
			rs = connection.executeQuery(statement);
			List<Long> children = new ArrayList<Long>();
			while (rs.next()) {
				children.add(rs.getLong(1));
			}
			return children;
		} catch (SQLException ex) {
			throw new TskCoreException("Error getting AbstractFile children for Content", ex);
		} finally {
			closeResultSet(rs);
			connection.close();
			releaseSharedLock();
		}
	}

	/**
	 * Get list of IDs for abstract files that are children of a given content.
	 *
	 * @param parent Object to find children for
	 *
	 * @return
	 *
	 * @throws TskCoreException
	 */
	List<Long> getAbstractFileChildrenIds(Content parent) throws TskCoreException {
		CaseDbConnection connection = connections.getConnection();
		acquireSharedLock();
		ResultSet rs = null;
		try {
			PreparedStatement statement = connection.getPreparedStatement(PREPARED_STATEMENT.SELECT_FILE_IDS_BY_PARENT);
			statement.clearParameters();
			statement.setLong(1, parent.getId());
			rs = connection.executeQuery(statement);
			List<Long> children = new ArrayList<Long>();
			while (rs.next()) {
				children.add(rs.getLong(1));
			}
			return children;
		} catch (SQLException ex) {
			throw new TskCoreException("Error getting AbstractFile children for Content", ex);
		} finally {
			closeResultSet(rs);
			connection.close();
			releaseSharedLock();
		}
	}

	/**
	 * Get info about children of a given Content from the database.
	 *
	 * @param c Parent object to run query against
	 *
	 * @throws TskCoreException exception thrown if a critical error occurs
	 *                          within tsk core
	 */
	Collection<ObjectInfo> getChildrenInfo(Content c) throws TskCoreException {
		CaseDbConnection connection = connections.getConnection();
		acquireSharedLock();
		Statement s = null;
		ResultSet rs = null;
		try {
			s = connection.createStatement();
			rs = connection.executeQuery(s, "SELECT tsk_objects.obj_id, tsk_objects.type " //NON-NLS
					+ "FROM tsk_objects left join tsk_files " //NON-NLS
					+ "ON tsk_objects.obj_id=tsk_files.obj_id " //NON-NLS
					+ "WHERE tsk_objects.par_obj_id = " + c.getId() + "  ORDER BY tsk_objects.obj_id"); //NON-NLS
			Collection<ObjectInfo> infos = new ArrayList<ObjectInfo>();
			while (rs.next()) {
				infos.add(new ObjectInfo(rs.getLong("obj_id"), ObjectType.valueOf(rs.getShort("type")))); //NON-NLS
			}
			return infos;
		} catch (SQLException ex) {
			throw new TskCoreException("Error getting Children Info for Content", ex);
		} finally {
			closeResultSet(rs);
			closeStatement(s);
			connection.close();
			releaseSharedLock();
		}
	}

	/**
	 * Get parent info for the parent of the content object
	 *
	 * @param c content object to get parent info for
	 *
	 * @return the parent object info with the parent object type and id
	 *
	 * @throws TskCoreException exception thrown if a critical error occurs
	 *                          within tsk core
	 */
	ObjectInfo getParentInfo(Content c) throws TskCoreException {
		// TODO: This should not throw an exception if Content has no parent, 
		// return null instead.
		CaseDbConnection connection = connections.getConnection();
		acquireSharedLock();
		Statement s = null;
		ResultSet rs = null;
		try {
			s = connection.createStatement();
			rs = connection.executeQuery(s, "SELECT parent.obj_id, parent.type " //NON-NLS
					+ "FROM tsk_objects AS parent INNER JOIN tsk_objects AS child " //NON-NLS
					+ "ON child.par_obj_id = parent.obj_id " //NON-NLS
					+ "WHERE child.obj_id = " + c.getId()); //NON-NLS
			if (rs.next()) {
				return new ObjectInfo(rs.getLong(1), ObjectType.valueOf(rs.getShort(2)));
			} else {
				throw new TskCoreException("Given content (id: " + c.getId() + ") has no parent");
			}
		} catch (SQLException ex) {
			throw new TskCoreException("Error getting Parent Info for Content", ex);
		} finally {
			closeResultSet(rs);
			closeStatement(s);
			connection.close();
			releaseSharedLock();
		}
	}

	/**
	 * Get parent info for the parent of the content object id
	 *
	 * @param id content object id to get parent info for
	 *
	 * @return the parent object info with the parent object type and id
	 *
	 * @throws TskCoreException exception thrown if a critical error occurs
	 *                          within tsk core
	 */
	ObjectInfo getParentInfo(long contentId) throws TskCoreException {
		// TODO: This should not throw an exception if Content has no parent, 
		// return null instead.
		CaseDbConnection connection = connections.getConnection();
		acquireSharedLock();
		Statement s = null;
		ResultSet rs = null;
		try {
			s = connection.createStatement();
			rs = connection.executeQuery(s, "SELECT parent.obj_id, parent.type " //NON-NLS
					+ "FROM tsk_objects AS parent INNER JOIN tsk_objects AS child " //NON-NLS
					+ "ON child.par_obj_id = parent.obj_id " //NON-NLS
					+ "WHERE child.obj_id = " + contentId); //NON-NLS
			if (rs.next()) {
				return new ObjectInfo(rs.getLong(1), ObjectType.valueOf(rs.getShort(2)));
			} else {
				throw new TskCoreException("Given content (id: " + contentId + ") has no parent.");
			}
		} catch (SQLException ex) {
			throw new TskCoreException("Error getting Parent Info for Content: " + contentId, ex);
		} finally {
			closeResultSet(rs);
			closeStatement(s);
			connection.close();
			releaseSharedLock();
		}
	}

	/**
	 * Gets parent directory for FsContent object
	 *
	 * @param fsc FsContent to get parent dir for
	 *
	 * @return the parent Directory
	 *
	 * @throws TskCoreException thrown if critical error occurred within tsk
	 *                          core
	 */
	Directory getParentDirectory(FsContent fsc) throws TskCoreException {
		// TODO: This should not throw an exception if Content has no parent, 
		// return null instead.
		if (fsc.isRoot()) {
			throw new TskCoreException("Given FsContent (id: " + fsc.getId() + ") is a root object (can't have parent directory).");
		} else {
			ObjectInfo parentInfo = getParentInfo(fsc);
			Directory parent = null;
			if (parentInfo.type == ObjectType.ABSTRACTFILE) {
				parent = getDirectoryById(parentInfo.id, fsc.getFileSystem());
			} else {
				throw new TskCoreException("Parent of FsContent (id: " + fsc.getId() + ") has wrong type to be directory: " + parentInfo.type);
			}
			return parent;
		}
	}

	/**
	 * Get content object by content id
	 *
	 * @param id to get content object for
	 *
	 * @return instance of a Content object (one of its subclasses), or null if
	 *         not found.
	 *
	 * @throws TskCoreException thrown if critical error occurred within tsk
	 *                          core
	 */
	public Content getContentById(long id) throws TskCoreException {
		CaseDbConnection connection = connections.getConnection();
		acquireSharedLock();
		Statement s = null;
		ResultSet rs = null;
		try {
			s = connection.createStatement();
			rs = connection.executeQuery(s, "SELECT * FROM tsk_objects WHERE obj_id = " + id + " LIMIT  1"); //NON-NLS
			if (!rs.next()) {
				return null;
			}

			AbstractContent content = null;
			long parentId = rs.getLong("par_obj_id"); //NON-NLS
			final TskData.ObjectType type = TskData.ObjectType.valueOf(rs.getShort("type")); //NON-NLS
			switch (type) {
				case IMG:
					content = getImageById(id);
					break;
				case VS:
					content = getVolumeSystemById(id, parentId);
					break;
				case VOL:
					content = getVolumeById(id, parentId);
					break;
				case FS:
					content = getFileSystemById(id, parentId);
					break;
				case ABSTRACTFILE:
					content = getAbstractFileById(id);
					break;
				default:
					throw new TskCoreException("Could not obtain Content object with ID: " + id);
			}
			return content;
		} catch (SQLException ex) {
			throw new TskCoreException("Error getting Content by ID.", ex);
		} finally {
			closeResultSet(rs);
			closeStatement(s);
			connection.close();
			releaseSharedLock();
		}
	}

	/**
	 * Get a path of a file in tsk_files_path table or null if there is none
	 *
	 * @param id id of the file to get path for
	 *
	 * @return file path or null
	 */
	String getFilePath(long id) {
		CaseDbConnection connection;
		try {
			connection = connections.getConnection();
		} catch (TskCoreException ex) {
			logger.log(Level.SEVERE, "Error getting file path for file " + id, ex); //NON-NLS			
			return null;
		}
		String filePath = null;
		acquireSharedLock();
		ResultSet rs = null;
		try {
			PreparedStatement statement = connection.getPreparedStatement(PREPARED_STATEMENT.SELECT_LOCAL_PATH_FOR_FILE);
			statement.clearParameters();
			statement.setLong(1, id);
			rs = connection.executeQuery(statement);
			if (rs.next()) {
				filePath = rs.getString(1);
			}
		} catch (SQLException ex) {
			logger.log(Level.SEVERE, "Error getting file path for file " + id, ex); //NON-NLS
		} finally {
			closeResultSet(rs);
			connection.close();
			releaseSharedLock();
		}
		return filePath;
	}

	/**
	 * Get a parent_path of a file in tsk_files table or null if there is none
	 *
	 * Make sure the connection in transaction is used for all database
	 * interactions called by this method
	 *
	 * @param id          id of the file to get path for
	 * @param transaction the SQL transaction to use
	 *
	 * @return file path or null
	 *
	 */
	String getFileParentPath(long id, CaseDbTransaction transaction) {
		CaseDbConnection connection = transaction.getConnection();
		String parentPath = null;
		acquireSharedLock();
		ResultSet rs = null;
		try {
			PreparedStatement statement = connection.getPreparedStatement(PREPARED_STATEMENT.SELECT_PATH_FOR_FILE);
			statement.clearParameters();
			statement.setLong(1, id);
			rs = connection.executeQuery(statement);
			if (rs.next()) {
				parentPath = rs.getString(1);
			}
		} catch (SQLException ex) {
			logger.log(Level.SEVERE, "Error getting file parent_path for file " + id, ex); //NON-NLS
		} finally {
			closeResultSet(rs);
			releaseSharedLock();
		}
		return parentPath;
	}

	/**
	 * Get a name of a file in tsk_files table or null if there is none
	 *
	 * Make sure the connection in transaction is used for all database
	 * interactions called by this method
	 *
	 * @param id          id of the file to get name for
	 * @param transaction the SQL transaction to use
	 *
	 * @return file name or null
	 */
	String getFileName(long id, CaseDbTransaction transaction) {
		CaseDbConnection connection = transaction.getConnection();
		String fileName = null;
		acquireSharedLock();
		ResultSet rs = null;
		try {
			PreparedStatement statement = connection.getPreparedStatement(PREPARED_STATEMENT.SELECT_FILE_NAME);
			statement.clearParameters();
			statement.setLong(1, id);
			rs = connection.executeQuery(statement);
			if (rs.next()) {
				fileName = rs.getString(1);
			}
		} catch (SQLException ex) {
			logger.log(Level.SEVERE, "Error getting file parent_path for file " + id, ex); //NON-NLS
		} finally {
			closeResultSet(rs);
			releaseSharedLock();
		}
		return fileName;
	}

	/**
	 * Get a derived method for a file, or null if none
	 *
	 * @param id id of the derived file
	 *
	 * @return derived method or null if not present
	 *
	 * @throws TskCoreException exception throws if core error occurred and
	 *                          method could not be queried
	 */
	DerivedFile.DerivedMethod getDerivedMethod(long id) throws TskCoreException {
		CaseDbConnection connection = connections.getConnection();
		DerivedFile.DerivedMethod method = null;
		acquireSharedLock();
		ResultSet rs1 = null;
		ResultSet rs2 = null;
		try {
			PreparedStatement statement = connection.getPreparedStatement(PREPARED_STATEMENT.SELECT_DERIVED_FILE);
			statement.clearParameters();
			statement.setLong(1, id);
			rs1 = connection.executeQuery(statement);
			if (rs1.next()) {
				int method_id = rs1.getInt(1);
				String rederive = rs1.getString(1);
				method = new DerivedFile.DerivedMethod(method_id, rederive);
				statement = connection.getPreparedStatement(PREPARED_STATEMENT.SELECT_FILE_DERIVATION_METHOD);
				statement.clearParameters();
				statement.setInt(1, method_id);
				rs2 = connection.executeQuery(statement);
				if (rs2.next()) {
					method.setToolName(rs2.getString(1));
					method.setToolVersion(rs2.getString(2));
					method.setOther(rs2.getString(3));
				}
			}
		} catch (SQLException e) {
			logger.log(Level.SEVERE, "Error getting derived method for file: " + id, e); //NON-NLS
		} finally {
			closeResultSet(rs2);
			closeResultSet(rs1);
			connection.close();
			releaseSharedLock();
		}
		return method;
	}

	/**
	 * Get abstract file object from tsk_files table by its id
	 *
	 * @param id id of the file object in tsk_files table
	 *
	 * @return AbstractFile object populated, or null if not found.
	 *
	 * @throws TskCoreException thrown if critical error occurred within tsk
	 *                          core and file could not be queried
	 */
	public AbstractFile getAbstractFileById(long id) throws TskCoreException {
		CaseDbConnection connection = connections.getConnection();
		acquireSharedLock();
		ResultSet rs = null;
		try {
			PreparedStatement statement = connection.getPreparedStatement(PREPARED_STATEMENT.SELECT_FILE_BY_ID);
			statement.clearParameters();
			statement.setLong(1, id);
			rs = connection.executeQuery(statement);
			List<AbstractFile> files = resultSetToAbstractFiles(rs);
			if (files.size() > 0) {
				return files.get(0);
			} else {
				return null;
			}
		} catch (SQLException ex) {
			throw new TskCoreException("Error getting file by id, id = " + id, ex);
		} finally {
			closeResultSet(rs);
			connection.close();
			releaseSharedLock();
		}
	}

	/**
	 * Gets the object id of the file system that a file is located in.
	 *
	 * @param fileId      The object id of the file.
	 * @param transaction A case database transaction.
	 *
	 * @return The file system object id or -1, if the file is not in a file
	 *         system.
	 */
	private long getFileSystemId(long fileId, CaseDbTransaction transaction) {
		return getFileSystemId(fileId, transaction.getConnection());
	}

	/**
	 * Get the object ID of the file system that a file is located in.
	 *
	 * Note: for FsContent files, this is the real fs for other non-fs
	 * AbstractFile files, this field is used internally for data source id (the
	 * root content obj)
	 *
	 * @param fileId     object id of the file to get fs column id for
	 * @param connection the database connection to use
	 *
	 * @return fs_id or -1 if not present
	 */
	private long getFileSystemId(long fileId, CaseDbConnection connection) {
		acquireSharedLock();
		ResultSet rs = null;
		long ret = -1;
		try {
			PreparedStatement statement = connection.getPreparedStatement(PREPARED_STATEMENT.SELECT_FILE_SYSTEM_BY_OBJECT);
			statement.clearParameters();
			statement.setLong(1, fileId);
			rs = connection.executeQuery(statement);
			if (rs.next()) {
				ret = rs.getLong(1);
				if (ret == 0) {
					ret = -1;
				}
			}
		} catch (SQLException e) {
			logger.log(Level.SEVERE, "Error checking file system id of a file, id = " + fileId, e); //NON-NLS
		} finally {
			closeResultSet(rs);
			releaseSharedLock();
		}
		return ret;
	}

	/**
	 * Checks if the file is a (sub)child of the data source (parentless Content
	 * object such as Image or VirtualDirectory representing filesets)
	 *
	 * @param dataSource dataSource to check
	 * @param fileId     id of file to check
	 *
	 * @return true if the file is in the dataSource hierarchy
	 *
	 * @throws TskCoreException thrown if check failed
	 */
	public boolean isFileFromSource(Content dataSource, long fileId) throws TskCoreException {
		String query = String.format("SELECT COUNT(*) FROM tsk_files WHERE obj_id = %d AND data_source_obj_id = %d", fileId, dataSource.getId()); //NON-NLS
		CaseDbConnection connection = connections.getConnection();
		acquireSharedLock();
		Statement statement = null;
		ResultSet resultSet = null;
		try {
			statement = connection.createStatement();
			resultSet = connection.executeQuery(statement, query);
			resultSet.next();
			return (resultSet.getLong(1) > 0L);
		} catch (SQLException ex) {
			throw new TskCoreException(String.format("Error executing query %s", query), ex);
		} finally {
			closeResultSet(resultSet);
			closeStatement(statement);
			connection.close();
			releaseSharedLock();
		}
	}

	/**
	 * @param dataSource the dataSource (Image, parent-less VirtualDirectory) to
	 *                   search for the given file name
	 * @param fileName   Pattern of the name of the file or directory to match
	 *                   (case insensitive, used in LIKE SQL statement).
	 *
	 * @return a list of AbstractFile for files/directories whose name matches
	 *         the given fileName
	 *
	 * @throws TskCoreException thrown if check failed
	 */
	public List<AbstractFile> findFiles(Content dataSource, String fileName) throws TskCoreException {
		List<AbstractFile> files = new ArrayList<AbstractFile>();
		CaseDbConnection connection = connections.getConnection();
		acquireSharedLock();
		ResultSet resultSet = null;
		try {
			PreparedStatement statement = connection.getPreparedStatement(PREPARED_STATEMENT.SELECT_FILES_BY_DATA_SOURCE_AND_NAME);
			statement.clearParameters();
			statement.setString(1, fileName.toLowerCase());
			statement.setLong(2, dataSource.getId());
			resultSet = connection.executeQuery(statement);
			files.addAll(resultSetToAbstractFiles(resultSet));
		} catch (SQLException e) {
			throw new TskCoreException(bundle.getString("SleuthkitCase.findFiles.exception.msg3.text"), e);
		} finally {
			closeResultSet(resultSet);
			connection.close();
			releaseSharedLock();
		}
		return files;
	}

	/**
	 * @param dataSource the dataSource (Image, parent-less VirtualDirectory) to
	 *                   search for the given file name
	 * @param fileName   Pattern of the name of the file or directory to match
	 *                   (case insensitive, used in LIKE SQL statement).
	 * @param dirName    Pattern of the name of a parent directory of fileName
	 *                   (case insensitive, used in LIKE SQL statement)
	 *
	 * @return a list of AbstractFile for files/directories whose name matches
	 *         fileName and whose parent directory contains dirName.
	 *
	 * @throws org.sleuthkit.datamodel.TskCoreException
	 */
	public List<AbstractFile> findFiles(Content dataSource, String fileName, String dirName) throws TskCoreException {
		List<AbstractFile> files = new ArrayList<AbstractFile>();
		CaseDbConnection connection = connections.getConnection();
		acquireSharedLock();
		ResultSet resultSet = null;
		try {
			PreparedStatement statement = connection.getPreparedStatement(PREPARED_STATEMENT.SELECT_FILES_BY_DATA_SOURCE_AND_PARENT_PATH_AND_NAME);
			statement.clearParameters();
			statement.setString(1, fileName.toLowerCase());
			statement.setString(2, "%" + dirName.toLowerCase() + "%"); //NON-NLS
			statement.setLong(3, dataSource.getId());
			resultSet = connection.executeQuery(statement);
			files.addAll(resultSetToAbstractFiles(resultSet));
		} catch (SQLException e) {
			throw new TskCoreException(bundle.getString("SleuthkitCase.findFiles3.exception.msg3.text"), e);
		} finally {
			closeResultSet(resultSet);
			connection.close();
			releaseSharedLock();
		}
		return files;
	}

	/**
	 * Adds a virtual directory to the database and returns a VirtualDirectory
	 * object representing it.
	 *
	 * @param parentId      the ID of the parent, or 0 if NULL
	 * @param directoryName the name of the virtual directory to create
	 *
	 * @return
	 *
	 * @throws TskCoreException
	 */
	public VirtualDirectory addVirtualDirectory(long parentId, String directoryName) throws TskCoreException {
		acquireExclusiveLock();
		CaseDbTransaction localTrans = beginTransaction();
		try {
			VirtualDirectory newVD = addVirtualDirectory(parentId, directoryName, localTrans);
			localTrans.commit();
			return newVD;
		} catch (TskCoreException ex) {
			localTrans.rollback();
			throw ex;
		} finally {
			releaseExclusiveLock();
		}
	}

	/**
	 * Adds a virtual directory to the database and returns a VirtualDirectory
	 * object representing it.
	 *
	 * Make sure the connection in transaction is used for all database
	 * interactions called by this method
	 *
	 * @param parentId      the ID of the parent, or 0 if NULL
	 * @param directoryName the name of the virtual directory to create
	 * @param transaction   the transaction in the scope of which the operation
	 *                      is to be performed, managed by the caller
	 *
	 * @return a VirtualDirectory object representing the one added to the
	 *         database.
	 *
	 * @throws TskCoreException
	 */
	public VirtualDirectory addVirtualDirectory(long parentId, String directoryName, CaseDbTransaction transaction) throws TskCoreException {
		if (transaction == null) {
			throw new TskCoreException("Passed null CaseDbTransaction");
		}

		acquireExclusiveLock();
		ResultSet resultSet = null;
		try {
			// Get the parent path.
			String parentPath = getFileParentPath(parentId, transaction);
			if (parentPath == null) {
				parentPath = "/"; //NON-NLS
			}
			String parentName = getFileName(parentId, transaction);
			if (parentName != null) {
				parentPath = parentPath + parentName + "/"; //NON-NLS
			}

			// Insert a row for the virtual directory into the tsk_objects table.
			// INSERT INTO tsk_objects (par_obj_id, type) VALUES (?, ?)
			CaseDbConnection connection = transaction.getConnection();
			PreparedStatement statement = connection.getPreparedStatement(PREPARED_STATEMENT.INSERT_OBJECT, Statement.RETURN_GENERATED_KEYS);
			statement.clearParameters();
			if (parentId != 0) {
				statement.setLong(1, parentId);
			} else {
				statement.setNull(1, java.sql.Types.BIGINT);
			}
			statement.setInt(2, TskData.ObjectType.ABSTRACTFILE.getObjectType());
			connection.executeUpdate(statement);
			resultSet = statement.getGeneratedKeys();
			resultSet.next();
			long newObjId = resultSet.getLong(1);

			// Insert a row for the virtual directory into the tsk_files table.
			// INSERT INTO tsk_files (obj_id, fs_obj_id, name, type, has_path, dir_type, meta_type, 
			// dir_flags, meta_flags, size, ctime, crtime, atime, mtime, parent_path, data_source_obj_id) 
			// VALUES (?, ?, ?, ?, ?, ?, ?, ?, ?, ?, ?, ?, ?, ?, ?, ?)			
			statement = connection.getPreparedStatement(PREPARED_STATEMENT.INSERT_FILE);
			statement.clearParameters();
			statement.setLong(1, newObjId);

			// If the parent is part of a file system, grab its file system ID			
			if (0 != parentId) {
				long parentFs = this.getFileSystemId(parentId, transaction);
				if (parentFs != -1) {
					statement.setLong(2, parentFs);
				} else {
					statement.setNull(2, java.sql.Types.BIGINT);
				}
			} else {
				statement.setNull(2, java.sql.Types.BIGINT);
			}

			// name
			statement.setString(3, directoryName);

			//type
			statement.setShort(4, TskData.TSK_DB_FILES_TYPE_ENUM.VIRTUAL_DIR.getFileType());
			statement.setShort(5, (short) 1);

			//flags
			final TSK_FS_NAME_TYPE_ENUM dirType = TSK_FS_NAME_TYPE_ENUM.DIR;
			statement.setShort(6, dirType.getValue());
			final TSK_FS_META_TYPE_ENUM metaType = TSK_FS_META_TYPE_ENUM.TSK_FS_META_TYPE_DIR;
			statement.setShort(7, metaType.getValue());

			//allocated
			final TSK_FS_NAME_FLAG_ENUM dirFlag = TSK_FS_NAME_FLAG_ENUM.ALLOC;
			statement.setShort(8, dirFlag.getValue());
			final short metaFlags = (short) (TSK_FS_META_FLAG_ENUM.ALLOC.getValue()
					| TSK_FS_META_FLAG_ENUM.USED.getValue());
			statement.setShort(9, metaFlags);

			//size
			statement.setLong(10, 0);

			//  nulls for params 11-14
			statement.setNull(11, java.sql.Types.BIGINT);
			statement.setNull(12, java.sql.Types.BIGINT);
			statement.setNull(13, java.sql.Types.BIGINT);
			statement.setNull(14, java.sql.Types.BIGINT);

			// parent path
			statement.setString(15, parentPath);

			// data source object id (same as object id if this is a data source)
			long dataSourceObjectId;
			if (0 == parentId) {
				dataSourceObjectId = newObjId;
			} else {
				dataSourceObjectId = getDataSourceObjectId(connection, parentId);
			}
			statement.setLong(16, dataSourceObjectId);

			connection.executeUpdate(statement);

			return new VirtualDirectory(this, newObjId, dataSourceObjectId, directoryName, dirType,
					metaType, dirFlag, metaFlags, null, FileKnown.UNKNOWN,
					parentPath);
		} catch (SQLException e) {
			throw new TskCoreException("Error creating virtual directory '" + directoryName + "'", e);
		} finally {
			closeResultSet(resultSet);
			releaseExclusiveLock();
		}
	}

	/**
	 * Adds a local/logical files and/or directories data source.
	 *
	 * @param deviceId          An ASCII-printable identifier for the device
	 *                          associated with the data source that is intended
	 *                          to be unique across multiple cases (e.g., a
	 *                          UUID).
	 * @param rootDirectoryName The name for the root virtual directory for the
	 *                          data source.
	 * @param timeZone          The time zone used to process the data source,
	 *                          may be the empty string.
	 * @param transaction       A transaction in the scope of which the
	 *                          operation is to be performed, managed by the
	 *                          caller.
	 *
	 * @return The new local files data source.
	 *
	 * @throws TskCoreException if there is an error adding the data source.
	 */
	public LocalFilesDataSource addLocalFilesDataSource(String deviceId, String rootDirectoryName, String timeZone, CaseDbTransaction transaction) throws TskCoreException {
		acquireExclusiveLock();
		Statement statement = null;
		ResultSet resultSet = null;
		try {
			// Insert a row for the root virtual directory of the data source 
			// into the tsk_objects table.
			// INSERT INTO tsk_objects (par_obj_id, type) VALUES (?, ?)
			CaseDbConnection connection = transaction.getConnection();
			PreparedStatement preparedStatement = connection.getPreparedStatement(PREPARED_STATEMENT.INSERT_OBJECT, Statement.RETURN_GENERATED_KEYS);
			preparedStatement.clearParameters();
			preparedStatement.setNull(1, java.sql.Types.BIGINT);
			preparedStatement.setInt(2, TskData.ObjectType.ABSTRACTFILE.getObjectType());
			connection.executeUpdate(preparedStatement);
			resultSet = preparedStatement.getGeneratedKeys();
			resultSet.next();
			long newObjId = resultSet.getLong(1);
			resultSet.close();
			resultSet = null;

			// Insert a row for the virtual directory of the data source into 
			// the data_source_info table.
			statement = connection.createStatement();
			statement.executeUpdate("INSERT INTO data_source_info (obj_id, device_id, time_zone) "
					+ "VALUES(" + newObjId + ", '" + deviceId + "', '" + timeZone + "');");

			// Insert a row for the root virtual directory of the data source 
			// into the tsk_files table. Note that its data source object id is
			// its own object id.
			// INSERT INTO tsk_files (obj_id, fs_obj_id, name, type, has_path, 
			// dir_type, meta_type, dir_flags, meta_flags, size, ctime, crtime, 
			// atime, mtime, parent_path, data_source_obj_id) 
			// VALUES (?, ?, ?, ?, ?, ?, ?, ?, ?, ?, ?, ?, ?, ?, ?, ?)			
			preparedStatement = connection.getPreparedStatement(PREPARED_STATEMENT.INSERT_FILE);
			preparedStatement.clearParameters();
			preparedStatement.setLong(1, newObjId);
			preparedStatement.setNull(2, java.sql.Types.BIGINT);
			preparedStatement.setString(3, rootDirectoryName);
			preparedStatement.setShort(4, TskData.TSK_DB_FILES_TYPE_ENUM.VIRTUAL_DIR.getFileType());
			preparedStatement.setShort(5, (short) 1);
			TSK_FS_NAME_TYPE_ENUM dirType = TSK_FS_NAME_TYPE_ENUM.DIR;
			preparedStatement.setShort(6, TSK_FS_NAME_TYPE_ENUM.DIR.getValue());
			TSK_FS_META_TYPE_ENUM metaType = TSK_FS_META_TYPE_ENUM.TSK_FS_META_TYPE_DIR;
			preparedStatement.setShort(7, metaType.getValue());
			TSK_FS_NAME_FLAG_ENUM dirFlag = TSK_FS_NAME_FLAG_ENUM.ALLOC;
			preparedStatement.setShort(8, dirFlag.getValue());
			final short metaFlags = (short) (TSK_FS_META_FLAG_ENUM.ALLOC.getValue()
					| TSK_FS_META_FLAG_ENUM.USED.getValue());
			preparedStatement.setShort(9, metaFlags);
			preparedStatement.setLong(10, 0);
			preparedStatement.setNull(11, java.sql.Types.BIGINT);
			preparedStatement.setNull(12, java.sql.Types.BIGINT);
			preparedStatement.setNull(13, java.sql.Types.BIGINT);
			preparedStatement.setNull(14, java.sql.Types.BIGINT);
			String parentPath = "/"; //NON-NLS
			preparedStatement.setString(15, parentPath);
			preparedStatement.setLong(16, newObjId);
			connection.executeUpdate(preparedStatement);

			VirtualDirectory rootDirectory = new VirtualDirectory(this,
					newObjId, newObjId, rootDirectoryName,
					dirType, metaType, dirFlag, metaFlags, null,
					FileKnown.UNKNOWN, parentPath);
			return new LocalFilesDataSource(deviceId, rootDirectory, timeZone);

		} catch (SQLException ex) {
			throw new TskCoreException(String.format("Error creating local files data source with device id %s and directory name %s", deviceId, rootDirectoryName), ex);
		} finally {
			closeResultSet(resultSet);
			closeStatement(statement);
			releaseExclusiveLock();
		}
	}

	/**
	 * Get IDs of the virtual folder roots (at the same level as image), used
	 * for containers such as for local files.
	 *
	 * @return IDs of virtual directory root objects.
	 *
	 * @throws org.sleuthkit.datamodel.TskCoreException
	 */
	public List<VirtualDirectory> getVirtualDirectoryRoots() throws TskCoreException {
		CaseDbConnection connection = connections.getConnection();
		acquireSharedLock();
		Statement s = null;
		ResultSet rs = null;
		try {
			s = connection.createStatement();
			rs = connection.executeQuery(s, "SELECT * FROM tsk_files WHERE" //NON-NLS
					+ " type = " + TskData.TSK_DB_FILES_TYPE_ENUM.VIRTUAL_DIR.getFileType()
					+ " AND obj_id = data_source_obj_id"
					+ " ORDER BY dir_type, LOWER(name)"); //NON-NLS
			List<VirtualDirectory> virtDirRootIds = new ArrayList<VirtualDirectory>();
			while (rs.next()) {
				virtDirRootIds.add(rsHelper.virtualDirectory(rs));
			}
			return virtDirRootIds;
		} catch (SQLException ex) {
			throw new TskCoreException("Error getting local files virtual folder id", ex);
		} finally {
			closeResultSet(rs);
			closeStatement(s);
			connection.close();
			releaseSharedLock();
		}
	}

	/**
	 * Adds a carving result to the case database.
	 *
	 * @param carvingResult The carving result (a set of carved files and their
	 *                      parent) to be added.
	 *
	 * @return A list of LayoutFile representations of the carved files.
	 *
	 * @throws TskCoreException If there is a problem completing a case database
	 *                          operation.
	 */
	public final List<LayoutFile> addCarvedFiles(CarvingResult carvingResult) throws TskCoreException {
		assert (null != carvingResult);
		if (null == carvingResult) {
			throw new TskCoreException("Carving is null");
		}
		assert (null != carvingResult.getParent());
		if (null == carvingResult.getParent()) {
			throw new TskCoreException("Carving result has null parent");
		}
		assert (null != carvingResult.getCarvedFiles());
		if (null == carvingResult.getCarvedFiles()) {
			throw new TskCoreException("Carving result has null carved files");
		}
		CaseDbTransaction transaction = null;
		Statement statement = null;
		ResultSet resultSet = null;
		acquireExclusiveLock();
		long newCacheKey = 0; // Used to roll back cache if transaction is rolled back.
		try {
			transaction = beginTransaction();
			CaseDbConnection connection = transaction.getConnection();

			/*
			 * Carved files are "re-parented" as children of the $CarvedFiles
			 * virtual directory of the root file system, volume, or image
			 * ancestor of the carved files parent, but if no such ancestor is
			 * found, then the parent specified in the carving result is used.
			 */
			Content root = carvingResult.getParent();
			while (null != root) {
				if (root instanceof FileSystem || root instanceof Volume || root instanceof Image) {
					break;
				}
				root = root.getParent();
			}
			if (null == root) {
				root = carvingResult.getParent();
			}

			/*
			 * Get or create the $CarvedFiles virtual directory for the root
			 * ancestor.
			 */
			VirtualDirectory carvedFilesDir = rootIdsToCarvedFileDirs.get(root.getId());
			if (null == carvedFilesDir) {
				List<Content> rootChildren;
				if (root instanceof FileSystem) {
					rootChildren = ((FileSystem) root).getRootDirectory().getChildren();
				} else {
					rootChildren = root.getChildren();
				}
				for (Content child : rootChildren) {
					if (child instanceof VirtualDirectory && child.getName().equals(VirtualDirectory.NAME_CARVED)) {
						carvedFilesDir = (VirtualDirectory) child;
						break;
					}
				}
				if (null == carvedFilesDir) {
					carvedFilesDir = addVirtualDirectory(root.getId(), VirtualDirectory.NAME_CARVED, transaction);
				}
				newCacheKey = root.getId();
				rootIdsToCarvedFileDirs.put(newCacheKey, carvedFilesDir);
			}

			/*
			 * Add the carved files to the database as children of the
			 * $CarvedFile directory of the root ancestor.
			 */
			String parentPath = getFileParentPath(carvedFilesDir.getId(), transaction) + carvedFilesDir.getName() + "/";
			List<LayoutFile> carvedFiles = new ArrayList<LayoutFile>();
			for (CarvingResult.CarvedFile carvedFile : carvingResult.getCarvedFiles()) {
				/*
				 * Insert a row for the carved file into the tsk_objects table:
				 * INSERT INTO tsk_objects (par_obj_id, type) VALUES (?, ?)
				 */
				PreparedStatement prepStmt = connection.getPreparedStatement(PREPARED_STATEMENT.INSERT_OBJECT, Statement.RETURN_GENERATED_KEYS);
				prepStmt.clearParameters();
				prepStmt.setLong(1, carvedFilesDir.getId()); // par_obj_id
				prepStmt.setLong(2, TskData.ObjectType.ABSTRACTFILE.getObjectType()); // type
				connection.executeUpdate(prepStmt);
				resultSet = prepStmt.getGeneratedKeys();
				resultSet.next();
				long carvedFileId = resultSet.getLong(1);

				/*
				 * Insert a row for the carved file into the tsk_files table:
				 * INSERT INTO tsk_files (obj_id, fs_obj_id, name, type,
				 * has_path, dir_type, meta_type, dir_flags, meta_flags, size,
				 * ctime, crtime, atime, mtime, parent_path, data_source_obj_id)
				 * VALUES (?, ?, ?, ?, ?, ?, ?, ?, ?, ?, ?, ?, ?, ?, ?, ?)
				 */
				prepStmt = connection.getPreparedStatement(PREPARED_STATEMENT.INSERT_FILE);
				prepStmt.clearParameters();
				prepStmt.setLong(1, carvedFileId); // obj_id
				if (root instanceof FileSystem) {
					prepStmt.setLong(2, root.getId()); // fs_obj_id
				} else {
					prepStmt.setNull(2, java.sql.Types.BIGINT); // fs_obj_id
				}
				prepStmt.setString(3, carvedFile.getName()); // name
				prepStmt.setShort(4, TSK_DB_FILES_TYPE_ENUM.CARVED.getFileType()); // type
				prepStmt.setShort(5, (short) 1); // has_path
				prepStmt.setShort(6, TSK_FS_NAME_TYPE_ENUM.REG.getValue()); // dir_type
				prepStmt.setShort(7, TSK_FS_META_TYPE_ENUM.TSK_FS_META_TYPE_REG.getValue()); // meta_type
				prepStmt.setShort(8, TSK_FS_NAME_FLAG_ENUM.UNALLOC.getValue()); // dir_flags
				prepStmt.setShort(9, TSK_FS_META_FLAG_ENUM.UNALLOC.getValue()); // nmeta_flags
				prepStmt.setLong(10, carvedFile.getSizeInBytes()); // size
				prepStmt.setNull(11, java.sql.Types.BIGINT); // ctime
				prepStmt.setNull(12, java.sql.Types.BIGINT); // crtime
				prepStmt.setNull(13, java.sql.Types.BIGINT); // atime
				prepStmt.setNull(14, java.sql.Types.BIGINT); // mtime
				prepStmt.setString(15, parentPath); // parent path
				prepStmt.setLong(16, carvedFilesDir.getDataSourceObjectId()); // data_source_obj_id
				connection.executeUpdate(prepStmt);

				/*
				 * Insert a row in the tsk_layout_file table for each chunk of
				 * the carved file. INSERT INTO tsk_file_layout (obj_id,
				 * byte_start, byte_len, sequence) VALUES (?, ?, ?, ?)
				 */
				prepStmt = connection.getPreparedStatement(PREPARED_STATEMENT.INSERT_LAYOUT_FILE);
				for (TskFileRange tskFileRange : carvedFile.getLayoutInParent()) {
					prepStmt.clearParameters();
					prepStmt.setLong(1, carvedFileId); // obj_id
					prepStmt.setLong(2, tskFileRange.getByteStart()); // byte_start
					prepStmt.setLong(3, tskFileRange.getByteLen()); // byte_len
					prepStmt.setLong(4, tskFileRange.getSequence()); // sequence
					connection.executeUpdate(prepStmt);
				}

				/*
				 * Create a layout file representation of the carved file.
				 */
				carvedFiles.add(new LayoutFile(this,
						carvedFileId,
						carvedFilesDir.getDataSourceObjectId(),
						carvedFile.getName(),
						TSK_DB_FILES_TYPE_ENUM.CARVED,
						TSK_FS_NAME_TYPE_ENUM.REG,
						TSK_FS_META_TYPE_ENUM.TSK_FS_META_TYPE_REG,
						TSK_FS_NAME_FLAG_ENUM.UNALLOC,
						TSK_FS_META_FLAG_ENUM.UNALLOC.getValue(),
						carvedFile.getSizeInBytes(),
						null,
						FileKnown.UNKNOWN,
						parentPath,
						null));
			}

			transaction.commit();
			return carvedFiles;

		} catch (SQLException ex) {
			if (null != transaction) {
				transaction.rollback();
				if (0 != newCacheKey) {
					rootIdsToCarvedFileDirs.remove(newCacheKey);
				}
			}
			throw new TskCoreException("Failed to add carved files to case database", ex);

		} finally {
			closeResultSet(resultSet);
			closeStatement(statement);
			releaseExclusiveLock();
		}
	}

	/**
	 * Creates a new derived file object, adds it to database and returns it.
	 *
	 * TODO add support for adding derived method
	 *
	 * @param fileName        file name the derived file
	 * @param localPath       local path of the derived file, including the file
	 *                        name. The path is relative to the database path.
	 * @param size            size of the derived file in bytes
	 * @param ctime
	 * @param crtime
	 * @param atime
	 * @param mtime
	 * @param isFile          whether a file or directory, true if a file
	 * @param parentFile      parent file object (derived or local file)
	 * @param rederiveDetails details needed to re-derive file (will be specific
	 *                        to the derivation method), currently unused
	 * @param toolName        name of derivation method/tool, currently unused
	 * @param toolVersion     version of derivation method/tool, currently
	 *                        unused
	 * @param otherDetails    details of derivation method/tool, currently
	 *                        unused
	 *
	 * @return newly created derived file object
	 *
	 * @throws TskCoreException exception thrown if the object creation failed
	 *                          due to a critical system error
	 */
	public DerivedFile addDerivedFile(String fileName, String localPath,
			long size, long ctime, long crtime, long atime, long mtime,
			boolean isFile, AbstractFile parentFile,
			String rederiveDetails, String toolName, String toolVersion, String otherDetails) throws TskCoreException {
		CaseDbConnection connection = connections.getConnection();
		acquireExclusiveLock();
		ResultSet rs = null;
		try {
			connection.beginTransaction();

			final long parentId = parentFile.getId();
			final String parentPath = parentFile.getParentPath() + parentFile.getName() + '/'; //NON-NLS

			// Insert a row for the derived file into the tsk_objects table.
			// INSERT INTO tsk_objects (par_obj_id, type) VALUES (?, ?)
			PreparedStatement statement = connection.getPreparedStatement(PREPARED_STATEMENT.INSERT_OBJECT, Statement.RETURN_GENERATED_KEYS);
			statement.clearParameters();
			statement.setLong(1, parentId);
			statement.setLong(2, TskData.ObjectType.ABSTRACTFILE.getObjectType());
			connection.executeUpdate(statement);
			rs = statement.getGeneratedKeys();
			rs.next();
			long newObjId = rs.getLong(1);
			rs.close();
			rs = null;

			// Insert a row for the virtual directory into the tsk_files table.
			// INSERT INTO tsk_files (obj_id, fs_obj_id, name, type, has_path, dir_type, meta_type, 
			// dir_flags, meta_flags, size, ctime, crtime, atime, mtime, parent_path, data_source_obj_id) 
			// VALUES (?, ?, ?, ?, ?, ?, ?, ?, ?, ?, ?, ?, ?, ?, ?, ?)			
			statement = connection.getPreparedStatement(PREPARED_STATEMENT.INSERT_FILE);
			statement.clearParameters();
			statement.setLong(1, newObjId);

			// If the parentFile is part of a file system, use its file system object ID.
			long fsObjId = this.getFileSystemId(parentId, connection);
			if (fsObjId != -1) {
				statement.setLong(2, fsObjId);
			} else {
				statement.setNull(2, java.sql.Types.BIGINT);
			}
			statement.setString(3, fileName);

			//type, has_path
			statement.setShort(4, TskData.TSK_DB_FILES_TYPE_ENUM.DERIVED.getFileType());
			statement.setShort(5, (short) 1);

			//flags
			final TSK_FS_NAME_TYPE_ENUM dirType = isFile ? TSK_FS_NAME_TYPE_ENUM.REG : TSK_FS_NAME_TYPE_ENUM.DIR;
			statement.setShort(6, dirType.getValue());
			final TSK_FS_META_TYPE_ENUM metaType = isFile ? TSK_FS_META_TYPE_ENUM.TSK_FS_META_TYPE_REG : TSK_FS_META_TYPE_ENUM.TSK_FS_META_TYPE_DIR;
			statement.setShort(7, metaType.getValue());

			//note: using alloc under assumption that derived files derive from alloc files
			final TSK_FS_NAME_FLAG_ENUM dirFlag = TSK_FS_NAME_FLAG_ENUM.ALLOC;
			statement.setShort(8, dirFlag.getValue());
			final short metaFlags = (short) (TSK_FS_META_FLAG_ENUM.ALLOC.getValue()
					| TSK_FS_META_FLAG_ENUM.USED.getValue());
			statement.setShort(9, metaFlags);

			//size
			statement.setLong(10, size);

			//mactimes
			//long ctime, long crtime, long atime, long mtime,
			statement.setLong(11, ctime);
			statement.setLong(12, crtime);
			statement.setLong(13, atime);
			statement.setLong(14, mtime);

			//parent path
			statement.setString(15, parentPath);

			// root data source object id
			long dataSourceObjId = getDataSourceObjectId(connection, parentId);
			statement.setLong(16, dataSourceObjId);

			connection.executeUpdate(statement);

			//add localPath 
			addFilePath(connection, newObjId, localPath);

			connection.commitTransaction();

			//TODO add derived method to tsk_files_derived and tsk_files_derived_method 
			return new DerivedFile(this, newObjId, dataSourceObjId, fileName, dirType, metaType, dirFlag, metaFlags,
					size, ctime, crtime, atime, mtime, null, null, parentPath, localPath, parentId, null);
		} catch (SQLException ex) {
			connection.rollbackTransaction();
			throw new TskCoreException("Failed to add derived file to case database", ex);
		} finally {
			closeResultSet(rs);
			connection.close();
			releaseExclusiveLock();
		}
	}

	/**
	 * Wraps the version of addLocalFile that takes a Transaction in a
	 * transaction local to this method.
	 *
	 * @param fileName
	 * @param localPath
	 * @param size
	 * @param ctime
	 * @param crtime
	 * @param atime
	 * @param mtime
	 * @param isFile
	 * @param parent
	 *
	 * @return
	 *
	 * @throws TskCoreException
	 */
	public LocalFile addLocalFile(String fileName, String localPath,
			long size, long ctime, long crtime, long atime, long mtime,
			boolean isFile, AbstractFile parent) throws TskCoreException {
		acquireExclusiveLock();
		CaseDbTransaction localTrans = beginTransaction();
		try {
			LocalFile created = addLocalFile(fileName, localPath, size, ctime, crtime, atime, mtime, isFile, parent, localTrans);
			localTrans.commit();
			return created;
		} catch (TskCoreException ex) {
			localTrans.rollback();
			throw ex;
		} finally {
			releaseExclusiveLock();
		}
	}

	/**
	 * Adds a local/logical file to the case database. The database operations
	 * are done within a caller-managed transaction; the caller is responsible
	 * for committing or rolling back the transaction.
	 *
	 * @param fileName    The name of the file.
	 * @param localPath   The absolute path (including the file name) of the
	 *                    local/logical in secondary storage.
	 * @param size        The size of the file in bytes.
	 * @param ctime       The changed time of the file.
	 * @param crtime      The creation time of the file.
	 * @param atime       The accessed time of the file
	 * @param mtime       The modified time of the file.
	 * @param isFile      True, unless the file is a directory.
	 * @param parent      The parent of the file (e.g., a virtual directory)
	 * @param transaction A caller-managed transaction within which the add file
	 *                    operations are performed.
	 *
	 * @return An object representing the local/logical file.
	 *
	 * @throws TskCoreException if there is an error completing a case database
	 *                          operation.
	 */
	public LocalFile addLocalFile(String fileName, String localPath,
			long size, long ctime, long crtime, long atime, long mtime,
			boolean isFile, AbstractFile parent, CaseDbTransaction transaction) throws TskCoreException {

		CaseDbConnection connection = transaction.getConnection();
		acquireExclusiveLock();
		Statement queryStatement = null;
		ResultSet resultSet = null;
		try {

			// Insert a row for the local/logical file into the tsk_objects table.
			// INSERT INTO tsk_objects (par_obj_id, type) VALUES (?, ?)
			PreparedStatement statement = connection.getPreparedStatement(PREPARED_STATEMENT.INSERT_OBJECT, Statement.RETURN_GENERATED_KEYS);
			statement.clearParameters();
			statement.setLong(1, parent.getId());
			statement.setLong(2, TskData.ObjectType.ABSTRACTFILE.getObjectType());
			connection.executeUpdate(statement);
			resultSet = statement.getGeneratedKeys();
			if (!resultSet.next()) {
				throw new TskCoreException(String.format("Failed to INSERT local file %s (%s) with parent id %d in tsk_objects table", fileName, localPath, parent.getId()));
			}
			long objectId = resultSet.getLong(1);
			resultSet.close();
			resultSet = null;

			// Insert a row for the local/logical file into the tsk_files table.
			// INSERT INTO tsk_files (obj_id, fs_obj_id, name, type, has_path, dir_type, meta_type, 
			// dir_flags, meta_flags, size, ctime, crtime, atime, mtime, parent_path, data_source_obj_id) 
			// VALUES (?, ?, ?, ?, ?, ?, ?, ?, ?, ?, ?, ?, ?, ?, ?, ?)			
			statement = connection.getPreparedStatement(PREPARED_STATEMENT.INSERT_FILE);
			statement.clearParameters();
			statement.setLong(1, objectId);
			statement.setNull(2, java.sql.Types.BIGINT); // Not part of a file system
			statement.setString(3, fileName);
			statement.setShort(4, TskData.TSK_DB_FILES_TYPE_ENUM.LOCAL.getFileType());
			statement.setShort(5, (short) 1);
			TSK_FS_NAME_TYPE_ENUM dirType = isFile ? TSK_FS_NAME_TYPE_ENUM.REG : TSK_FS_NAME_TYPE_ENUM.DIR;
			statement.setShort(6, dirType.getValue());
			TSK_FS_META_TYPE_ENUM metaType = isFile ? TSK_FS_META_TYPE_ENUM.TSK_FS_META_TYPE_REG : TSK_FS_META_TYPE_ENUM.TSK_FS_META_TYPE_DIR;
			statement.setShort(7, metaType.getValue());
			TSK_FS_NAME_FLAG_ENUM dirFlag = TSK_FS_NAME_FLAG_ENUM.ALLOC;
			statement.setShort(8, dirFlag.getValue());
			short metaFlags = (short) (TSK_FS_META_FLAG_ENUM.ALLOC.getValue() | TSK_FS_META_FLAG_ENUM.USED.getValue());
			statement.setShort(9, metaFlags);
			statement.setLong(10, size);
			statement.setLong(11, ctime);
			statement.setLong(12, crtime);
			statement.setLong(13, atime);
			statement.setLong(14, mtime);
			String parentPath = parent.getParentPath() + parent.getName() + "/"; //NON-NLS
			statement.setString(15, parentPath);
			long dataSourceObjId = getDataSourceObjectId(connection, parent.getId()); // RJCTODO: Let this be passed in or make a story
			statement.setLong(16, dataSourceObjId);
			connection.executeUpdate(statement);
			addFilePath(connection, objectId, localPath);
			return new LocalFile(this,
					objectId,
					fileName,
					TSK_DB_FILES_TYPE_ENUM.LOCAL,
					dirType,
					metaType,
					dirFlag,
					metaFlags,
					size,
					ctime, crtime, atime, mtime,
					null, null, null,
					parent.getId(), parentPath,
					dataSourceObjId,
					localPath);

		} catch (SQLException ex) {
			throw new TskCoreException(String.format("Failed to INSERT local file %s (%s) with parent id %d in tsk_files table", fileName, localPath, parent.getId()), ex);
		} finally {
			closeResultSet(resultSet);
			closeStatement(queryStatement);
			releaseExclusiveLock();
		}
	}

	/**
	 * Given an object id, works up the tree of ancestors to the data source for
	 * the object and gets the object id of the data source. The trivial case
	 * where the input object id is for a source is handled.
	 *
	 * @param connection A case database connection.
	 * @param objectId   An object id.
	 *
	 * @return A data source object id.
	 *
	 * @throws TskCoreException if there is an erro querying the case database.
	 */
	private long getDataSourceObjectId(CaseDbConnection connection, long objectId) throws TskCoreException {
		acquireSharedLock();
		Statement statement = null;
		ResultSet resultSet = null;
		try {
			statement = connection.createStatement();
			long dataSourceObjId;
			long ancestorId = objectId;
			do {
				dataSourceObjId = ancestorId;
				String query = String.format("SELECT par_obj_id FROM tsk_objects WHERE obj_id = %s;", ancestorId);
				resultSet = statement.executeQuery(query);
				if (resultSet.next()) {
					ancestorId = resultSet.getLong("par_obj_id");
				} else {
					throw new TskCoreException(String.format("tsk_objects table is corrupt, SQL query returned no result: %s", query));
				}
				resultSet.close();
				resultSet = null;
			} while (0 != ancestorId); // Not NULL
			return dataSourceObjId;
		} catch (SQLException ex) {
			throw new TskCoreException(String.format("Error finding root data source for object (obj_id = %d)", objectId), ex);
		} finally {
			closeResultSet(resultSet);
			closeStatement(statement);
			releaseSharedLock();
		}
	}

	/**
	 * Add a path (such as a local path) for a content object to tsk_file_paths
	 *
	 * @param connection A case database connection.
	 * @param objId      object id of the file to add the path for
	 * @param path       the path to add
	 *
	 * @throws SQLException exception thrown when database error occurred and
	 *                      path was not added
	 */
	private void addFilePath(CaseDbConnection connection, long objId, String path) throws SQLException {
		PreparedStatement statement = connection.getPreparedStatement(PREPARED_STATEMENT.INSERT_LOCAL_PATH);
		statement.clearParameters();
		statement.setLong(1, objId);
		statement.setString(2, path);
		connection.executeUpdate(statement);
	}

	/**
	 * Find all files in the data source, by name and parent
	 *
	 * @param dataSource the dataSource (Image, parent-less VirtualDirectory) to
	 *                   search for the given file name
	 * @param fileName   Pattern of the name of the file or directory to match
	 *                   (case insensitive, used in LIKE SQL statement).
	 * @param parentFile Object for parent file/directory to find children in
	 *
	 * @return a list of AbstractFile for files/directories whose name matches
	 *         fileName and that were inside a directory described by
	 *         parentFile.
	 *
	 * @throws org.sleuthkit.datamodel.TskCoreException
	 */
	public List<AbstractFile> findFiles(Content dataSource, String fileName, AbstractFile parentFile) throws TskCoreException {
		return findFiles(dataSource, fileName, parentFile.getName());
	}

	/**
	 * Count files matching the specific Where clause
	 *
	 * @param sqlWhereClause a SQL where clause appropriate for the desired
	 *                       files (do not begin the WHERE clause with the word
	 *                       WHERE!)
	 *
	 * @return count of files each of which satisfy the given WHERE clause
	 *
	 * @throws TskCoreException \ref query_database_page
	 */
	public long countFilesWhere(String sqlWhereClause) throws TskCoreException {
		CaseDbConnection connection = connections.getConnection();
		acquireSharedLock();
		Statement s = null;
		ResultSet rs = null;
		try {
			s = connection.createStatement();
			rs = connection.executeQuery(s, "SELECT COUNT (*) FROM tsk_files WHERE " + sqlWhereClause); //NON-NLS
			rs.next();
			return rs.getLong(1);
		} catch (SQLException e) {
			throw new TskCoreException("SQLException thrown when calling 'SleuthkitCase.countFilesWhere().", e);
		} finally {
			closeResultSet(rs);
			closeStatement(s);
			connection.close();
			releaseSharedLock();
		}
	}

	/**
	 * Find and return list of all (abstract) files matching the specific Where
	 * clause. You need to know the database schema to use this, which is
	 * outlined on the
	 * <a href="http://wiki.sleuthkit.org/index.php?title=SQLite_Database_v3_Schema">wiki</a>.
	 * You should use enums from org.sleuthkit.datamodel.TskData to make the
	 * queries easier to maintain and understand.
	 *
	 * @param sqlWhereClause a SQL where clause appropriate for the desired
	 *                       files (do not begin the WHERE clause with the word
	 *                       WHERE!)
	 *
	 * @return a list of AbstractFile each of which satisfy the given WHERE
	 *         clause
	 *
	 * @throws TskCoreException \ref query_database_page
	 */
	public List<AbstractFile> findAllFilesWhere(String sqlWhereClause) throws TskCoreException {
		CaseDbConnection connection = connections.getConnection();
		acquireSharedLock();
		Statement s = null;
		ResultSet rs = null;
		try {
			s = connection.createStatement();
			rs = connection.executeQuery(s, "SELECT * FROM tsk_files WHERE " + sqlWhereClause); //NON-NLS
			return resultSetToAbstractFiles(rs);
		} catch (SQLException e) {
			throw new TskCoreException("SQLException thrown when calling 'SleuthkitCase.findAllFilesWhere(): " + sqlWhereClause, e);
		} finally {
			closeResultSet(rs);
			closeStatement(s);
			connection.close();
			releaseSharedLock();
		}
	}

	/**
	 * Find and return list of all (abstract) ids of files matching the specific
	 * Where clause
	 *
	 * @param sqlWhereClause a SQL where clause appropriate for the desired
	 *                       files (do not begin the WHERE clause with the word
	 *                       WHERE!)
	 *
	 * @return a list of file ids each of which satisfy the given WHERE clause
	 *
	 * @throws TskCoreException \ref query_database_page
	 */
	public List<Long> findAllFileIdsWhere(String sqlWhereClause) throws TskCoreException {
		CaseDbConnection connection = connections.getConnection();
		acquireSharedLock();
		Statement s = null;
		ResultSet rs = null;
		try {
			s = connection.createStatement();
			rs = connection.executeQuery(s, "SELECT obj_id FROM tsk_files WHERE " + sqlWhereClause); //NON-NLS
			List<Long> ret = new ArrayList<Long>();
			while (rs.next()) {
				ret.add(rs.getLong(1));
			}
			return ret;
		} catch (SQLException e) {
			throw new TskCoreException("SQLException thrown when calling 'SleuthkitCase.findAllFileIdsWhere(): " + sqlWhereClause, e);
		} finally {
			closeResultSet(rs);
			closeStatement(s);
			connection.close();
			releaseSharedLock();
		}
	}

	/**
	 * @param dataSource the data source (Image, VirtualDirectory for file-sets,
	 *                   etc) to search for the given file name
	 * @param filePath   The full path to the file(statement) of interest. This
	 *                   can optionally include the image and volume names.
	 *                   Treated in a case- insensitive manner.
	 *
	 * @return a list of AbstractFile that have the given file path.
	 *
	 * @throws org.sleuthkit.datamodel.TskCoreException
	 */
	public List<AbstractFile> openFiles(Content dataSource, String filePath) throws TskCoreException {

		// get the non-unique path (strip of image and volume path segments, if
		// the exist.
		String path = AbstractFile.createNonUniquePath(filePath).toLowerCase();

		// split the file name from the parent path
		int lastSlash = path.lastIndexOf("/"); //NON-NLS

		// if the last slash is at the end, strip it off
		if (lastSlash == path.length()) {
			path = path.substring(0, lastSlash - 1);
			lastSlash = path.lastIndexOf("/"); //NON-NLS
		}

		String parentPath = path.substring(0, lastSlash);
		String fileName = path.substring(lastSlash);

		return findFiles(dataSource, fileName, parentPath);
	}

	/**
	 * Get file layout ranges from tsk_file_layout, for a file with specified id
	 *
	 * @param id of the file to get file layout ranges for
	 *
	 * @return list of populated file ranges
	 *
	 * @throws TskCoreException thrown if a critical error occurred within tsk
	 *                          core
	 */
	public List<TskFileRange> getFileRanges(long id) throws TskCoreException {
		CaseDbConnection connection = connections.getConnection();
		acquireSharedLock();
		Statement s = null;
		ResultSet rs = null;
		try {
			s = connection.createStatement();
			rs = connection.executeQuery(s, "SELECT * FROM tsk_file_layout WHERE obj_id = " + id + " ORDER BY sequence");
			List<TskFileRange> ranges = new ArrayList<TskFileRange>();
			while (rs.next()) {
				ranges.add(rsHelper.tskFileRange(rs));
			}
			return ranges;
		} catch (SQLException ex) {
			throw new TskCoreException("Error getting TskFileLayoutRanges by id, id = " + id, ex);
		} finally {
			closeResultSet(rs);
			closeStatement(s);
			connection.close();
			releaseSharedLock();
		}
	}

	/**
	 * Get am image by the image object id
	 *
	 * @param id of the image object
	 *
	 * @return Image object populated
	 *
	 * @throws TskCoreException thrown if a critical error occurred within tsk
	 *                          core
	 */
	public Image getImageById(long id) throws TskCoreException {
		CaseDbConnection connection = connections.getConnection();
		acquireSharedLock();
		Statement s1 = null;
		ResultSet rs1 = null;
		Statement s2 = null;
		ResultSet rs2 = null;
		try {
			s1 = connection.createStatement();
			rs1 = connection.executeQuery(s1, "SELECT * FROM tsk_image_info WHERE obj_id = " + id); //NON-NLS
			if (rs1.next()) {
				s2 = connection.createStatement();
				rs2 = connection.executeQuery(s2, "SELECT * FROM tsk_image_names WHERE obj_id = " + rs1.getLong("obj_id")); //NON-NLS
				List<String> imagePaths = new ArrayList<String>();
				while (rs2.next()) {
					imagePaths.add(rsHelper.imagePath(rs2));
				}
				return rsHelper.image(rs1, imagePaths.toArray(new String[imagePaths.size()]));
			} else {
				throw new TskCoreException("No image found for id: " + id);
			}
		} catch (SQLException ex) {
			throw new TskCoreException("Error getting Image by id, id = " + id, ex);
		} finally {
			closeResultSet(rs2);
			closeStatement(s2);
			closeResultSet(rs1);
			closeStatement(s1);
			connection.close();
			releaseSharedLock();
		}
	}

	/**
	 * Get a volume system by the volume system object id
	 *
	 * @param id     id of the volume system
	 * @param parent image containing the volume system
	 *
	 * @return populated VolumeSystem object
	 *
	 * @throws TskCoreException thrown if a critical error occurred within tsk
	 *                          core
	 */
	VolumeSystem getVolumeSystemById(long id, Image parent) throws TskCoreException {
		CaseDbConnection connection = connections.getConnection();
		acquireSharedLock();
		Statement s = null;
		ResultSet rs = null;
		try {
			s = connection.createStatement();
			rs = connection.executeQuery(s, "SELECT * FROM tsk_vs_info " //NON-NLS
					+ "where obj_id = " + id); //NON-NLS
			if (rs.next()) {
				return rsHelper.volumeSystem(rs, parent);
			} else {
				throw new TskCoreException("No volume system found for id:" + id);
			}
		} catch (SQLException ex) {
			throw new TskCoreException("Error getting Volume System by ID.", ex);
		} finally {
			closeResultSet(rs);
			closeStatement(s);
			connection.close();
			releaseSharedLock();
		}
	}

	/**
	 * @param id       ID of the desired VolumeSystem
	 * @param parentId ID of the VolumeSystem'statement parent
	 *
	 * @return the VolumeSystem with the given ID
	 *
	 * @throws TskCoreException
	 */
	VolumeSystem getVolumeSystemById(long id, long parentId) throws TskCoreException {
		VolumeSystem vs = getVolumeSystemById(id, null);
		vs.setParentId(parentId);
		return vs;
	}

	/**
	 * Get a file system by the object id
	 *
	 * @param id     of the filesystem
	 * @param parent parent Image of the file system
	 *
	 * @return populated FileSystem object
	 *
	 * @throws TskCoreException thrown if a critical error occurred within tsk
	 *                          core
	 */
	FileSystem getFileSystemById(long id, Image parent) throws TskCoreException {
		return getFileSystemByIdHelper(id, parent);
	}

	/**
	 * @param id       ID of the desired FileSystem
	 * @param parentId ID of the FileSystem'statement parent
	 *
	 * @return the desired FileSystem
	 *
	 * @throws TskCoreException
	 */
	FileSystem getFileSystemById(long id, long parentId) throws TskCoreException {
		Volume vol = null;
		FileSystem fs = getFileSystemById(id, vol);
		fs.setParentId(parentId);
		return fs;
	}

	/**
	 * Get a file system by the object id
	 *
	 * @param id     of the filesystem
	 * @param parent parent Volume of the file system
	 *
	 * @return populated FileSystem object
	 *
	 * @throws TskCoreException thrown if a critical error occurred within tsk
	 *                          core
	 */
	FileSystem getFileSystemById(long id, Volume parent) throws TskCoreException {
		return getFileSystemByIdHelper(id, parent);
	}

	/**
	 * Get file system by id and Content parent
	 *
	 * @param id     of the filesystem to get
	 * @param parent a direct parent Content object
	 *
	 * @return populated FileSystem object
	 *
	 * @throws TskCoreException thrown if a critical error occurred within tsk
	 *                          core
	 */
	private FileSystem getFileSystemByIdHelper(long id, Content parent) throws TskCoreException {
		// see if we already have it
		// @@@ NOTE: this is currently kind of bad in that we are ignoring the parent value,
		// but it should be the same...
		synchronized (fileSystemIdMap) {
			if (fileSystemIdMap.containsKey(id)) {
				return fileSystemIdMap.get(id);
			}
		}
		CaseDbConnection connection = connections.getConnection();
		acquireSharedLock();
		Statement s = null;
		ResultSet rs = null;
		try {
			s = connection.createStatement();
			rs = connection.executeQuery(s, "SELECT * FROM tsk_fs_info " //NON-NLS
					+ "where obj_id = " + id); //NON-NLS
			if (rs.next()) {
				FileSystem fs = rsHelper.fileSystem(rs, parent);
				// save it for the next call
				synchronized (fileSystemIdMap) {
					fileSystemIdMap.put(id, fs);
				}
				return fs;
			} else {
				throw new TskCoreException("No file system found for id:" + id);
			}
		} catch (SQLException ex) {
			throw new TskCoreException("Error getting File System by ID", ex);
		} finally {
			closeResultSet(rs);
			closeStatement(s);
			connection.close();
			releaseSharedLock();
		}
	}

	/**
	 * Get volume by id
	 *
	 * @param id
	 * @param parent volume system
	 *
	 * @return populated Volume object
	 *
	 * @throws TskCoreException thrown if a critical error occurred within tsk
	 *                          core
	 */
	Volume getVolumeById(long id, VolumeSystem parent) throws TskCoreException {
		CaseDbConnection connection = connections.getConnection();
		acquireSharedLock();
		Statement s = null;
		ResultSet rs = null;
		try {
			s = connection.createStatement();
			rs = connection.executeQuery(s, "SELECT * FROM tsk_vs_parts " //NON-NLS
					+ "where obj_id = " + id); //NON-NLS
			if (rs.next()) {
				return rsHelper.volume(rs, parent);
			} else {
				throw new TskCoreException("No volume found for id:" + id);
			}
		} catch (SQLException ex) {
			throw new TskCoreException("Error getting Volume by ID", ex);
		} finally {
			closeResultSet(rs);
			closeStatement(s);
			connection.close();
			releaseSharedLock();
		}
	}

	/**
	 * @param id       ID of the desired Volume
	 * @param parentId ID of the Volume'statement parent
	 *
	 * @return the desired Volume
	 *
	 * @throws TskCoreException
	 */
	Volume getVolumeById(long id, long parentId) throws TskCoreException {
		Volume vol = getVolumeById(id, null);
		vol.setParentId(parentId);
		return vol;
	}

	/**
	 * Get a directory by id
	 *
	 * @param id       of the directory object
	 * @param parentFs parent file system
	 *
	 * @return populated Directory object
	 *
	 * @throws TskCoreException thrown if a critical error occurred within tsk
	 *                          core
	 */
	Directory getDirectoryById(long id, FileSystem parentFs) throws TskCoreException {
		CaseDbConnection connection = connections.getConnection();
		acquireSharedLock();
		Statement s = null;
		ResultSet rs = null;
		try {
			s = connection.createStatement();
			rs = connection.executeQuery(s, "SELECT * FROM tsk_files " //NON-NLS
					+ "WHERE obj_id = " + id);
			Directory temp = null; //NON-NLS
			if (rs.next()) {
				final short type = rs.getShort("type"); //NON-NLS
				if (type == TSK_DB_FILES_TYPE_ENUM.FS.getFileType()) {
					if (rs.getShort("meta_type") == TSK_FS_META_TYPE_ENUM.TSK_FS_META_TYPE_DIR.getValue()) { //NON-NLS
						temp = rsHelper.directory(rs, parentFs);
					}
				} else if (type == TSK_DB_FILES_TYPE_ENUM.VIRTUAL_DIR.getFileType()) {
					throw new TskCoreException("Expecting an FS-type directory, got virtual, id: " + id);
				}
			} else {
				throw new TskCoreException("No Directory found for id:" + id);
			}
			return temp;
		} catch (SQLException ex) {
			throw new TskCoreException("Error getting Directory by ID", ex);
		} finally {
			closeResultSet(rs);
			closeStatement(s);
			connection.close();
			releaseSharedLock();
		}
	}

	/**
	 * Helper to return FileSystems in an Image
	 *
	 * @param image Image to lookup FileSystem for
	 *
	 * @return Collection of FileSystems in the image
	 */
	public Collection<FileSystem> getFileSystems(Image image) {
		List<FileSystem> fileSystems = new ArrayList<FileSystem>();
		CaseDbConnection connection;
		try {
			connection = connections.getConnection();
		} catch (TskCoreException ex) {
			logger.log(Level.SEVERE, "Error getting file systems for image " + image.getId(), ex); //NON-NLS			
			return fileSystems;
		}
		acquireSharedLock();
		Statement s = null;
		ResultSet rs = null;
		try {
			s = connection.createStatement();

			// Get all the file systems.
			List<FileSystem> allFileSystems = new ArrayList<FileSystem>();
			try {
				rs = connection.executeQuery(s, "SELECT * FROM tsk_fs_info"); //NON-NLS
				while (rs.next()) {
					allFileSystems.add(rsHelper.fileSystem(rs, null));
				}
			} catch (SQLException ex) {
				logger.log(Level.SEVERE, "There was a problem while trying to obtain all file systems", ex); //NON-NLS
			} finally {
				closeResultSet(rs);
				rs = null;
			}

			// For each file system, find the image to which it belongs by iteratively
			// climbing the tsk_ojbects hierarchy only taking those file systems
			// that belong to this image.
			for (FileSystem fs : allFileSystems) {
				Long imageID = null;
				Long currentObjID = fs.getId();
				while (imageID == null) {
					try {
						rs = connection.executeQuery(s, "SELECT * FROM tsk_objects WHERE tsk_objects.obj_id = " + currentObjID); //NON-NLS
						rs.next();
						currentObjID = rs.getLong("par_obj_id"); //NON-NLS
						if (rs.getInt("type") == TskData.ObjectType.IMG.getObjectType()) { //NON-NLS
							imageID = rs.getLong("obj_id"); //NON-NLS
						}
					} catch (SQLException ex) {
						logger.log(Level.SEVERE, "There was a problem while trying to obtain this image's file systems", ex); //NON-NLS
					} finally {
						closeResultSet(rs);
						rs = null;
					}
				}

				// see if imageID is this image'statement ID
				if (imageID == image.getId()) {
					fileSystems.add(fs);
				}
			}
		} catch (SQLException ex) {
			logger.log(Level.SEVERE, "Error getting case database connection", ex); //NON-NLS
		} finally {
			closeResultSet(rs);
			closeStatement(s);
			connection.close();
			releaseSharedLock();
		}
		return fileSystems;
	}

	/**
	 * Returns the list of direct children for a given Image
	 *
	 * @param img image to get children for
	 *
	 * @return list of Contents (direct image children)
	 *
	 * @throws TskCoreException thrown if a critical error occurred within tsk
	 *                          core
	 */
	List<Content> getImageChildren(Image img) throws TskCoreException {
		Collection<ObjectInfo> childInfos = getChildrenInfo(img);
		List<Content> children = new ArrayList<Content>();
		for (ObjectInfo info : childInfos) {
			if (info.type == ObjectType.VS) {
				children.add(getVolumeSystemById(info.id, img));
			} else if (info.type == ObjectType.FS) {
				children.add(getFileSystemById(info.id, img));
			} else if (info.type == ObjectType.ABSTRACTFILE) {
				AbstractFile f = getAbstractFileById(info.id);
				if (f != null) {
					children.add(f);
				}
			} else {
				throw new TskCoreException("Image has child of invalid type: " + info.type);
			}
		}
		return children;
	}

	/**
	 * Returns the list of direct children IDs for a given Image
	 *
	 * @param img image to get children for
	 *
	 * @return list of IDs (direct image children)
	 *
	 * @throws TskCoreException thrown if a critical error occurred within tsk
	 *                          core
	 */
	List<Long> getImageChildrenIds(Image img) throws TskCoreException {
		Collection<ObjectInfo> childInfos = getChildrenInfo(img);
		List<Long> children = new ArrayList<Long>();
		for (ObjectInfo info : childInfos) {
			if (info.type == ObjectType.VS
					|| info.type == ObjectType.FS
					|| info.type == ObjectType.ABSTRACTFILE) {
				children.add(info.id);
			} else {
				throw new TskCoreException("Image has child of invalid type: " + info.type);
			}
		}
		return children;
	}

	/**
	 * Returns the list of direct children for a given VolumeSystem
	 *
	 * @param vs volume system to get children for
	 *
	 * @return list of volume system children objects
	 *
	 * @throws TskCoreException thrown if a critical error occurred within tsk
	 *                          core
	 */
	List<Content> getVolumeSystemChildren(VolumeSystem vs) throws TskCoreException {
		Collection<ObjectInfo> childInfos = getChildrenInfo(vs);
		List<Content> children = new ArrayList<Content>();
		for (ObjectInfo info : childInfos) {
			if (info.type == ObjectType.VOL) {
				children.add(getVolumeById(info.id, vs));
			} else if (info.type == ObjectType.ABSTRACTFILE) {
				AbstractFile f = getAbstractFileById(info.id);
				if (f != null) {
					children.add(f);
				}
			} else {
				throw new TskCoreException("VolumeSystem has child of invalid type: " + info.type);
			}
		}
		return children;
	}

	/**
	 * Returns the list of direct children IDs for a given VolumeSystem
	 *
	 * @param vs volume system to get children for
	 *
	 * @return list of volume system children IDs
	 *
	 * @throws TskCoreException thrown if a critical error occurred within tsk
	 *                          core
	 */
	List<Long> getVolumeSystemChildrenIds(VolumeSystem vs) throws TskCoreException {
		Collection<ObjectInfo> childInfos = getChildrenInfo(vs);
		List<Long> children = new ArrayList<Long>();
		for (ObjectInfo info : childInfos) {
			if (info.type == ObjectType.VOL || info.type == ObjectType.ABSTRACTFILE) {
				children.add(info.id);
			} else {
				throw new TskCoreException("VolumeSystem has child of invalid type: " + info.type);
			}
		}
		return children;
	}

	/**
	 * Returns a list of direct children for a given Volume
	 *
	 * @param vol volume to get children of
	 *
	 * @return list of Volume children
	 *
	 * @throws TskCoreException thrown if a critical error occurred within tsk
	 *                          core
	 */
	List<Content> getVolumeChildren(Volume vol) throws TskCoreException {
		Collection<ObjectInfo> childInfos = getChildrenInfo(vol);
		List<Content> children = new ArrayList<Content>();
		for (ObjectInfo info : childInfos) {
			if (info.type == ObjectType.FS) {
				children.add(getFileSystemById(info.id, vol));
			} else if (info.type == ObjectType.ABSTRACTFILE) {
				AbstractFile f = getAbstractFileById(info.id);
				if (f != null) {
					children.add(f);
				}
			} else {
				throw new TskCoreException("Volume has child of invalid type: " + info.type);
			}
		}
		return children;
	}

	/**
	 * Returns a list of direct children IDs for a given Volume
	 *
	 * @param vol volume to get children of
	 *
	 * @return list of Volume children IDs
	 *
	 * @throws TskCoreException thrown if a critical error occurred within tsk
	 *                          core
	 */
	List<Long> getVolumeChildrenIds(Volume vol) throws TskCoreException {
		final Collection<ObjectInfo> childInfos = getChildrenInfo(vol);
		final List<Long> children = new ArrayList<Long>();
		for (ObjectInfo info : childInfos) {
			if (info.type == ObjectType.FS || info.type == ObjectType.ABSTRACTFILE) {
				children.add(info.id);
			} else {
				throw new TskCoreException("Volume has child of invalid type: " + info.type);
			}
		}
		return children;
	}

	/**
	 * Returns a map of image object IDs to a list of fully qualified file paths
	 * for that image
	 *
	 * @return map of image object IDs to file paths
	 *
	 * @throws TskCoreException thrown if a critical error occurred within tsk
	 *                          core
	 */
	public Map<Long, List<String>> getImagePaths() throws TskCoreException {
		CaseDbConnection connection = connections.getConnection();
		acquireSharedLock();
		Statement s1 = null;
		Statement s2 = null;
		ResultSet rs1 = null;
		ResultSet rs2 = null;
		try {
			s1 = connection.createStatement();
			rs1 = connection.executeQuery(s1, "SELECT obj_id FROM tsk_image_info"); //NON-NLS
			s2 = connection.createStatement();
			Map<Long, List<String>> imgPaths = new LinkedHashMap<Long, List<String>>();
			while (rs1.next()) {
				long obj_id = rs1.getLong("obj_id"); //NON-NLS
				rs2 = connection.executeQuery(s2, "SELECT * FROM tsk_image_names WHERE obj_id = " + obj_id); //NON-NLS
				List<String> paths = new ArrayList<String>();
				while (rs2.next()) {
					paths.add(rsHelper.imagePath(rs2));
				}
				rs2.close();
				rs2 = null;
				imgPaths.put(obj_id, paths);
			}
			return imgPaths;
		} catch (SQLException ex) {
			throw new TskCoreException("Error getting image paths.", ex);
		} finally {
			closeResultSet(rs2);
			closeStatement(s2);
			closeResultSet(rs1);
			closeStatement(s1);
			connection.close();
			releaseSharedLock();
		}
	}

	/**
	 * @return a collection of Images associated with this instance of
	 *         SleuthkitCase
	 *
	 * @throws TskCoreException
	 */
	public List<Image> getImages() throws TskCoreException {
		CaseDbConnection connection = connections.getConnection();
		acquireSharedLock();
		Statement s = null;
		ResultSet rs = null;
		try {
			s = connection.createStatement();
			rs = connection.executeQuery(s, "SELECT obj_id FROM tsk_image_info"); //NON-NLS
			Collection<Long> imageIDs = new ArrayList<Long>();
			while (rs.next()) {
				imageIDs.add(rs.getLong("obj_id")); //NON-NLS
			}
			List<Image> images = new ArrayList<Image>();
			for (long id : imageIDs) {
				images.add(getImageById(id));
			}
			return images;
		} catch (SQLException ex) {
			throw new TskCoreException("Error retrieving images.", ex);
		} finally {
			closeResultSet(rs);
			closeStatement(s);
			connection.close();
			releaseSharedLock();
		}
	}

	/**
	 * Set the file paths for the image given by obj_id
	 *
	 * @param obj_id the ID of the image to update
	 * @param paths  the fully qualified path to the files that make up the
	 *               image
	 *
	 * @throws TskCoreException exception thrown when critical error occurs
	 *                          within tsk core and the update fails
	 */
	public void setImagePaths(long obj_id, List<String> paths) throws TskCoreException {
		CaseDbConnection connection = connections.getConnection();
		acquireExclusiveLock();
		Statement statement = null;
		try {
			connection.beginTransaction();
			statement = connection.createStatement();
			connection.executeUpdate(statement, "DELETE FROM tsk_image_names WHERE obj_id = " + obj_id); //NON-NLS
			for (int i = 0; i < paths.size(); i++) {
				connection.executeUpdate(statement, "INSERT INTO tsk_image_names VALUES (" + obj_id + ", '" + paths.get(i) + "', " + i + ")"); //NON-NLS
			}
			connection.commitTransaction();
		} catch (SQLException ex) {
			connection.rollbackTransaction();
			throw new TskCoreException("Error updating image paths.", ex);
		} finally {
			closeStatement(statement);
			connection.close();
			releaseExclusiveLock();
		}
	}

	/**
	 * Creates file object from a SQL query result set of rows from the
	 * tsk_files table. Assumes that the query was of the form "SELECT * FROM
	 * tsk_files WHERE XYZ".
	 *
	 * @param rs ResultSet to get content from. Caller is responsible for
	 *           closing it.
	 *
	 * @return list of file objects from tsk_files table containing the files
	 *
	 * @throws SQLException if the query fails
	 */
	private List<AbstractFile> resultSetToAbstractFiles(ResultSet rs) throws SQLException {
		ArrayList<AbstractFile> results = new ArrayList<AbstractFile>();
		try {
			while (rs.next()) {
				final short type = rs.getShort("type"); //NON-NLS
				if (type == TSK_DB_FILES_TYPE_ENUM.FS.getFileType()) {
					FsContent result;
					if (rs.getShort("meta_type") == TSK_FS_META_TYPE_ENUM.TSK_FS_META_TYPE_DIR.getValue()) { //NON-NLS
						result = rsHelper.directory(rs, null);
					} else {
						result = rsHelper.file(rs, null);
					}
					results.add(result);
				} else if (type == TSK_DB_FILES_TYPE_ENUM.VIRTUAL_DIR.getFileType()) {
					final VirtualDirectory virtDir = rsHelper.virtualDirectory(rs);
					results.add(virtDir);
				} else if (type == TSK_DB_FILES_TYPE_ENUM.UNALLOC_BLOCKS.getFileType()
						|| type == TSK_DB_FILES_TYPE_ENUM.UNUSED_BLOCKS.getFileType()
						|| type == TSK_DB_FILES_TYPE_ENUM.CARVED.getFileType()) {
					TSK_DB_FILES_TYPE_ENUM atype = TSK_DB_FILES_TYPE_ENUM.valueOf(type);
					String parentPath = rs.getString("parent_path"); //NON-NLS
					if (parentPath == null) {
						parentPath = "/"; //NON-NLS
					}
					LayoutFile lf = new LayoutFile(this,
							rs.getLong("obj_id"), //NON-NLS
							rs.getLong("data_source_obj_id"),
							rs.getString("name"), //NON-NLS
							atype,
							TSK_FS_NAME_TYPE_ENUM.valueOf(rs.getShort("dir_type")), TSK_FS_META_TYPE_ENUM.valueOf(rs.getShort("meta_type")), //NON-NLS
							TSK_FS_NAME_FLAG_ENUM.valueOf(rs.getShort("dir_flags")), rs.getShort("meta_flags"), //NON-NLS
							rs.getLong("size"), //NON-NLS
							rs.getString("md5"), FileKnown.valueOf(rs.getByte("known")), parentPath, rs.getString("mime_type")); //NON-NLS
					results.add(lf);
				} else if (type == TSK_DB_FILES_TYPE_ENUM.DERIVED.getFileType()) {
					final DerivedFile df;
					df = rsHelper.derivedFile(rs, AbstractContent.UNKNOWN_ID);
					results.add(df);
				} else if (type == TSK_DB_FILES_TYPE_ENUM.LOCAL.getFileType()) {
					final LocalFile lf;
					lf = rsHelper.localFile(rs, AbstractContent.UNKNOWN_ID);
					results.add(lf);
				}

			} //end for each resultSet
		} catch (SQLException e) {
			logger.log(Level.SEVERE, "Error getting abstract files from result set", e); //NON-NLS
		}

		return results;
	}

	/**
	 * This method allows developers to run arbitrary SQL "SELECT" queries. The
	 * CaseDbQuery object will take care of acquiring the necessary database
	 * lock and when used in a try-with-resources block will automatically take
	 * care of releasing the lock. If you do not use a try-with-resources block
	 * you must call CaseDbQuery.close() once you are done processing the files
	 * of the query.
	 *
	 * Also note that if you use it within a transaction to insert something
	 * into the database, and then within that same transaction query the
	 * inserted item from the database, you will likely not see your inserted
	 * item, as the method uses new connections for each execution. With this
	 * method, you must close your transaction before successfully querying for
	 * newly-inserted items.
	 *
	 * @param query The query string to execute.
	 *
	 * @return A CaseDbQuery instance.
	 *
	 * @throws TskCoreException
	 */
	public CaseDbQuery executeQuery(String query) throws TskCoreException {
		return new CaseDbQuery(query);
	}

	@Override
	public void finalize() throws Throwable {
		try {
			close();
		} finally {
			super.finalize();
		}
	}

	/**
	 * Call to free resources when done with instance.
	 */
	public void close() {
		System.err.println(this.hashCode() + " closed"); //NON-NLS
		System.err.flush();
		acquireExclusiveLock();
		fileSystemIdMap.clear();

		try {
			connections.close();
		} catch (TskCoreException ex) {
			logger.log(Level.SEVERE, "Error closing database connection pool.", ex); //NON-NLS
		}
		try {
			if (this.caseHandle != null) {
				this.caseHandle.free();
				this.caseHandle = null;
			}
		} catch (TskCoreException ex) {
			logger.log(Level.SEVERE, "Error freeing case handle.", ex); //NON-NLS
		} finally {
			releaseExclusiveLock();
		}
	}

	/**
	 * Store the known status for the FsContent in the database Note: will not
	 * update status if content is already 'Known Bad'
	 *
	 * @param	file	     The AbstractFile object
	 * @param	fileKnown	The object'statement known status
	 *
	 * @return	true if the known status was updated, false otherwise
	 *
	 * @throws TskCoreException thrown if a critical error occurred within tsk
	 *                          core
	 */
	public boolean setKnown(AbstractFile file, FileKnown fileKnown) throws TskCoreException {
		long id = file.getId();
		FileKnown currentKnown = file.getKnown();
		if (currentKnown.compareTo(fileKnown) > 0) {
			return false;
		}
		CaseDbConnection connection = connections.getConnection();
		acquireExclusiveLock();
		Statement statement = null;
		try {
			statement = connection.createStatement();
			connection.executeUpdate(statement, "UPDATE tsk_files " //NON-NLS
					+ "SET known='" + fileKnown.getFileKnownValue() + "' " //NON-NLS
					+ "WHERE obj_id=" + id); //NON-NLS
			file.setKnown(fileKnown);
		} catch (SQLException ex) {
			throw new TskCoreException("Error setting Known status.", ex);
		} finally {
			closeStatement(statement);
			connection.close();
			releaseExclusiveLock();
		}
		return true;
	}

	/**
	 * Stores the MIME type of a file in the case database and updates the MIME
	 * type of the given file object.
	 *
	 * @param file     A file.
	 * @param mimeType The MIME type.
	 *
	 * @throws TskCoreException If there is an error updating the case database.
	 */
	public void setFileMIMEType(AbstractFile file, String mimeType) throws TskCoreException {
		CaseDbConnection connection = connections.getConnection();
		Statement statement = null;
		ResultSet rs = null;
		acquireExclusiveLock();
		try {
			statement = connection.createStatement();
			connection.executeUpdate(statement, String.format("UPDATE tsk_files SET mime_type = '%s' WHERE obj_id = %d", mimeType, file.getId()));
			file.setMIMEType(mimeType);
		} catch (SQLException ex) {
			throw new TskCoreException(String.format("Error setting MIME type for file (obj_id = %s)", file.getId()), ex);
		} finally {
			closeResultSet(rs);
			closeStatement(statement);
			connection.close();
			releaseExclusiveLock();
		}
	}

	/**
	 * Store the md5Hash for the file in the database
	 *
	 * @param	file	   The file object
	 * @param	md5Hash	The object'statement md5Hash
	 *
	 * @throws TskCoreException thrown if a critical error occurred within tsk
	 *                          core
	 */
	void setMd5Hash(AbstractFile file, String md5Hash) throws TskCoreException {
		if (md5Hash == null) {
			return;
		}
		long id = file.getId();
		CaseDbConnection connection = connections.getConnection();
		acquireExclusiveLock();
		try {
			PreparedStatement statement = connection.getPreparedStatement(PREPARED_STATEMENT.UPDATE_FILE_MD5);
			statement.clearParameters();
			statement.setString(1, md5Hash.toLowerCase());
			statement.setLong(2, id);
			connection.executeUpdate(statement);
			file.setMd5Hash(md5Hash.toLowerCase());
		} catch (SQLException ex) {
			throw new TskCoreException("Error setting MD5 hash", ex);
		} finally {
			connection.close();
			releaseExclusiveLock();
		}
	}

	/**
	 * Return the number of objects in the database of a given file type.
	 *
	 * @param contentType Type of file to count
	 *
	 * @return Number of objects with that type.
	 *
	 * @throws TskCoreException thrown if a critical error occurred within tsk
	 *                          core
	 */
	public int countFsContentType(TskData.TSK_FS_META_TYPE_ENUM contentType) throws TskCoreException {
		CaseDbConnection connection = connections.getConnection();
		acquireSharedLock();
		Statement s = null;
		ResultSet rs = null;
		try {
			s = connection.createStatement();
			Short contentShort = contentType.getValue();
			rs = connection.executeQuery(s, "SELECT COUNT(*) FROM tsk_files WHERE meta_type = '" + contentShort.toString() + "'"); //NON-NLS
			int count = 0;
			if (rs.next()) {
				count = rs.getInt(1);
			}
			return count;
		} catch (SQLException ex) {
			throw new TskCoreException("Error getting number of objects.", ex);
		} finally {
			closeResultSet(rs);
			closeStatement(s);
			connection.close();
			releaseSharedLock();
		}
	}

	/**
	 * Escape the single quotes in the given string so they can be added to the
	 * SQL caseDbConnection
	 *
	 * @param text
	 *
	 * @return text the escaped version
	 */
	public static String escapeSingleQuotes(String text) {
		if (text != null) {
			text = text.replaceAll("'", "''");
		}
		return text;
	}

	/**
	 * Find all the files with the given MD5 hash.
	 *
	 * @param md5Hash hash value to match files with
	 *
	 * @return List of AbstractFile with the given hash
	 */
	public List<AbstractFile> findFilesByMd5(String md5Hash) {
		if (md5Hash == null) {
			return Collections.<AbstractFile>emptyList();
		}
		CaseDbConnection connection;
		try {
			connection = connections.getConnection();
		} catch (TskCoreException ex) {
			logger.log(Level.SEVERE, "Error finding files by md5 hash " + md5Hash, ex); //NON-NLS			
			return Collections.<AbstractFile>emptyList();
		}
		acquireSharedLock();
		Statement s = null;
		ResultSet rs = null;
		try {
			s = connection.createStatement();
			rs = connection.executeQuery(s, "SELECT * FROM tsk_files WHERE " //NON-NLS
					+ " md5 = '" + md5Hash.toLowerCase() + "' " //NON-NLS
					+ "AND size > 0"); //NON-NLS
			return resultSetToAbstractFiles(rs);
		} catch (SQLException ex) {
			logger.log(Level.WARNING, "Error querying database.", ex); //NON-NLS
			return Collections.<AbstractFile>emptyList();
		} finally {
			closeResultSet(rs);
			closeStatement(s);
			connection.close();
			releaseSharedLock();
		}
	}

	/**
	 * Query all the files to verify if they have an MD5 hash associated with
	 * them.
	 *
	 * @return true if all files have an MD5 hash
	 */
	public boolean allFilesMd5Hashed() {
		CaseDbConnection connection;
		try {
			connection = connections.getConnection();
		} catch (TskCoreException ex) {
			logger.log(Level.SEVERE, "Error checking md5 hashing status", ex); //NON-NLS			
			return false;
		}
		boolean allFilesAreHashed = false;
		acquireSharedLock();
		Statement s = null;
		ResultSet rs = null;
		try {
			s = connection.createStatement();
			rs = connection.executeQuery(s, "SELECT COUNT(*) FROM tsk_files " //NON-NLS
					+ "WHERE dir_type = '" + TskData.TSK_FS_NAME_TYPE_ENUM.REG.getValue() + "' " //NON-NLS
					+ "AND md5 IS NULL " //NON-NLS
					+ "AND size > '0'"); //NON-NLS
			if (rs.next() && rs.getInt(1) == 0) {
				allFilesAreHashed = true;
			}
		} catch (SQLException ex) {
			logger.log(Level.WARNING, "Failed to query whether all files have MD5 hashes", ex); //NON-NLS
		} finally {
			closeResultSet(rs);
			closeStatement(s);
			connection.close();
			releaseSharedLock();
		}
		return allFilesAreHashed;
	}

	/**
	 * Query all the files and counts how many have an MD5 hash.
	 *
	 * @return the number of files with an MD5 hash
	 */
	public int countFilesMd5Hashed() {
		CaseDbConnection connection;
		try {
			connection = connections.getConnection();
		} catch (TskCoreException ex) {
			logger.log(Level.SEVERE, "Error getting database connection for hashed files count", ex); //NON-NLS			
			return 0;
		}
		int count = 0;
		acquireSharedLock();
		Statement s = null;
		ResultSet rs = null;
		try {
			s = connection.createStatement();
			rs = connection.executeQuery(s, "SELECT COUNT(*) FROM tsk_files " //NON-NLS
					+ "WHERE md5 IS NOT NULL " //NON-NLS
					+ "AND size > '0'"); //NON-NLS
			if (rs.next()) {
				count = rs.getInt(1);
			}
		} catch (SQLException ex) {
			logger.log(Level.WARNING, "Failed to query for all the files.", ex); //NON-NLS
		} finally {
			closeResultSet(rs);
			closeStatement(s);
			connection.close();
			releaseSharedLock();
		}
		return count;

	}

	/**
	 * Add an observer for SleuthkitCase errors.
	 *
	 * @param observer The observer to add.
	 */
	public void addErrorObserver(ErrorObserver observer) {
		sleuthkitCaseErrorObservers.add(observer);
	}

	/**
	 * Remove an observer for SleuthkitCase errors.
	 *
	 * @param observer The observer to remove.
	 */
	public void removeErrorObserver(ErrorObserver observer) {
		int i = sleuthkitCaseErrorObservers.indexOf(observer);
		if (i >= 0) {
			sleuthkitCaseErrorObservers.remove(i);
		}
	}

	/**
	 * Submit an error to all clients that are listening.
	 *
	 * @param context      The context in which the error occurred.
	 * @param errorMessage A description of the error that occurred.
	 */
	public void submitError(String context, String errorMessage) {
		for (ErrorObserver observer : sleuthkitCaseErrorObservers) {
			if (observer != null) {
				try {
					observer.receiveError(context, errorMessage);
				} catch (Exception ex) {
					logger.log(Level.SEVERE, "Observer client unable to receive message: {0}, {1}", new Object[]{context, errorMessage, ex});
				}
			}
		}
	}

	/**
	 * Selects all of the rows from the tag_names table in the case database.
	 *
	 * @return A list, possibly empty, of TagName data transfer objects (DTOs)
	 *         for the rows.
	 *
	 * @throws TskCoreException
	 */
	public List<TagName> getAllTagNames() throws TskCoreException {
		CaseDbConnection connection = connections.getConnection();
		acquireSharedLock();
		ResultSet resultSet = null;
		try {
			// SELECT * FROM tag_names
			PreparedStatement statement = connection.getPreparedStatement(PREPARED_STATEMENT.SELECT_TAG_NAMES);
			resultSet = connection.executeQuery(statement);
			ArrayList<TagName> tagNames = new ArrayList<TagName>();
			while (resultSet.next()) {
				tagNames.add(new TagName(resultSet.getLong("tag_name_id"), resultSet.getString("display_name"), resultSet.getString("description"), TagName.HTML_COLOR.getColorByName(resultSet.getString("color")))); //NON-NLS
			}
			return tagNames;
		} catch (SQLException ex) {
			throw new TskCoreException("Error selecting rows from tag_names table", ex);
		} finally {
			closeResultSet(resultSet);
			connection.close();
			releaseSharedLock();
		}
	}

	/**
	 * Selects all of the rows from the tag_names table in the case database for
	 * which there is at least one matching row in the content_tags or
	 * blackboard_artifact_tags tables.
	 *
	 * @return A list, possibly empty, of TagName data transfer objects (DTOs)
	 *         for the rows.
	 *
	 * @throws TskCoreException
	 */
	public List<TagName> getTagNamesInUse() throws TskCoreException {
		CaseDbConnection connection = connections.getConnection();
		acquireSharedLock();
		ResultSet resultSet = null;
		try {
			// SELECT * FROM tag_names WHERE tag_name_id IN (SELECT tag_name_id from content_tags UNION SELECT tag_name_id FROM blackboard_artifact_tags)
			PreparedStatement statement = connection.getPreparedStatement(PREPARED_STATEMENT.SELECT_TAG_NAMES_IN_USE);
			resultSet = connection.executeQuery(statement);
			ArrayList<TagName> tagNames = new ArrayList<TagName>();
			while (resultSet.next()) {
				tagNames.add(new TagName(resultSet.getLong("tag_name_id"), resultSet.getString("display_name"), resultSet.getString("description"), TagName.HTML_COLOR.getColorByName(resultSet.getString("color")))); //NON-NLS
			}
			return tagNames;
		} catch (SQLException ex) {
			throw new TskCoreException("Error selecting rows from tag_names table", ex);
		} finally {
			closeResultSet(resultSet);
			connection.close();
			releaseSharedLock();
		}
	}

	/**
	 * Inserts row into the tags_names table in the case database.
	 *
	 * @param displayName The display name for the new tag name.
	 * @param description The description for the new tag name.
	 * @param color       The HTML color to associate with the new tag name.
	 *
	 * @return A TagName data transfer object (DTO) for the new row.
	 *
	 * @throws TskCoreException
	 */
	public TagName addTagName(String displayName, String description, TagName.HTML_COLOR color) throws TskCoreException {
		CaseDbConnection connection = connections.getConnection();
		acquireExclusiveLock();
		ResultSet resultSet = null;
		try {
			// INSERT INTO tag_names (display_name, description, color) VALUES (?, ?, ?)			
			PreparedStatement statement = connection.getPreparedStatement(PREPARED_STATEMENT.INSERT_TAG_NAME, Statement.RETURN_GENERATED_KEYS);
			statement.clearParameters();
			statement.setString(1, displayName);
			statement.setString(2, description);
			statement.setString(3, color.getName());
			connection.executeUpdate(statement);
			resultSet = statement.getGeneratedKeys();
			resultSet.next();
			return new TagName(resultSet.getLong(1), displayName, description, color);
		} catch (SQLException ex) {
			throw new TskCoreException("Error adding row for " + displayName + " tag name to tag_names table", ex);
		} finally {
			closeResultSet(resultSet);
			connection.close();
			releaseExclusiveLock();
		}
	}

	/**
	 * Inserts a row into the content_tags table in the case database.
	 *
	 * @param content         The content to tag.
	 * @param tagName         The name to use for the tag.
	 * @param comment         A comment to store with the tag.
	 * @param beginByteOffset Designates the beginning of a tagged section.
	 * @param endByteOffset   Designates the end of a tagged section.
	 *
	 * @return A ContentTag data transfer object (DTO) for the new row.
	 *
	 * @throws TskCoreException
	 */
	public ContentTag addContentTag(Content content, TagName tagName, String comment, long beginByteOffset, long endByteOffset) throws TskCoreException {
		CaseDbConnection connection = connections.getConnection();
		acquireExclusiveLock();
		ResultSet resultSet = null;
		try {
			// INSERT INTO content_tags (obj_id, tag_name_id, comment, begin_byte_offset, end_byte_offset) VALUES (?, ?, ?, ?, ?)
			PreparedStatement statement = connection.getPreparedStatement(PREPARED_STATEMENT.INSERT_CONTENT_TAG, Statement.RETURN_GENERATED_KEYS);
			statement.clearParameters();
			statement.setLong(1, content.getId());
			statement.setLong(2, tagName.getId());
			statement.setString(3, comment);
			statement.setLong(4, beginByteOffset);
			statement.setLong(5, endByteOffset);
			connection.executeUpdate(statement);
			resultSet = statement.getGeneratedKeys();
			resultSet.next();
			return new ContentTag(resultSet.getLong(1), content, tagName, comment, beginByteOffset, endByteOffset);
		} catch (SQLException ex) {
			throw new TskCoreException("Error adding row to content_tags table (obj_id = " + content.getId() + ", tag_name_id = " + tagName.getId() + ")", ex);
		} finally {
			closeResultSet(resultSet);
			connection.close();
			releaseExclusiveLock();
		}
	}

	/*
	 * Deletes a row from the content_tags table in the case database. @param
	 * tag A ContentTag data transfer object (DTO) for the row to delete.
	 * @throws TskCoreException
	 */
	public void deleteContentTag(ContentTag tag) throws TskCoreException {
		CaseDbConnection connection = connections.getConnection();
		acquireExclusiveLock();
		try {
			// DELETE FROM content_tags WHERE tag_id = ?		
			PreparedStatement statement = connection.getPreparedStatement(PREPARED_STATEMENT.DELETE_CONTENT_TAG);
			statement.clearParameters();
			statement.setLong(1, tag.getId());
			connection.executeUpdate(statement);
		} catch (SQLException ex) {
			throw new TskCoreException("Error deleting row from content_tags table (id = " + tag.getId() + ")", ex);
		} finally {
			connection.close();
			releaseExclusiveLock();
		}
	}

	/**
	 * Selects all of the rows from the content_tags table in the case database.
	 *
	 * @return A list, possibly empty, of ContentTag data transfer objects
	 *         (DTOs) for the rows.
	 *
	 * @throws TskCoreException
	 */
	public List<ContentTag> getAllContentTags() throws TskCoreException {
		CaseDbConnection connection = connections.getConnection();
		acquireSharedLock();
		ResultSet resultSet = null;
		try {
			// SELECT * FROM content_tags INNER JOIN tag_names ON content_tags.tag_name_id = tag_names.tag_name_id
			PreparedStatement statement = connection.getPreparedStatement(PREPARED_STATEMENT.SELECT_CONTENT_TAGS);
			resultSet = connection.executeQuery(statement);
			ArrayList<ContentTag> tags = new ArrayList<ContentTag>();
			while (resultSet.next()) {
				TagName tagName = new TagName(resultSet.getLong("tag_name_id"), resultSet.getString("display_name"), resultSet.getString("description"), TagName.HTML_COLOR.getColorByName(resultSet.getString("color")));  //NON-NLS
				Content content = getContentById(resultSet.getLong("obj_id")); //NON-NLS
				tags.add(new ContentTag(resultSet.getLong("tag_id"), content, tagName, resultSet.getString("comment"), resultSet.getLong("begin_byte_offset"), resultSet.getLong("end_byte_offset")));  //NON-NLS
			}
			return tags;
		} catch (SQLException ex) {
			throw new TskCoreException("Error selecting rows from content_tags table", ex);
		} finally {
			closeResultSet(resultSet);
			connection.close();
			releaseSharedLock();
		}
	}

	/**
	 * Gets a count of the rows in the content_tags table in the case database
	 * with a specified foreign key into the tag_names table.
	 *
	 * @param tagName A data transfer object (DTO) for the tag name to match.
	 *
	 * @return The count, possibly zero.
	 *
	 * @throws TskCoreException
	 */
	public long getContentTagsCountByTagName(TagName tagName) throws TskCoreException {
		if (tagName.getId() == Tag.ID_NOT_SET) {
			throw new TskCoreException("TagName object is invalid, id not set");
		}
		CaseDbConnection connection = connections.getConnection();
		acquireSharedLock();
		ResultSet resultSet = null;
		try {
			// SELECT COUNT(*) FROM content_tags WHERE tag_name_id = ?
			PreparedStatement statement = connection.getPreparedStatement(PREPARED_STATEMENT.COUNT_CONTENT_TAGS_BY_TAG_NAME);
			statement.clearParameters();
			statement.setLong(1, tagName.getId());
			resultSet = connection.executeQuery(statement);
			if (resultSet.next()) {
				return resultSet.getLong(1);
			} else {
				throw new TskCoreException("Error getting content_tags row count for tag name (tag_name_id = " + tagName.getId() + ")");
			}
		} catch (SQLException ex) {
			throw new TskCoreException("Error getting content_tags row count for tag name (tag_name_id = " + tagName.getId() + ")", ex);
		} finally {
			closeResultSet(resultSet);
			connection.close();
			releaseSharedLock();
		}
	}

	/**
	 * Selects the rows in the content_tags table in the case database with a
	 * specified tag id.
	 *
	 * @param contentTagID the tag id of the ContentTag to retrieve.
	 *
	 * @throws TskCoreException
	 */
	public ContentTag getContentTagByID(long contentTagID) throws TskCoreException {

		CaseDbConnection connection = connections.getConnection();
		acquireSharedLock();
		ResultSet resultSet = null;
		ContentTag tag = null;
		try {
			// SELECT * FROM content_tags INNER JOIN tag_names ON content_tags.tag_name_id = tag_names.tag_name_id WHERE tag_id = ?
			PreparedStatement statement = connection.getPreparedStatement(PREPARED_STATEMENT.SELECT_CONTENT_TAG_BY_ID);
			statement.clearParameters();
			statement.setLong(1, contentTagID);
			resultSet = connection.executeQuery(statement);

			while (resultSet.next()) {
				TagName tagName = new TagName(resultSet.getLong("tag_name_id"), resultSet.getString("display_name"), resultSet.getString("description"), TagName.HTML_COLOR.getColorByName(resultSet.getString("color")));
				tag = new ContentTag(resultSet.getLong("tag_id"), getContentById(resultSet.getLong("obj_id")), tagName, resultSet.getString("comment"), resultSet.getLong("begin_byte_offset"), resultSet.getLong("end_byte_offset"));
			}
			resultSet.close();

		} catch (SQLException ex) {
			throw new TskCoreException("Error getting content tag with id = " + contentTagID, ex);
		} finally {
			closeResultSet(resultSet);
			connection.close();
			releaseSharedLock();
		}
		return tag;
	}

	/**
	 * Selects the rows in the content_tags table in the case database with a
	 * specified foreign key into the tag_names table.
	 *
	 * @param tagName A data transfer object (DTO) for the tag name to match.
	 *
	 * @return A list, possibly empty, of ContentTag data transfer objects
	 *         (DTOs) for the rows.
	 *
	 * @throws TskCoreException
	 */
	public List<ContentTag> getContentTagsByTagName(TagName tagName) throws TskCoreException {
		if (tagName.getId() == Tag.ID_NOT_SET) {
			throw new TskCoreException("TagName object is invalid, id not set");
		}
		CaseDbConnection connection = connections.getConnection();
		acquireSharedLock();
		ResultSet resultSet = null;
		try {
			// SELECT * FROM content_tags WHERE tag_name_id = ?
			PreparedStatement statement = connection.getPreparedStatement(PREPARED_STATEMENT.SELECT_CONTENT_TAGS_BY_TAG_NAME);
			statement.clearParameters();
			statement.setLong(1, tagName.getId());
			resultSet = connection.executeQuery(statement);
			ArrayList<ContentTag> tags = new ArrayList<ContentTag>();
			while (resultSet.next()) {
				ContentTag tag = new ContentTag(resultSet.getLong("tag_id"), getContentById(resultSet.getLong("obj_id")), tagName, resultSet.getString("comment"), resultSet.getLong("begin_byte_offset"), resultSet.getLong("end_byte_offset"));  //NON-NLS
				tags.add(tag);
			}
			resultSet.close();
			return tags;
		} catch (SQLException ex) {
			throw new TskCoreException("Error getting content_tags rows (tag_name_id = " + tagName.getId() + ")", ex);
		} finally {
			closeResultSet(resultSet);
			connection.close();
			releaseSharedLock();
		}
	}

	/**
	 * Selects the rows in the content_tags table in the case database with a
	 * specified foreign key into the tsk_objects table.
	 *
	 * @param content A data transfer object (DTO) for the content to match.
	 *
	 * @return A list, possibly empty, of ContentTag data transfer objects
	 *         (DTOs) for the rows.
	 *
	 * @throws TskCoreException
	 */
	public List<ContentTag> getContentTagsByContent(Content content) throws TskCoreException {
		CaseDbConnection connection = connections.getConnection();
		acquireSharedLock();
		ResultSet resultSet = null;
		try {
			// SELECT * FROM content_tags INNER JOIN tag_names ON content_tags.tag_name_id = tag_names.tag_name_id WHERE content_tags.obj_id = ?
			PreparedStatement statement = connection.getPreparedStatement(PREPARED_STATEMENT.SELECT_CONTENT_TAGS_BY_CONTENT);
			statement.clearParameters();
			statement.setLong(1, content.getId());
			resultSet = connection.executeQuery(statement);
			ArrayList<ContentTag> tags = new ArrayList<ContentTag>();
			while (resultSet.next()) {
				TagName tagName = new TagName(resultSet.getLong("tag_name_id"), resultSet.getString("display_name"), resultSet.getString("description"), TagName.HTML_COLOR.getColorByName(resultSet.getString("color")));  //NON-NLS
				ContentTag tag = new ContentTag(resultSet.getLong("tag_id"), content, tagName, resultSet.getString("comment"), resultSet.getLong("begin_byte_offset"), resultSet.getLong("end_byte_offset"));  //NON-NLS
				tags.add(tag);
			}
			return tags;
		} catch (SQLException ex) {
			throw new TskCoreException("Error getting content tags data for content (obj_id = " + content.getId() + ")", ex);
		} finally {
			closeResultSet(resultSet);
			connection.close();
			releaseSharedLock();
		}
	}

	/**
	 * Inserts a row into the blackboard_artifact_tags table in the case
	 * database.
	 *
	 * @param artifact The blackboard artifact to tag.
	 * @param tagName  The name to use for the tag.
	 * @param comment  A comment to store with the tag.
	 *
	 * @return A BlackboardArtifactTag data transfer object (DTO) for the new
	 *         row.
	 *
	 * @throws TskCoreException
	 */
	public BlackboardArtifactTag addBlackboardArtifactTag(BlackboardArtifact artifact, TagName tagName, String comment) throws TskCoreException {
		CaseDbConnection connection = connections.getConnection();
		acquireExclusiveLock();
		ResultSet resultSet = null;
		try {
			// INSERT INTO blackboard_artifact_tags (artifact_id, tag_name_id, comment, begin_byte_offset, end_byte_offset) VALUES (?, ?, ?, ?, ?)			
			PreparedStatement statement = connection.getPreparedStatement(PREPARED_STATEMENT.INSERT_ARTIFACT_TAG, Statement.RETURN_GENERATED_KEYS);
			statement.clearParameters();
			statement.setLong(1, artifact.getArtifactID());
			statement.setLong(2, tagName.getId());
			statement.setString(3, comment);
			connection.executeUpdate(statement);
			resultSet = statement.getGeneratedKeys();
			resultSet.next();
			return new BlackboardArtifactTag(resultSet.getLong(1), artifact, getContentById(artifact.getObjectID()), tagName, comment);
		} catch (SQLException ex) {
			throw new TskCoreException("Error adding row to blackboard_artifact_tags table (obj_id = " + artifact.getArtifactID() + ", tag_name_id = " + tagName.getId() + ")", ex);
		} finally {
			closeResultSet(resultSet);
			connection.close();
			releaseExclusiveLock();
		}
	}

	/*
	 * Deletes a row from the blackboard_artifact_tags table in the case
	 * database. @param tag A BlackboardArtifactTag data transfer object (DTO)
	 * representing the row to delete. @throws TskCoreException
	 */
	public void deleteBlackboardArtifactTag(BlackboardArtifactTag tag) throws TskCoreException {
		CaseDbConnection connection = connections.getConnection();
		acquireExclusiveLock();
		try {
			// DELETE FROM blackboard_artifact_tags WHERE tag_id = ?
			PreparedStatement statement = connection.getPreparedStatement(PREPARED_STATEMENT.DELETE_ARTIFACT_TAG);
			statement.clearParameters();
			statement.setLong(1, tag.getId());
			connection.executeUpdate(statement);
		} catch (SQLException ex) {
			throw new TskCoreException("Error deleting row from blackboard_artifact_tags table (id = " + tag.getId() + ")", ex);
		} finally {
			connection.close();
			releaseExclusiveLock();
		}
	}

	/**
	 * Selects all of the rows from the blackboard_artifacts_tags table in the
	 * case database.
	 *
	 * @return A list, possibly empty, of BlackboardArtifactTag data transfer
	 *         objects (DTOs) for the rows.
	 *
	 * @throws TskCoreException
	 */
	public List<BlackboardArtifactTag> getAllBlackboardArtifactTags() throws TskCoreException {
		CaseDbConnection connection = connections.getConnection();
		acquireSharedLock();
		ResultSet resultSet = null;
		try {
			// SELECT * FROM blackboard_artifact_tags INNER JOIN tag_names ON blackboard_artifact_tags.tag_name_id = tag_names.tag_name_id
			PreparedStatement statement = connection.getPreparedStatement(PREPARED_STATEMENT.SELECT_ARTIFACT_TAGS);
			resultSet = connection.executeQuery(statement);
			ArrayList<BlackboardArtifactTag> tags = new ArrayList<BlackboardArtifactTag>();
			while (resultSet.next()) {
				TagName tagName = new TagName(resultSet.getLong("tag_name_id"), resultSet.getString("display_name"), resultSet.getString("description"), TagName.HTML_COLOR.getColorByName(resultSet.getString("color")));  //NON-NLS
				BlackboardArtifact artifact = getBlackboardArtifact(resultSet.getLong("artifact_id")); //NON-NLS
				Content content = getContentById(artifact.getObjectID());
				BlackboardArtifactTag tag = new BlackboardArtifactTag(resultSet.getLong("tag_id"), artifact, content, tagName, resultSet.getString("comment"));  //NON-NLS
				tags.add(tag);
			}
			return tags;
		} catch (SQLException ex) {
			throw new TskCoreException("Error selecting rows from blackboard_artifact_tags table", ex);
		} finally {
			closeResultSet(resultSet);
			connection.close();
			releaseSharedLock();
		}
	}

	/**
	 * Gets a count of the rows in the blackboard_artifact_tags table in the
	 * case database with a specified foreign key into the tag_names table.
	 *
	 * @param tagName A data transfer object (DTO) for the tag name to match.
	 *
	 * @return The count, possibly zero.
	 *
	 * @throws TskCoreException
	 */
	public long getBlackboardArtifactTagsCountByTagName(TagName tagName) throws TskCoreException {
		if (tagName.getId() == Tag.ID_NOT_SET) {
			throw new TskCoreException("TagName object is invalid, id not set");
		}
		CaseDbConnection connection = connections.getConnection();
		acquireSharedLock();
		ResultSet resultSet = null;
		try {
			// SELECT COUNT(*) FROM blackboard_artifact_tags WHERE tag_name_id = ?
			PreparedStatement statement = connection.getPreparedStatement(PREPARED_STATEMENT.COUNT_ARTIFACTS_BY_TAG_NAME);
			statement.clearParameters();
			statement.setLong(1, tagName.getId());
			resultSet = connection.executeQuery(statement);
			if (resultSet.next()) {
				return resultSet.getLong(1);
			} else {
				throw new TskCoreException("Error getting blackboard_artifact_tags row count for tag name (tag_name_id = " + tagName.getId() + ")");
			}
		} catch (SQLException ex) {
			throw new TskCoreException("Error getting blackboard artifact_content_tags row count for tag name (tag_name_id = " + tagName.getId() + ")", ex);
		} finally {
			closeResultSet(resultSet);
			connection.close();
			releaseSharedLock();
		}
	}

	/**
	 * Selects the rows in the blackboard_artifacts_tags table in the case
	 * database with a specified foreign key into the tag_names table.
	 *
	 * @param tagName A data transfer object (DTO) for the tag name to match.
	 *
	 * @return A list, possibly empty, of BlackboardArtifactTag data transfer
	 *         objects (DTOs) for the rows.
	 *
	 * @throws TskCoreException
	 */
	public List<BlackboardArtifactTag> getBlackboardArtifactTagsByTagName(TagName tagName) throws TskCoreException {
		if (tagName.getId() == Tag.ID_NOT_SET) {
			throw new TskCoreException("TagName object is invalid, id not set");
		}
		CaseDbConnection connection = connections.getConnection();
		acquireSharedLock();
		ResultSet resultSet = null;
		try {
			// SELECT * FROM blackboard_artifact_tags WHERE tag_name_id = ?
			PreparedStatement statement = connection.getPreparedStatement(PREPARED_STATEMENT.SELECT_ARTIFACT_TAGS_BY_TAG_NAME);
			statement.clearParameters();
			statement.setLong(1, tagName.getId());
			resultSet = connection.executeQuery(statement);
			ArrayList<BlackboardArtifactTag> tags = new ArrayList<BlackboardArtifactTag>();
			while (resultSet.next()) {
				BlackboardArtifact artifact = getBlackboardArtifact(resultSet.getLong("artifact_id")); //NON-NLS
				Content content = getContentById(artifact.getObjectID());
				BlackboardArtifactTag tag = new BlackboardArtifactTag(resultSet.getLong("tag_id"), artifact, content, tagName, resultSet.getString("comment"));  //NON-NLS
				tags.add(tag);
			}
			return tags;
		} catch (SQLException ex) {
			throw new TskCoreException("Error getting blackboard artifact tags data (tag_name_id = " + tagName.getId() + ")", ex);
		} finally {
			closeResultSet(resultSet);
			connection.close();
			releaseSharedLock();
		}
	}

	/**
	 * Selects the row in the blackboard artifact tags table in the case
	 * database with a specified tag id.
	 *
	 * @param artifactTagID the tag id of the BlackboardArtifactTag to retrieve.
	 *
	 * @return the BlackBoardArtifact Tag with the given tag id, or null if no
	 *         such tag could be found
	 *
	 * @throws TskCoreException
	 */
	public BlackboardArtifactTag getBlackboardArtifactTagByID(long artifactTagID) throws TskCoreException {

		CaseDbConnection connection = connections.getConnection();
		acquireSharedLock();
		ResultSet resultSet = null;
		BlackboardArtifactTag tag = null;
		try {
			// SELECT * FROM blackboard_artifact_tags INNER JOIN tag_names ON blackboard_artifact_tags.tag_name_id = tag_names.tag_name_id WHERE blackboard_artifact_tags.tag_id = ?
			PreparedStatement statement = connection.getPreparedStatement(PREPARED_STATEMENT.SELECT_ARTIFACT_TAG_BY_ID);
			statement.clearParameters();
			statement.setLong(1, artifactTagID);
			resultSet = connection.executeQuery(statement);

			while (resultSet.next()) {
				TagName tagName = new TagName(resultSet.getLong("tag_name_id"), resultSet.getString("display_name"), resultSet.getString("description"), TagName.HTML_COLOR.getColorByName(resultSet.getString("color")));
				BlackboardArtifact artifact = getBlackboardArtifact(resultSet.getLong("artifact_id")); //NON-NLS
				Content content = getContentById(artifact.getObjectID());
				tag = new BlackboardArtifactTag(resultSet.getLong("tag_id"), artifact, content, tagName, resultSet.getString("comment"));
			}
			resultSet.close();

		} catch (SQLException ex) {
			throw new TskCoreException("Error getting blackboard artifact tag with id = " + artifactTagID, ex);
		} finally {
			closeResultSet(resultSet);
			connection.close();
			releaseSharedLock();
		}
		return tag;
	}

	/**
	 * Selects the rows in the blackboard_artifacts_tags table in the case
	 * database with a specified foreign key into the blackboard_artifacts
	 * table.
	 *
	 * @param artifact A data transfer object (DTO) for the artifact to match.
	 *
	 * @return A list, possibly empty, of BlackboardArtifactTag data transfer
	 *         objects (DTOs) for the rows.
	 *
	 * @throws TskCoreException
	 */
	public List<BlackboardArtifactTag> getBlackboardArtifactTagsByArtifact(BlackboardArtifact artifact) throws TskCoreException {
		CaseDbConnection connection = connections.getConnection();
		acquireSharedLock();
		ResultSet resultSet = null;
		try {
			// SELECT * FROM blackboard_artifact_tags INNER JOIN tag_names ON blackboard_artifact_tags.tag_name_id = tag_names.tag_name_id WHERE blackboard_artifact_tags.artifact_id = ?			
			PreparedStatement statement = connection.getPreparedStatement(PREPARED_STATEMENT.SELECT_ARTIFACT_TAGS_BY_ARTIFACT);
			statement.clearParameters();
			statement.setLong(1, artifact.getArtifactID());
			resultSet = connection.executeQuery(statement);
			ArrayList<BlackboardArtifactTag> tags = new ArrayList<BlackboardArtifactTag>();
			while (resultSet.next()) {
				TagName tagName = new TagName(resultSet.getLong("tag_name_id"), resultSet.getString("display_name"), resultSet.getString("description"), TagName.HTML_COLOR.getColorByName(resultSet.getString("color")));  //NON-NLS
				Content content = getContentById(artifact.getObjectID());
				BlackboardArtifactTag tag = new BlackboardArtifactTag(resultSet.getLong("tag_id"), artifact, content, tagName, resultSet.getString("comment"));  //NON-NLS
				tags.add(tag);
			}
			return tags;
		} catch (SQLException ex) {
			throw new TskCoreException("Error getting blackboard artifact tags data (artifact_id = " + artifact.getArtifactID() + ")", ex);
		} finally {
			closeResultSet(resultSet);
			connection.close();
			releaseSharedLock();
		}
	}

	/**
	 * Inserts a row into the reports table in the case database.
	 *
	 * @param localPath        The path of the report file, must be in the
	 *                         database directory (case directory in Autopsy) or
	 *                         one of its subdirectories.
	 * @param sourceModuleName The name of the module that created the report.
	 * @param reportName       The report name, may be empty.
	 *
	 * @return A Report data transfer object (DTO) for the new row.
	 *
	 * @throws TskCoreException
	 */
	public Report addReport(String localPath, String sourceModuleName, String reportName) throws TskCoreException {
		// Make sure the local path of the report is in the database directory
		// or one of its subdirectories.
		String relativePath = ""; //NON-NLS
		try {
			/*
			 * Note: The following call to .relativize() may be dangerous in
			 * case-sensitive operating systems and should be looked at. For
			 * now, we are simply relativizing the paths as all lower case, then
			 * using the length of the result to pull out the appropriate number
			 * of characters from the localPath String.
			 */
			String casePathLower = getDbDirPath().toLowerCase();
			String localPathLower = localPath.toLowerCase();
			int length = new File(casePathLower).toURI().relativize(new File(localPathLower).toURI()).getPath().length();
			relativePath = new File(localPath.substring(localPathLower.length() - length)).getPath();
		} catch (IllegalArgumentException ex) {
			String errorMessage = String.format("Local path %s not in the database directory or one of its subdirectories", localPath);
			throw new TskCoreException(errorMessage, ex);
		}

		// Figure out the create time of the report.
		long createTime = 0;
		try {
			java.io.File tempFile = new java.io.File(localPath);
			// Convert to UNIX epoch (seconds, not milliseconds).
			createTime = tempFile.lastModified() / 1000;
		} catch (Exception ex) {
			throw new TskCoreException("Could not get create time for report at " + localPath, ex);
		}

		// Write the report data to the database.
		CaseDbConnection connection = connections.getConnection();
		acquireExclusiveLock();
		ResultSet resultSet = null;
		try {
			// INSERT INTO reports (path, crtime, src_module_name, display_name) VALUES (?, ?, ?, ?)			
			PreparedStatement statement = connection.getPreparedStatement(PREPARED_STATEMENT.INSERT_REPORT, Statement.RETURN_GENERATED_KEYS);
			statement.clearParameters();
			statement.setString(1, relativePath);
			statement.setLong(2, createTime);
			statement.setString(3, sourceModuleName);
			statement.setString(4, reportName);
			connection.executeUpdate(statement);
			resultSet = statement.getGeneratedKeys();
			resultSet.next();
			return new Report(resultSet.getLong(1), localPath, createTime, sourceModuleName, reportName);
		} catch (SQLException ex) {
			throw new TskCoreException("Error adding report " + localPath + " to reports table", ex);
		} finally {
			closeResultSet(resultSet);
			connection.close();
			releaseExclusiveLock();
		}
	}

	/**
	 * Selects all of the rows from the reports table in the case database.
	 *
	 * @return A list, possibly empty, of Report data transfer objects (DTOs)
	 *         for the rows.
	 *
	 * @throws TskCoreException
	 */
	public List<Report> getAllReports() throws TskCoreException {
		CaseDbConnection connection = connections.getConnection();
		acquireSharedLock();
		ResultSet resultSet = null;
		try {
			PreparedStatement statement = connection.getPreparedStatement(PREPARED_STATEMENT.SELECT_REPORTS);
			resultSet = connection.executeQuery(statement);
			ArrayList<Report> reports = new ArrayList<Report>();
			while (resultSet.next()) {
				reports.add(new Report(resultSet.getLong("report_id"), //NON-NLS
						Paths.get(getDbDirPath(), resultSet.getString("path")).normalize().toString(), //NON-NLS
						resultSet.getLong("crtime"), //NON-NLS
						resultSet.getString("src_module_name"), //NON-NLS
						resultSet.getString("report_name")));  //NON-NLS
			}
			return reports;
		} catch (SQLException ex) {
			throw new TskCoreException("Error querying reports table", ex);
		} finally {
			closeResultSet(resultSet);
			connection.close();
			releaseSharedLock();
		}
	}

	/**
	 * Deletes a row from the reports table in the case database.
	 *
	 * @param report A Report data transfer object (DTO) for the row to delete.
	 *
	 * @throws TskCoreException
	 */
	public void deleteReport(Report report) throws TskCoreException {
		CaseDbConnection connection = connections.getConnection();
		acquireSharedLock();
		try {
			PreparedStatement statement = connection.getPreparedStatement(PREPARED_STATEMENT.DELETE_REPORT);
			statement.setString(1, String.valueOf(report.getId()));
			connection.executeUpdate(statement);
		} catch (SQLException ex) {
			throw new TskCoreException("Error querying reports table", ex);
		} finally {
			releaseSharedLock();
		}
	}

	private static void closeResultSet(ResultSet resultSet) {
		if (resultSet != null) {
			try {
				resultSet.close();
			} catch (SQLException ex) {
				logger.log(Level.SEVERE, "Error closing ResultSet", ex); //NON-NLS
			}
		}
	}

	private static void closeStatement(Statement statement) {
		if (statement != null) {
			try {
				statement.close();
			} catch (SQLException ex) {
				logger.log(Level.SEVERE, "Error closing Statement", ex); //NON-NLS

			}
		}
	}

	/**
	 * Sets the end date for the given ingest job
	 *
	 * @param ingestJobId The ingest job to set the end date for
	 * @param endDateTime The end date
	 *
	 * @throws TskCoreException If inserting into the database fails
	 */
	void setIngestJobEndDateTime(long ingestJobId, long endDateTime) throws TskCoreException {
		CaseDbConnection connection = connections.getConnection();
		acquireSharedLock();
		try {
			Statement statement = connection.createStatement();
			statement.executeUpdate("UPDATE ingest_jobs SET end_date_time=" + endDateTime + " WHERE ingest_job_id=" + ingestJobId + ";");
		} catch (SQLException ex) {
			throw new TskCoreException("Error updating the end date (ingest_job_id = " + ingestJobId + ".", ex);
		} finally {
			connection.close();
			releaseSharedLock();
		}
	}

	void setIngestJobStatus(long ingestJobId, IngestJobStatusType status) throws TskCoreException {
		CaseDbConnection connection = connections.getConnection();
		acquireSharedLock();
		try {
			Statement statement = connection.createStatement();
			statement.executeUpdate("UPDATE ingest_jobs SET status_id=" + status.ordinal() + " WHERE ingest_job_id=" + ingestJobId + ";");
		} catch (SQLException ex) {
			throw new TskCoreException("Error ingest job status (ingest_job_id = " + ingestJobId + ".", ex);
		} finally {
			connection.close();
			releaseSharedLock();
		}
	}

	/**
	 *
	 * @param dataSource    The datasource the ingest job is being run on
	 * @param hostName      The name of the host
	 * @param ingestModules The ingest modules being run during the ingest job.
	 *                      Should be in pipeline order.
	 * @param jobStart      The time the job started
	 * @param jobEnd        The time the job ended
	 * @param status        The ingest job status
	 * @param settingsDir   The directory of the job's settings
	 *
	 * @return An information object representing the ingest job added to the
	 *         database.
	 *
	 * @throws TskCoreException If adding the job to the database fails.
	 */
	public final IngestJobInfo addIngestJob(Content dataSource, String hostName, List<IngestModuleInfo> ingestModules, Date jobStart, Date jobEnd, IngestJobStatusType status, String settingsDir) throws TskCoreException {
		CaseDbConnection connection = connections.getConnection();
		acquireSharedLock();
		ResultSet resultSet = null;
		Statement statement = null;
		try {
			connection.beginTransaction();
			statement = connection.createStatement();
			PreparedStatement insertStatement = connection.getPreparedStatement(PREPARED_STATEMENT.INSERT_INGEST_JOB, Statement.RETURN_GENERATED_KEYS);
			insertStatement.setLong(1, dataSource.getId());
			insertStatement.setString(2, hostName);
			insertStatement.setLong(3, jobStart.getTime());
			insertStatement.setLong(4, jobEnd.getTime());
			insertStatement.setInt(5, status.ordinal());
			insertStatement.setString(6, settingsDir);
			connection.executeUpdate(insertStatement);
			resultSet = insertStatement.getGeneratedKeys();
			resultSet.next();
			long id = resultSet.getLong(1);
			for (int i = 0; i < ingestModules.size(); i++) {
				IngestModuleInfo ingestModule = ingestModules.get(i);
				statement.executeUpdate("INSERT INTO ingest_job_modules (ingest_job_id, ingest_module_id, pipeline_position) "
						+ "VALUES (" + id + ", " + ingestModule.getIngestModuleId() + ", " + i + ");");
			}
			resultSet.close();
			resultSet = null;
			connection.commitTransaction();
			return new IngestJobInfo(id, dataSource.getId(), hostName, jobStart, "", ingestModules, this);
		} catch (SQLException ex) {
			connection.rollbackTransaction();
			throw new TskCoreException("Error adding the ingest job.", ex);
		} finally {
			closeResultSet(resultSet);
			connection.close();
			releaseSharedLock();
		}
	}

	/**
	 * Adds the given ingest module to the database.
	 *
	 * @param displayName The display name of the module
	 * @param uniqueName  The factory class name of the module.
	 * @param type        The type of the module.
	 * @param version     The version of the module.
	 *
	 * @return An ingest module info object representing the module added to the
	 *         db.
	 *
	 * @throws TskCoreException When the ingest module cannot be added.
	 */
	public final IngestModuleInfo addIngestModule(String displayName, String factoryClassName, IngestModuleType type, String version) throws TskCoreException {
		CaseDbConnection connection = connections.getConnection();
		ResultSet resultSet = null;
		Statement statement = null;
		String uniqueName = factoryClassName + "-" + displayName + "-" + type.toString() + "-" + version;
		try {
			statement = connection.createStatement();
			resultSet = statement.executeQuery("SELECT * FROM ingest_modules WHERE unique_name = '" + uniqueName + "'");
			if (!resultSet.next()) {
				resultSet.close();
				resultSet = null;
				PreparedStatement insertStatement = connection.getPreparedStatement(PREPARED_STATEMENT.INSERT_INGEST_MODULE, Statement.RETURN_GENERATED_KEYS);
				insertStatement.setString(1, displayName);
				insertStatement.setString(2, uniqueName);
				insertStatement.setInt(3, type.ordinal());
				insertStatement.setString(4, version);
				connection.executeUpdate(insertStatement);
				resultSet = statement.getGeneratedKeys();
				resultSet.next();
				long id = resultSet.getLong(1);
				resultSet.close();
				resultSet = null;
				return new IngestModuleInfo(id, displayName, uniqueName, type, version);
			} else {
				return new IngestModuleInfo(resultSet.getInt("ingest_module_id"), resultSet.getString("display_name"), resultSet.getString("unique_name"), IngestModuleType.fromID(resultSet.getInt("type_id")), resultSet.getString("version"));
			}
		} catch (SQLException ex) {
			try {
				resultSet = statement.executeQuery("SELECT * FROM ingest_modules WHERE unique_name = '" + uniqueName + "'");
				if (resultSet.next()) {
					return new IngestModuleInfo(resultSet.getInt("ingest_module_id"), resultSet.getString("display_name"), uniqueName, IngestModuleType.fromID(resultSet.getInt("type_id")), resultSet.getString("version"));
				} else {
					throw new TskCoreException("Couldn't add new module to database.", ex);
				}
			} catch (SQLException ex1) {
				throw new TskCoreException("Couldn't add new module to database.", ex1);
			}
		} finally {
			closeResultSet(resultSet);
			closeStatement(statement);
			connection.close();
		}
	}

	/**
	 * Gets all of the ingest jobs that have been run.
	 *
	 * @return The information about the ingest jobs that have been run
	 *
	 * @throws TskCoreException If there is a problem getting the ingest jobs
	 */
	public final List<IngestJobInfo> getIngestJobs() throws TskCoreException {
		CaseDbConnection connection = connections.getConnection();
		ResultSet resultSet = null;
		Statement statement = null;
		List<IngestJobInfo> ingestJobs = new ArrayList<IngestJobInfo>();
		try {
			statement = connection.createStatement();
			resultSet = statement.executeQuery("SELECT * FROM ingest_jobs");
			while (resultSet.next()) {
				ingestJobs.add(new IngestJobInfo(resultSet.getInt("ingest_job_id"), resultSet.getLong("obj_id"), resultSet.getString("host_name"), new Date(resultSet.getLong("start_date")), new Date(resultSet.getLong("end_date")), IngestJobStatusType.fromID(resultSet.getInt("status_id")), resultSet.getString("settings_dir"), this.getIngestModules(resultSet.getInt("ingest_job_id"), connection), this));
			}
			return ingestJobs;
		} catch (SQLException ex) {
			throw new TskCoreException("Couldn't get the ingest jobs.", ex);
		} finally {
			closeResultSet(resultSet);
			closeStatement(statement);
			connection.close();
		}
	}

	/**
	 * Gets the ingest modules associated with the ingest job
	 *
	 * @param ingestJobId The id of the ingest job to get ingest modules for
	 * @param connection  The database connection
	 *
	 * @return The ingest modules of the job
	 *
	 * @throws SQLException If it fails to get the modules from the db.
	 */
	private List<IngestModuleInfo> getIngestModules(int ingestJobId, CaseDbConnection connection) throws SQLException {
		ResultSet resultSet = null;
		Statement statement = null;
		List<IngestModuleInfo> ingestModules = new ArrayList<IngestModuleInfo>();
		try {
			statement = connection.createStatement();
			resultSet = statement.executeQuery("SELECT ingest_job_modules.ingest_module_id, ingest_job_modules.pipeline_position, ingest_modules.display_name, ingest_modules.unique_name, "
					+ "ingest_modules.type_id, ingest_modules.version "
					+ "FROM ingest_job_modules, ingest_modules "
					+ "WHERE ingest_job_modules.ingest_job_id = " + ingestJobId + " "
					+ "AND (ingest_modules.ingest_job_id = ingest_job_modules.ingest_job_id) "
					+ "ORDER BY (ingest_job_modules.pipeline_position);");
			while (resultSet.next()) {
				ingestModules.add(new IngestModuleInfo(resultSet.getInt("ingest_module_id"), resultSet.getString("display_name"), resultSet.getString("unique_name"), IngestModuleType.fromID(resultSet.getInt("type_id")), resultSet.getString("version")));
			}
			return ingestModules;
		} finally {
			closeResultSet(resultSet);
			closeStatement(statement);
		}
	}

	/**
	 * Notifies observers of errors in the SleuthkitCase.
	 */
	public interface ErrorObserver {

		/**
		 * List of arguments for the context string parameters. This does not
		 * preclude the use of arbitrary context strings by client code, but it
		 * does provide a place to define standard context strings to allow
		 * filtering of notifications by implementations of ErrorObserver.
		 */
		public enum Context {

			/**
			 * Error occurred while reading image content.
			 */
			IMAGE_READ_ERROR("Image File Read Error"),
			/**
			 * Error occurred while reading database content.
			 */
			DATABASE_READ_ERROR("Database Read Error");

			private final String contextString;

			private Context(String context) {
				this.contextString = context;
			}

			public String getContextString() {
				return contextString;
			}
		};

		void receiveError(String context, String errorMessage);
	}

	/**
	 * Stores a pair of object ID and its type
	 */
	static class ObjectInfo {

		long id;
		TskData.ObjectType type;

		ObjectInfo(long id, ObjectType type) {
			this.id = id;
			this.type = type;
		}
	}

	private interface DbCommand {

		void execute() throws SQLException;
	}

	private enum PREPARED_STATEMENT {

		SELECT_ARTIFACTS_BY_TYPE("SELECT artifact_id, obj_id FROM blackboard_artifacts " //NON-NLS
				+ "WHERE artifact_type_id = ?"), //NON-NLS
		COUNT_ARTIFACTS_OF_TYPE("SELECT COUNT(*) FROM blackboard_artifacts WHERE artifact_type_id = ?"), //NON-NLS
		COUNT_ARTIFACTS_FROM_SOURCE("SELECT COUNT(*) FROM blackboard_artifacts WHERE obj_id = ?"), //NON-NLS
		COUNT_ARTIFACTS_BY_SOURCE_AND_TYPE("SELECT COUNT(*) FROM blackboard_artifacts WHERE obj_id = ? AND artifact_type_id = ?"), //NON-NLS
		SELECT_FILES_BY_PARENT("SELECT tsk_files.* " //NON-NLS
				+ "FROM tsk_objects INNER JOIN tsk_files " //NON-NLS
				+ "ON tsk_objects.obj_id=tsk_files.obj_id " //NON-NLS
				+ "WHERE (tsk_objects.par_obj_id = ? ) " //NON-NLS
				+ "ORDER BY tsk_files.dir_type, LOWER(tsk_files.name)"), //NON-NLS
		SELECT_FILES_BY_PARENT_AND_TYPE("SELECT tsk_files.* " //NON-NLS
				+ "FROM tsk_objects INNER JOIN tsk_files " //NON-NLS
				+ "ON tsk_objects.obj_id=tsk_files.obj_id " //NON-NLS
				+ "WHERE (tsk_objects.par_obj_id = ? AND tsk_files.type = ? ) " //NON-NLS
				+ "ORDER BY tsk_files.dir_type, LOWER(tsk_files.name)"), //NON-NLS
		SELECT_FILE_IDS_BY_PARENT("SELECT tsk_files.obj_id FROM tsk_objects INNER JOIN tsk_files " //NON-NLS
				+ "ON tsk_objects.obj_id=tsk_files.obj_id WHERE (tsk_objects.par_obj_id = ?)"), //NON-NLS
		SELECT_FILE_IDS_BY_PARENT_AND_TYPE("SELECT tsk_files.obj_id " //NON-NLS
				+ "FROM tsk_objects INNER JOIN tsk_files " //NON-NLS
				+ "ON tsk_objects.obj_id=tsk_files.obj_id " //NON-NLS
				+ "WHERE (tsk_objects.par_obj_id = ? " //NON-NLS
				+ "AND tsk_files.type = ? )"), //NON-NLS
		SELECT_FILE_BY_ID("SELECT * FROM tsk_files WHERE obj_id = ? LIMIT 1"), //NON-NLS
		INSERT_ARTIFACT("INSERT INTO blackboard_artifacts (artifact_id, obj_id, artifact_type_id) " //NON-NLS
				+ "VALUES (?, ?, ?)"), //NON-NLS
		POSTGRESQL_INSERT_ARTIFACT("INSERT INTO blackboard_artifacts (artifact_id, obj_id, artifact_type_id) " //NON-NLS
				+ "VALUES (DEFAULT, ?, ?)"), //NON-NLS
		INSERT_STRING_ATTRIBUTE("INSERT INTO blackboard_attributes (artifact_id, artifact_type_id, source, context, attribute_type_id, value_type, value_text) " //NON-NLS
				+ "VALUES (?,?,?,?,?,?,?)"), //NON-NLS
		INSERT_BYTE_ATTRIBUTE("INSERT INTO blackboard_attributes (artifact_id, artifact_type_id, source, context, attribute_type_id, value_type, value_byte) " //NON-NLS
				+ "VALUES (?,?,?,?,?,?,?)"), //NON-NLS
		INSERT_INT_ATTRIBUTE("INSERT INTO blackboard_attributes (artifact_id, artifact_type_id, source, context, attribute_type_id, value_type, value_int32) " //NON-NLS
				+ "VALUES (?,?,?,?,?,?,?)"), //NON-NLS
		INSERT_LONG_ATTRIBUTE("INSERT INTO blackboard_attributes (artifact_id, artifact_type_id, source, context, attribute_type_id, value_type, value_int64) " //NON-NLS
				+ "VALUES (?,?,?,?,?,?,?)"), //NON-NLS
		INSERT_DOUBLE_ATTRIBUTE("INSERT INTO blackboard_attributes (artifact_id, artifact_type_id, source, context, attribute_type_id, value_type, value_double) " //NON-NLS
				+ "VALUES (?,?,?,?,?,?,?)"), //NON-NLS
		SELECT_FILES_BY_DATA_SOURCE_AND_NAME("SELECT * FROM tsk_files WHERE LOWER(name) LIKE LOWER(?) AND LOWER(name) NOT LIKE LOWER('%journal%') AND data_source_obj_id = ?"), //NON-NLS
		SELECT_FILES_BY_DATA_SOURCE_AND_PARENT_PATH_AND_NAME("SELECT * FROM tsk_files WHERE LOWER(name) LIKE LOWER(?) AND LOWER(name) NOT LIKE LOWER('%journal%') AND LOWER(parent_path) LIKE LOWER(?) AND data_source_obj_id = ?"), //NON-NLS
		UPDATE_FILE_MD5("UPDATE tsk_files SET md5 = ? WHERE obj_id = ?"), //NON-NLS
		SELECT_LOCAL_PATH_FOR_FILE("SELECT path FROM tsk_files_path WHERE obj_id = ?"), //NON-NLS
		SELECT_PATH_FOR_FILE("SELECT parent_path FROM tsk_files WHERE obj_id = ?"), //NON-NLS
		SELECT_FILE_NAME("SELECT name FROM tsk_files WHERE obj_id = ?"), //NON-NLS
		SELECT_DERIVED_FILE("SELECT derived_id, rederive FROM tsk_files_derived WHERE obj_id = ?"), //NON-NLS
		SELECT_FILE_DERIVATION_METHOD("SELECT tool_name, tool_version, other FROM tsk_files_derived_method WHERE derived_id = ?"), //NON-NLS
		SELECT_MAX_OBJECT_ID("SELECT MAX(obj_id) FROM tsk_objects"), //NON-NLS
		INSERT_OBJECT("INSERT INTO tsk_objects (par_obj_id, type) VALUES (?, ?)"), //NON-NLS
		INSERT_FILE("INSERT INTO tsk_files (obj_id, fs_obj_id, name, type, has_path, dir_type, meta_type, dir_flags, meta_flags, size, ctime, crtime, atime, mtime, parent_path, data_source_obj_id) " //NON-NLS
				+ "VALUES (?, ?, ?, ?, ?, ?, ?, ?, ?, ?, ?, ?, ?, ?, ?, ?)"), //NON-NLS
		INSERT_LAYOUT_FILE("INSERT INTO tsk_file_layout (obj_id, byte_start, byte_len, sequence) " //NON-NLS
				+ "VALUES (?, ?, ?, ?)"), //NON-NLS
		INSERT_LOCAL_PATH("INSERT INTO tsk_files_path (obj_id, path) VALUES (?, ?)"), //NON-NLS
		COUNT_CHILD_OBJECTS_BY_PARENT("SELECT COUNT(obj_id) FROM tsk_objects WHERE par_obj_id = ?"), //NON-NLS
		SELECT_FILE_SYSTEM_BY_OBJECT("SELECT fs_obj_id from tsk_files WHERE obj_id=?"), //NON-NLS
		SELECT_TAG_NAMES("SELECT * FROM tag_names"), //NON-NLS
		SELECT_TAG_NAMES_IN_USE("SELECT * FROM tag_names " //NON-NLS
				+ "WHERE tag_name_id IN " //NON-NLS
				+ "(SELECT tag_name_id from content_tags UNION SELECT tag_name_id FROM blackboard_artifact_tags)"), //NON-NLS
		INSERT_TAG_NAME("INSERT INTO tag_names (display_name, description, color) VALUES (?, ?, ?)"), //NON-NLS
		INSERT_CONTENT_TAG("INSERT INTO content_tags (obj_id, tag_name_id, comment, begin_byte_offset, end_byte_offset) VALUES (?, ?, ?, ?, ?)"), //NON-NLS
		DELETE_CONTENT_TAG("DELETE FROM content_tags WHERE tag_id = ?"), //NON-NLS
		COUNT_CONTENT_TAGS_BY_TAG_NAME("SELECT COUNT(*) FROM content_tags WHERE tag_name_id = ?"), //NON-NLS
		SELECT_CONTENT_TAGS("SELECT * FROM content_tags INNER JOIN tag_names ON content_tags.tag_name_id = tag_names.tag_name_id"), //NON-NLS
		SELECT_CONTENT_TAGS_BY_TAG_NAME("SELECT * FROM content_tags WHERE tag_name_id = ?"), //NON-NLS
		SELECT_CONTENT_TAG_BY_ID("SELECT * FROM content_tags INNER JOIN tag_names ON content_tags.tag_name_id = tag_names.tag_name_id WHERE tag_id = ?"), //NON-NLS
		SELECT_CONTENT_TAGS_BY_CONTENT("SELECT * FROM content_tags INNER JOIN tag_names ON content_tags.tag_name_id = tag_names.tag_name_id WHERE content_tags.obj_id = ?"), //NON-NLS
		INSERT_ARTIFACT_TAG("INSERT INTO blackboard_artifact_tags (artifact_id, tag_name_id, comment) VALUES (?, ?, ?)"), //NON-NLS
		DELETE_ARTIFACT_TAG("DELETE FROM blackboard_artifact_tags WHERE tag_id = ?"), //NON-NLS
		SELECT_ARTIFACT_TAGS("SELECT * FROM blackboard_artifact_tags INNER JOIN tag_names ON blackboard_artifact_tags.tag_name_id = tag_names.tag_name_id"), //NON-NLS
		COUNT_ARTIFACTS_BY_TAG_NAME("SELECT COUNT(*) FROM blackboard_artifact_tags WHERE tag_name_id = ?"), //NON-NLS
		SELECT_ARTIFACT_TAGS_BY_TAG_NAME("SELECT * FROM blackboard_artifact_tags WHERE tag_name_id = ?"), //NON-NLS
		SELECT_ARTIFACT_TAG_BY_ID("SELECT * FROM blackboard_artifact_tags INNER JOIN tag_names ON blackboard_artifact_tags.tag_name_id = tag_names.tag_name_id  WHERE blackboard_artifact_tags.tag_id = ?"), //NON-NLS
		SELECT_ARTIFACT_TAGS_BY_ARTIFACT("SELECT * FROM blackboard_artifact_tags INNER JOIN tag_names ON blackboard_artifact_tags.tag_name_id = tag_names.tag_name_id WHERE blackboard_artifact_tags.artifact_id = ?"), //NON-NLS
		SELECT_REPORTS("SELECT * FROM reports"), //NON-NLS
		INSERT_REPORT("INSERT INTO reports (path, crtime, src_module_name, report_name) VALUES (?, ?, ?, ?)"), //NON-NLS
		DELETE_REPORT("DELETE FROM reports WHERE reports.report_id = ?"), //NON-NLS
		INSERT_INGEST_JOB("INSERT INTO ingest_jobs (obj_id, host_name, start_date_time, end_date_time, status_id, settings_dir) VALUES (?, ?, ?, ?, ?, ?)"), //NON-NLS
		INSERT_INGEST_MODULE("INSERT INTO ingest_modules (display_name, unique_name, type_id, version) VALUES(?, ?, ?, ?)"); //NON-NLS

		private final String sql;

		private PREPARED_STATEMENT(String sql) {
			this.sql = sql;
		}

		String getSQL() {
			return sql;
		}
	}

	/**
	 * A class for the connection pool. This class will hand out connections of
	 * the appropriate type based on the subclass that is calling
	 * getPooledConnection();
	 */
	abstract private class ConnectionPool {

		private PooledDataSource pooledDataSource;

		public ConnectionPool() {
			pooledDataSource = null;
		}

		CaseDbConnection getConnection() throws TskCoreException {
			if (pooledDataSource == null) {
				throw new TskCoreException("Error getting case database connection - case is closed");
			}
			try {
				return getPooledConnection();
			} catch (SQLException exp) {
				throw new TskCoreException(exp.getMessage());
			}
		}

		void close() throws TskCoreException {
			if (pooledDataSource != null) {
				try {
					pooledDataSource.close();
				} catch (SQLException exp) {
					throw new TskCoreException(exp.getMessage());
				} finally {
					pooledDataSource = null;
				}
			}
		}

		abstract CaseDbConnection getPooledConnection() throws SQLException;

		public PooledDataSource getPooledDataSource() {
			return pooledDataSource;
		}

		public void setPooledDataSource(PooledDataSource pooledDataSource) {
			this.pooledDataSource = pooledDataSource;
		}
	}

	/**
	 * Handles the initial setup of SQLite database connections, as well as
	 * overriding getPooledConnection()
	 */
	private final class SQLiteConnections extends ConnectionPool {

		private final Map<String, String> configurationOverrides = new HashMap<String, String>();

		SQLiteConnections(String dbPath) throws SQLException {
			configurationOverrides.put("acquireIncrement", "2");
			configurationOverrides.put("initialPoolSize", "5");
			configurationOverrides.put("maxPoolSize", "20");
			configurationOverrides.put("minPoolSize", "5");
			configurationOverrides.put("maxStatements", "100");
			configurationOverrides.put("maxStatementsPerConnection", "20");

			SQLiteConfig config = new SQLiteConfig();
			config.setSynchronous(SQLiteConfig.SynchronousMode.OFF); // Reduce I/O operations, we have no OS crash recovery anyway.
			config.setReadUncommited(true);
			config.enforceForeignKeys(true); // Enforce foreign key constraints.
			SQLiteDataSource unpooled = new SQLiteDataSource(config);
			unpooled.setUrl("jdbc:sqlite:" + dbPath);
			setPooledDataSource((PooledDataSource) DataSources.pooledDataSource(unpooled, configurationOverrides));
		}

		@Override
		public CaseDbConnection getPooledConnection() throws SQLException {
			return new SQLiteConnection(getPooledDataSource().getConnection());
		}
	}

	/**
	 * Handles the initial setup of PostgreSQL database connections, as well as
	 * overriding getPooledConnection()
	 */
	private final class PostgreSQLConnections extends ConnectionPool {

		PostgreSQLConnections(String host, int port, String dbName, String userName, String password) throws PropertyVetoException {
			ComboPooledDataSource comboPooledDataSource = new ComboPooledDataSource();
			comboPooledDataSource.setDriverClass("org.postgresql.Driver"); //loads the jdbc driver
			comboPooledDataSource.setJdbcUrl("jdbc:postgresql://" + host + ":" + port + "/" + dbName);
			comboPooledDataSource.setUser(userName);
			comboPooledDataSource.setPassword(password);
			comboPooledDataSource.setAcquireIncrement(2);
			comboPooledDataSource.setInitialPoolSize(5);
			comboPooledDataSource.setMaxPoolSize(20);
			comboPooledDataSource.setMinPoolSize(5);
			comboPooledDataSource.setMaxStatements(100);
			comboPooledDataSource.setMaxStatementsPerConnection(20);
			setPooledDataSource(comboPooledDataSource);
		}

		@Override
		public CaseDbConnection getPooledConnection() throws SQLException {
			return new PostgreSQLConnection(getPooledDataSource().getConnection());
		}
	}

	/**
	 * An abstract base class for case database connection objects.
	 */
	private abstract class CaseDbConnection {

		static final int SLEEP_LENGTH_IN_MILLISECONDS = 5000;

		final class CreateStatement implements DbCommand {

			private final Connection connection;
			private Statement statement = null;

			public CreateStatement(Connection connection) {
				this.connection = connection;
			}

			Statement getStatement() {
				return statement;
			}

			@Override
			public void execute() throws SQLException {
				statement = connection.createStatement();
			}
		}

		final class SetAutoCommit implements DbCommand {

			private final Connection connection;
			private final boolean mode;

			SetAutoCommit(Connection connection, boolean mode) {
				this.connection = connection;
				this.mode = mode;
			}

			@Override
			public void execute() throws SQLException {
				connection.setAutoCommit(mode);
			}
		}

		final class Commit implements DbCommand {

			private final Connection connection;

			public Commit(Connection connection) {
				this.connection = connection;
			}

			@Override
			public void execute() throws SQLException {
				connection.commit();
			}
		}

		final class ExecuteQuery implements DbCommand {

			private final Statement statement;
			private final String query;
			private ResultSet resultSet;

			ExecuteQuery(Statement statement, String query) {
				this.statement = statement;
				this.query = query;
			}

			ResultSet getResultSet() {
				return resultSet;
			}

			@Override
			public void execute() throws SQLException {
				resultSet = statement.executeQuery(query);
			}
		}

		final class ExecutePreparedStatementQuery implements DbCommand {

			private final PreparedStatement preparedStatement;
			private ResultSet resultSet;

			ExecutePreparedStatementQuery(PreparedStatement preparedStatement) {
				this.preparedStatement = preparedStatement;
			}

			ResultSet getResultSet() {
				return resultSet;
			}

			@Override
			public void execute() throws SQLException {
				resultSet = preparedStatement.executeQuery();
			}
		}

		final class ExecutePreparedStatementUpdate implements DbCommand {

			private final PreparedStatement preparedStatement;

			ExecutePreparedStatementUpdate(PreparedStatement preparedStatement) {
				this.preparedStatement = preparedStatement;
			}

			@Override
			public void execute() throws SQLException {
				preparedStatement.executeUpdate();
			}
		}

		final class ExecuteStatementUpdate implements DbCommand {

			private final Statement statement;
			private final String updateCommand;

			ExecuteStatementUpdate(Statement statement, String updateCommand) {
				this.statement = statement;
				this.updateCommand = updateCommand;
			}

			@Override
			public void execute() throws SQLException {
				statement.executeUpdate(updateCommand);
			}
		}

		final class ExecuteStatementUpdateGenerateKeys implements DbCommand {

			private final Statement statement;
			private final int generateKeys;
			private final String updateCommand;

			ExecuteStatementUpdateGenerateKeys(Statement statement, String updateCommand, int generateKeys) {
				this.statement = statement;
				this.generateKeys = generateKeys;
				this.updateCommand = updateCommand;
			}

			@Override
			public void execute() throws SQLException {
				statement.executeUpdate(updateCommand, generateKeys);
			}
		}

		final class PrepareStatement implements DbCommand {

			private final Connection connection;
			private final String input;
			private PreparedStatement preparedStatement = null;

			public PrepareStatement(Connection connection, String input) {
				this.connection = connection;
				this.input = input;
			}

			PreparedStatement getPreparedStatement() {
				return preparedStatement;
			}

			@Override
			public void execute() throws SQLException {
				preparedStatement = connection.prepareStatement(input);
			}
		}

		final class PrepareStatementGenerateKeys implements DbCommand {

			private final Connection connection;
			private final String input;
			private final int generateKeys;
			private PreparedStatement preparedStatement = null;

			public PrepareStatementGenerateKeys(Connection connection, String input, int generateKeysInput) {
				this.connection = connection;
				this.input = input;
				this.generateKeys = generateKeysInput;
			}

			PreparedStatement getPreparedStatement() {
				return preparedStatement;
			}

			@Override
			public void execute() throws SQLException {
				preparedStatement = connection.prepareStatement(input, generateKeys);
			}
		}

		abstract void executeCommand(DbCommand command) throws SQLException;

		private final Connection connection;
		private final Map<PREPARED_STATEMENT, PreparedStatement> preparedStatements;

		CaseDbConnection(Connection connection) {
			this.connection = connection;
			preparedStatements = new EnumMap<PREPARED_STATEMENT, PreparedStatement>(PREPARED_STATEMENT.class);
		}

		boolean isOpen() {
			return this.connection != null;
		}

		PreparedStatement getPreparedStatement(PREPARED_STATEMENT statementKey) throws SQLException {
			return getPreparedStatement(statementKey, Statement.NO_GENERATED_KEYS);
		}

		PreparedStatement getPreparedStatement(PREPARED_STATEMENT statementKey, int generateKeys) throws SQLException {
			// Lazy statement preparation.
			PreparedStatement statement;
			if (this.preparedStatements.containsKey(statementKey)) {
				statement = this.preparedStatements.get(statementKey);
			} else {
				statement = prepareStatement(statementKey.getSQL(), generateKeys);
				this.preparedStatements.put(statementKey, statement);
			}
			return statement;
		}

		PreparedStatement prepareStatement(String sqlStatement, int generateKeys) throws SQLException {
			PrepareStatement prepareStatement = new PrepareStatement(this.getConnection(), sqlStatement);
			executeCommand(prepareStatement);
			return prepareStatement.getPreparedStatement();
		}

		Statement createStatement() throws SQLException {
			CreateStatement createStatement = new CreateStatement(this.connection);
			executeCommand(createStatement);
			return createStatement.getStatement();
		}

		void beginTransaction() throws SQLException {
			SetAutoCommit setAutoCommit = new SetAutoCommit(connection, false);
			executeCommand(setAutoCommit);
		}

		void commitTransaction() throws SQLException {
			Commit commit = new Commit(connection);
			executeCommand(commit);
			// You must turn auto commit back on when done with the transaction.
			SetAutoCommit setAutoCommit = new SetAutoCommit(connection, true);
			executeCommand(setAutoCommit);
		}

		/**
		 * A rollback that logs exceptions and does not throw, intended for
		 * "internal" use in SleuthkitCase methods where the exception that
		 * motivated the rollback is the exception to report to the client.
		 */
		void rollbackTransaction() {
			try {
				connection.rollback();
			} catch (SQLException e) {
				logger.log(Level.SEVERE, "Error rolling back transaction", e);
			}
			try {
				connection.setAutoCommit(true);
			} catch (SQLException e) {
				logger.log(Level.SEVERE, "Error restoring auto-commit", e);
			}
		}

		/**
		 * A rollback that throws, intended for use by the CaseDbTransaction
		 * class where client code is managing the transaction and the client
		 * may wish to know that the rollback failed.
		 *
		 * @throws SQLException
		 */
		void rollbackTransactionWithThrow() throws SQLException {
			try {
				connection.rollback();
			} finally {
				connection.setAutoCommit(true);
			}
		}

		ResultSet executeQuery(Statement statement, String query) throws SQLException {
			ExecuteQuery queryCommand = new ExecuteQuery(statement, query);
			executeCommand(queryCommand);
			return queryCommand.getResultSet();
		}

		/**
		 *
		 * @param statement The SQL statement to execute
		 *
		 * @return returns the ResultSet from the execution of the query
		 *
		 * @throws SQLException \ref query_database_page \ref
		 *                      insert_and_update_database_page
		 */
		ResultSet executeQuery(PreparedStatement statement) throws SQLException {
			ExecutePreparedStatementQuery executePreparedStatementQuery = new ExecutePreparedStatementQuery(statement);
			executeCommand(executePreparedStatementQuery);
			return executePreparedStatementQuery.getResultSet();
		}

		void executeUpdate(Statement statement, String update) throws SQLException {
			executeUpdate(statement, update, Statement.NO_GENERATED_KEYS);
		}

		void executeUpdate(Statement statement, String update, int generateKeys) throws SQLException {
			ExecuteStatementUpdate executeStatementUpdate = new ExecuteStatementUpdate(statement, update);
			executeCommand(executeStatementUpdate);
		}

		void executeUpdate(PreparedStatement statement) throws SQLException {
			ExecutePreparedStatementUpdate executePreparedStatementUpdate = new ExecutePreparedStatementUpdate(statement);
			executeCommand(executePreparedStatementUpdate);
		}

		/**
		 * Close the connection to the database.
		 */
		void close() {
			try {
				connection.close();
			} catch (SQLException ex) {
				logger.log(Level.SEVERE, "Unable to close connection to case database", ex);
			}
		}

		Connection getConnection() {
			return this.connection;
		}
	}

	/**
	 * A connection to an SQLite case database.
	 */
	private final class SQLiteConnection extends CaseDbConnection {

		private static final int DATABASE_LOCKED_ERROR = 0; // This should be 6 according to documentation, but it has been observed to be 0.
		private static final int SQLITE_BUSY_ERROR = 5;

		SQLiteConnection(Connection conn) {
			super(conn);
		}

		@Override
		void executeCommand(DbCommand command) throws SQLException {
			while (true) {
				try {
					command.execute(); // Perform the operation
					break;
				} catch (SQLException ex) {
					if (ex.getErrorCode() == SQLITE_BUSY_ERROR || ex.getErrorCode() == DATABASE_LOCKED_ERROR) {
						try {
							// We do not notify of error here, as this is not an
							// error condition. It is likely a temporary busy or
							// locked issue and we will retry.
							Thread.sleep(SLEEP_LENGTH_IN_MILLISECONDS);
						} catch (InterruptedException exp) {
							Logger.getLogger(SleuthkitCase.class.getName()).log(Level.WARNING, "Unexpectedly unable to wait for database.", exp);
						}
					} else {
						submitError(ErrorObserver.Context.DATABASE_READ_ERROR.getContextString(), ex.getMessage());
						throw ex;
					}
				}
			}
		}
	}

	/**
	 * A connection to a PostgreSQL case database.
	 */
	private final class PostgreSQLConnection extends CaseDbConnection {

		private final String COMMUNICATION_ERROR = PSQLState.COMMUNICATION_ERROR.getState();
		private final String SYSTEM_ERROR = PSQLState.SYSTEM_ERROR.getState();
		private final String UNKNOWN_STATE = PSQLState.UNKNOWN_STATE.getState();
		private static final int MAX_RETRIES = 3;

		PostgreSQLConnection(Connection conn) {
			super(conn);
		}

		@Override
		void executeUpdate(Statement statement, String update, int generateKeys) throws SQLException {
			ExecuteStatementUpdateGenerateKeys executeStatementUpdateGenerateKeys = new ExecuteStatementUpdateGenerateKeys(statement, update, generateKeys);
			executeCommand(executeStatementUpdateGenerateKeys);
		}

		@Override
		PreparedStatement prepareStatement(String sqlStatement, int generateKeys) throws SQLException {
			PrepareStatementGenerateKeys prepareStatementGenerateKeys = new PrepareStatementGenerateKeys(this.getConnection(), sqlStatement, generateKeys);
			executeCommand(prepareStatementGenerateKeys);
			return prepareStatementGenerateKeys.getPreparedStatement();
		}

		@Override
		void executeCommand(DbCommand command) throws SQLException {
			for (int retries = 0; retries < MAX_RETRIES; retries++) {
				try {
					command.execute();
					break;
				} catch (SQLException ex) {
					String sqlState = ((PSQLException) ex).getSQLState();
					if (sqlState.equals(COMMUNICATION_ERROR) || sqlState.equals(SYSTEM_ERROR) || sqlState.equals(UNKNOWN_STATE)) {
						try {
							Thread.sleep(SLEEP_LENGTH_IN_MILLISECONDS);
						} catch (InterruptedException exp) {
							Logger.getLogger(SleuthkitCase.class.getName()).log(Level.WARNING, "Unexpectedly unable to wait for database.", exp);
						}
					} else {
						submitError(ErrorObserver.Context.DATABASE_READ_ERROR.getContextString(), ex.getMessage());
						throw ex;
					}
				}
			}
		}
	}

	/**
	 * Wraps the transactional capabilities of a CaseDbConnection object to
	 * support use cases where control of a transaction is given to a
	 * SleuthkitCase client. Note that this class does not implement the
	 * Transaction interface because that sort of flexibility and its associated
	 * complexity is not needed. Also, TskCoreExceptions are thrown to be
	 * consistent with the outer SleuthkitCase class.
	 */
	public static final class CaseDbTransaction {

		private final CaseDbConnection connection;

		private CaseDbTransaction(CaseDbConnection connection) throws TskCoreException {
			this.connection = connection;
			try {
				this.connection.beginTransaction();
			} catch (SQLException ex) {
				throw new TskCoreException("Failed to create transaction on case database", ex);
			}
		}

		/**
		 * The implementations of the public APIs that take a CaseDbTransaction
		 * object need access to the underlying CaseDbConnection.
		 *
		 * @return The CaseDbConnection instance for this instance of
		 *         CaseDbTransaction.
		 */
		private CaseDbConnection getConnection() {
			return this.connection;
		}

		/**
		 * Commits the transaction on the case database that was begun when this
		 * object was constructed.
		 *
		 * @throws TskCoreException
		 */
		public void commit() throws TskCoreException {
			try {
				this.connection.commitTransaction();
			} catch (SQLException ex) {
				throw new TskCoreException("Failed to commit transaction on case database", ex);
			} finally {
				close();
			}
		}

		/**
		 * Rolls back the transaction on the case database that was begun when
		 * this object was constructed.
		 *
		 * @throws TskCoreException
		 */
		public void rollback() throws TskCoreException {
			try {
				this.connection.rollbackTransactionWithThrow();
			} catch (SQLException ex) {
				throw new TskCoreException("Case database transaction rollback failed", ex);
			} finally {
				close();
			}
		}

		/**
		 * Close the database connection
		 *
		 */
		void close() {
			this.connection.close();
		}
	}

	/**
	 * The CaseDbQuery supports the use case where developers have a need for
	 * data that is not exposed through the SleuthkitCase API. A CaseDbQuery
	 * instance gets created through the SleuthkitCase executeDbQuery() method.
	 * It wraps the ResultSet and takes care of acquiring and releasing the
	 * appropriate database lock. It implements AutoCloseable so that it can be
	 * used in a try-with -resources block freeing developers from having to
	 * remember to close the result set and releasing the lock.
	 */
	public final class CaseDbQuery implements AutoCloseable {

		private ResultSet resultSet;
		private CaseDbConnection connection;

		private CaseDbQuery(String query) throws TskCoreException {
			if (!query.regionMatches(true, 0, "SELECT", 0, "SELECT".length())) {
				throw new TskCoreException("Unsupported query: Only SELECT queries are supported.");
			}
			try {
				connection = connections.getConnection();
			} catch (TskCoreException ex) {
				throw new TskCoreException("Error getting connection for query: ", ex);
			}

			try {
				SleuthkitCase.this.acquireSharedLock();
				resultSet = connection.executeQuery(connection.createStatement(), query);
			} catch (SQLException ex) {
				SleuthkitCase.this.releaseSharedLock();
				throw new TskCoreException("Error executing query: ", ex);
			}
		}

		/**
		 * Get the result set for this query.
		 *
		 * @return The result set.
		 */
		public ResultSet getResultSet() {
			return resultSet;
		}

		@Override
		public void close() throws TskCoreException {
			try {
				if (resultSet != null) {
					final Statement statement = resultSet.getStatement();
					if (statement != null) {
						statement.close();
					}
					resultSet.close();
				}
				connection.close();
			} catch (SQLException ex) {
				throw new TskCoreException("Error closing query: ", ex);
			} finally {
				SleuthkitCase.this.releaseSharedLock();
			}
		}
	}

	/**
	 * Given an object id, works up the tree of ancestors to the data source for
	 * the object and gets the object id of the data source. The trivial case
	 * where the input object id is for a source is handled.
	 *
	 * @param connection A case database connection.
	 * @param objectId   An object id.
	 *
	 * @return A data source object id.
	 *
	 * @deprecated This only exists to support deprecated TSK object
	 * constructors.
	 */
	@Deprecated
	long getDataSourceObjectId(long objectId) {
		try {
			CaseDbConnection connection = connections.getConnection();
			try {
				return getDataSourceObjectId(connection, objectId);
			} finally {
				connection.close();
			}
		} catch (TskCoreException ex) {
			logger.log(Level.SEVERE, "Error getting data source object id for a file", ex);
			return 0;
		}
	}

	/**
	 * Get last (max) object id of content object in tsk_objects.
	 *
	 * @return currently max id
	 *
	 * @throws TskCoreException exception thrown when database error occurs and
	 *                          last object id could not be queried
	 * @deprecated Do not use, assumes a single-threaded, single-user case.
	 */
	@Deprecated
	public long getLastObjectId() throws TskCoreException {
		CaseDbConnection connection = connections.getConnection();
		acquireExclusiveLock();
		ResultSet rs = null;
		try {
			PreparedStatement statement = connection.getPreparedStatement(PREPARED_STATEMENT.SELECT_MAX_OBJECT_ID);
			rs = connection.executeQuery(statement);
			long id = -1;
			if (rs.next()) {
				id = rs.getLong(1);
			}
			return id;
		} catch (SQLException e) {
			throw new TskCoreException("Error getting last object id", e);
		} finally {
			closeResultSet(rs);
			connection.close();
			releaseExclusiveLock();
		}
	}

	/**
	 * Find and return list of files matching the specific Where clause. Use
	 * findAllFilesWhere instead. It returns a more generic data type
	 *
	 * @param sqlWhereClause a SQL where clause appropriate for the desired
	 *                       files (do not begin the WHERE clause with the word
	 *                       WHERE!)
	 *
	 * @return a list of FsContent each of which satisfy the given WHERE clause
	 *
	 * @throws TskCoreException
	 * @deprecated	use SleuthkitCase.findAllFilesWhere() instead
	 */
	@Deprecated
	public List<FsContent> findFilesWhere(String sqlWhereClause) throws TskCoreException {
		CaseDbConnection connection = connections.getConnection();
		acquireSharedLock();
		Statement s = null;
		ResultSet rs = null;
		try {
			s = connection.createStatement();
			rs = connection.executeQuery(s, "SELECT * FROM tsk_files WHERE " + sqlWhereClause); //NON-NLS
			List<FsContent> results = new ArrayList<FsContent>();
			List<AbstractFile> temp = resultSetToAbstractFiles(rs);
			for (AbstractFile f : temp) {
				final TSK_DB_FILES_TYPE_ENUM type = f.getType();
				if (type.equals(TskData.TSK_DB_FILES_TYPE_ENUM.FS)) {
					results.add((FsContent) f);
				}
			}
			return results;
		} catch (SQLException e) {
			throw new TskCoreException("SQLException thrown when calling 'SleuthkitCase.findFilesWhere().", e);
		} finally {
			closeResultSet(rs);
			closeStatement(s);
			connection.close();
			releaseSharedLock();
		}
	}

	/**
	 * Get the artifact type id associated with an artifact type name.
	 *
	 * @param artifactTypeName An artifact type name.
	 *
	 * @return An artifact id or -1 if the attribute type does not exist.
	 *
	 * @throws TskCoreException If an error occurs accessing the case database.
	 *
	 * @deprecated Use getArtifactType instead
	 */
	@Deprecated
	public int getArtifactTypeID(String artifactTypeName) throws TskCoreException {
		CaseDbConnection connection = connections.getConnection();
		acquireSharedLock();
		Statement s = null;
		ResultSet rs = null;
		try {
			s = connection.createStatement();
			rs = connection.executeQuery(s, "SELECT artifact_type_id FROM blackboard_artifact_types WHERE type_name = '" + artifactTypeName + "'"); //NON-NLS
			int typeId = -1;
			if (rs.next()) {
				typeId = rs.getInt(1);
			}
			return typeId;
		} catch (SQLException ex) {
			throw new TskCoreException("Error getting artifact type id", ex);
		} finally {
			closeResultSet(rs);
			closeStatement(s);
			connection.close();
			releaseSharedLock();
		}
	}

	/**
	 * Gets a list of the standard blackboard artifact type enum objects.
	 *
	 * @return The members of the BlackboardArtifact.ARTIFACT_TYPE enum.
	 *
	 * @throws TskCoreException Specified, but not thrown.
	 * @deprecated For a list of standard blackboard artifacts type enum
	 * objects, use BlackboardArtifact.ARTIFACT_TYPE.values.
	 */
	@Deprecated
	public ArrayList<BlackboardArtifact.ARTIFACT_TYPE> getBlackboardArtifactTypes() throws TskCoreException {
		return new ArrayList<BlackboardArtifact.ARTIFACT_TYPE>(Arrays.asList(BlackboardArtifact.ARTIFACT_TYPE.values()));
	}

	/**
	 * Adds a custom artifact type. The artifact type name must be unique, but
	 * the display name need not be unique.
	 *
	 * @param artifactTypeName The artifact type name.
	 * @param displayName      The artifact type display name.
	 *
	 * @return The artifact type id assigned to the artifact type.
	 *
	 * @throws TskCoreException If there is an error adding the type to the case
	 *                          database.
	 * @deprecated Use SleuthkitCase.addBlackboardArtifactType instead.
	 */
	@Deprecated
	public int addArtifactType(String artifactTypeName, String displayName) throws TskCoreException {
		try {
			return addBlackboardArtifactType(artifactTypeName, displayName).getTypeID();
		} catch (TskDataException ex) {
			throw new TskCoreException("Failed to add artifact type.", ex);
		}
	}

	/**
	 * Adds a custom attribute type with a string value type. The attribute type
	 * name must be unique, but the display name need not be unique.
	 *
	 * @param attrTypeString The attribute type name.
	 * @param displayName    The attribute type display name.
	 *
	 * @return The attribute type id.
	 *
	 * @throws TskCoreException If there is an error adding the type to the case
	 *                          database.
	 * @deprecated Use SleuthkitCase.addArtifactAttributeType instead.
	 */
	@Deprecated
	public int addAttrType(String attrTypeString, String displayName) throws TskCoreException {
		try {
			return addArtifactAttributeType(attrTypeString, TSK_BLACKBOARD_ATTRIBUTE_VALUE_TYPE.STRING, displayName).getTypeID();
		} catch (TskDataException ex) {
			throw new TskCoreException("Couldn't add new attribute type");
		}
	}

	/**
	 * Gets the attribute type id associated with an attribute type name.
	 *
	 * @param attrTypeName An attribute type name.
	 *
	 * @return An attribute id or -1 if the attribute type does not exist.
	 *
	 * @throws TskCoreException If an error occurs accessing the case database.
	 * @deprecated Use SleuthkitCase.getAttributeType instead.
	 */
	@Deprecated
	public int getAttrTypeID(String attrTypeName) throws TskCoreException {
		CaseDbConnection connection = connections.getConnection();
		acquireSharedLock();
		Statement s = null;
		ResultSet rs = null;
		try {
			s = connection.createStatement();
			rs = connection.executeQuery(s, "SELECT attribute_type_id FROM blackboard_attribute_types WHERE type_name = '" + attrTypeName + "'"); //NON-NLS
			int typeId = -1;
			if (rs.next()) {
				typeId = rs.getInt(1);
			}
			return typeId;
		} catch (SQLException ex) {
			throw new TskCoreException("Error getting attribute type id", ex);
		} finally {
			closeResultSet(rs);
			closeStatement(s);
			connection.close();
			releaseSharedLock();
		}
	}

	/**
	 * Get the string associated with the given id. Will throw an error if that
	 * id does not exist
	 *
	 * @param attrTypeID attribute id
	 *
	 * @return string associated with the given id
	 *
	 * @throws TskCoreException exception thrown if a critical error occurs
	 *                          within tsk core
	 * @deprecated Use getAttributeType instead
	 */
	@Deprecated
	public String getAttrTypeString(int attrTypeID) throws TskCoreException {
		CaseDbConnection connection = connections.getConnection();
		acquireSharedLock();
		Statement s = null;
		ResultSet rs = null;
		try {
			s = connection.createStatement();
			rs = connection.executeQuery(s, "SELECT type_name FROM blackboard_attribute_types WHERE attribute_type_id = " + attrTypeID); //NON-NLS
			if (rs.next()) {
				return rs.getString(1);
			} else {
				throw new TskCoreException("No type with that id");
			}
		} catch (SQLException ex) {
			throw new TskCoreException("Error getting or creating a attribute type name", ex);
		} finally {
			closeResultSet(rs);
			closeStatement(s);
			connection.close();
			releaseSharedLock();
		}
	}

	/**
	 * Get the display name for the attribute with the given id. Will throw an
	 * error if that id does not exist
	 *
	 * @param attrTypeID attribute id
	 *
	 * @return string associated with the given id
	 *
	 * @throws TskCoreException exception thrown if a critical error occurs
	 *                          within tsk core
	 * @deprecated Use getAttributeType instead
	 */
	@Deprecated
	public String getAttrTypeDisplayName(int attrTypeID) throws TskCoreException {
		CaseDbConnection connection = connections.getConnection();
		acquireSharedLock();
		Statement s = null;
		ResultSet rs = null;
		try {
			s = connection.createStatement();
			rs = connection.executeQuery(s, "SELECT display_name FROM blackboard_attribute_types WHERE attribute_type_id = " + attrTypeID); //NON-NLS
			if (rs.next()) {
				return rs.getString(1);
			} else {
				throw new TskCoreException("No type with that id");
			}
		} catch (SQLException ex) {
			throw new TskCoreException("Error getting or creating a attribute type name", ex);
		} finally {
			closeResultSet(rs);
			closeStatement(s);
			connection.close();
			releaseSharedLock();
		}
	}

	/**
	 * Gets a list of the standard blackboard attribute type enum objects.
	 *
	 * @return The members of the BlackboardAttribute.ATTRIBUTE_TYPE enum.
	 *
	 * @throws TskCoreException Specified, but not thrown.
	 * @deprecated For a list of standard blackboard attribute types enum
	 * objects, use BlackboardAttribute.ATTRIBUTE_TYP.values.
	 */
	@Deprecated
	public ArrayList<BlackboardAttribute.ATTRIBUTE_TYPE> getBlackboardAttributeTypes() throws TskCoreException {
		return new ArrayList<BlackboardAttribute.ATTRIBUTE_TYPE>(Arrays.asList(BlackboardAttribute.ATTRIBUTE_TYPE.values()));
	}

	/**
	 * Process a read-only query on the tsk database, any table Can be used to
	 * e.g. to find files of a given criteria. resultSetToFsContents() will
	 * convert the files to useful objects. MUST CALL closeRunQuery() when done
	 *
	 * @param query the given string query to run
	 *
	 * @return	the resultSet from running the query. Caller MUST CALL
	 *         closeRunQuery(resultSet) as soon as possible, when done with
	 *         retrieving data from the resultSet
	 *
	 * @throws SQLException if error occurred during the query
	 * @deprecated Do not use runQuery(), use executeQuery() instead. \ref
	 * query_database_page
	 */
	@Deprecated
	public ResultSet runQuery(String query) throws SQLException {
		CaseDbConnection connection;
		try {
			connection = connections.getConnection();
		} catch (TskCoreException ex) {
			throw new SQLException("Error getting connection for ad hoc query", ex);
		}
		acquireSharedLock();
		try {
			return connection.executeQuery(connection.createStatement(), query);
		} finally {
			//TODO unlock should be done in closeRunQuery()
			//but currently not all code calls closeRunQuery - need to fix this
			connection.close();
			releaseSharedLock();
		}
	}

	/**
	 * Closes ResultSet and its Statement previously retrieved from runQuery()
	 *
	 * @param resultSet with its Statement to close
	 *
	 * @throws SQLException of closing the query files failed
	 * @deprecated Do not use runQuery() and closeRunQuery(), use executeQuery()
	 * instead. \ref query_database_page
	 */
	@Deprecated
	public void closeRunQuery(ResultSet resultSet) throws SQLException {
		final Statement statement = resultSet.getStatement();
		resultSet.close();
		if (statement != null) {
			statement.close();
		}
	}

	/**
	 * Adds a carved file to the VirtualDirectory '$CarvedFiles' in the volume
	 * or image given by systemId. Creates $CarvedFiles virtual directory if it
	 * does not exist already.
	 *
	 * @param carvedFileName the name of the carved file to add
	 * @param carvedFileSize the size of the carved file to add
	 * @param containerId    the ID of the parent volume, file system, or image
	 * @param data           the layout information - a list of offsets that
	 *                       make up this carved file.
	 *
	 * @return A LayoutFile object representing the carved file.
	 *
	 * @throws org.sleuthkit.datamodel.TskCoreException
	 * @deprecated Use addCarvedFile(CarvingResult) instead
	 */
	@Deprecated
	public LayoutFile addCarvedFile(String carvedFileName, long carvedFileSize, long containerId, List<TskFileRange> data) throws TskCoreException {
		CarvingResult.CarvedFile carvedFile = new CarvingResult.CarvedFile(carvedFileName, carvedFileSize, data);
		List<CarvingResult.CarvedFile> files = new ArrayList<CarvingResult.CarvedFile>();
		files.add(carvedFile);
		CarvingResult carvingResult;
		Content parent = getContentById(containerId);
		if (parent instanceof FileSystem
				|| parent instanceof Volume
				|| parent instanceof Image) {
			carvingResult = new CarvingResult(parent, files);
		} else {
			throw new TskCoreException(String.format("Parent (id =%d) is not an file system, volume or image", containerId));
		}
		return addCarvedFiles(carvingResult).get(0);
	}

	/**
	 * Adds a collection of carved files to the VirtualDirectory '$CarvedFiles'
	 * in the volume or image given by systemId. Creates $CarvedFiles virtual
	 * directory if it does not exist already.
	 *
	 * @param filesToAdd a list of CarvedFileContainer files to add as carved
	 *                   files
	 *
	 * @return List<LayoutFile> This is a list of the files added to the
	 *         database
	 *
	 * @throws org.sleuthkit.datamodel.TskCoreException
	 * @deprecated Use addCarvedFile(CarvingResult) instead
	 */
	@Deprecated
	public List<LayoutFile> addCarvedFiles(List<CarvedFileContainer> filesToAdd) throws TskCoreException {
		List<CarvingResult.CarvedFile> carvedFiles = new ArrayList<CarvingResult.CarvedFile>();
		for (CarvedFileContainer container : filesToAdd) {
			CarvingResult.CarvedFile carvedFile = new CarvingResult.CarvedFile(container.getName(), container.getSize(), container.getRanges());
			carvedFiles.add(carvedFile);
		}
		CarvingResult carvingResult;
		Content parent = getContentById(filesToAdd.get(0).getId());
		if (parent instanceof FileSystem
				|| parent instanceof Volume
				|| parent instanceof Image) {
			carvingResult = new CarvingResult(parent, carvedFiles);
		} else {
			throw new TskCoreException(String.format("Parent (id =%d) is not an file system, volume or image", parent.getId()));
		}
		return addCarvedFiles(carvingResult);
	}

}<|MERGE_RESOLUTION|>--- conflicted
+++ resolved
@@ -574,11 +574,7 @@
 				updateStatement.executeUpdate(
 						"UPDATE blackboard_attributes " //NON-NLS
 						+ "SET artifact_type_id = " + artifactTypeId + " " //NON-NLS
-<<<<<<< HEAD
-						+ "WHERE blackboard_attributes.artifact_id = " + artifactId + ";"); //NON-NLS
-=======
 						+ "WHERE blackboard_attributes.artifact_id = " + artifactId + ";"); //NON-NLS					
->>>>>>> 0ec0bd00
 			}
 			resultSet.close();
 			resultSet = null;
@@ -642,13 +638,8 @@
 					+ ARTIFACT_TYPE.TSK_TAG_FILE.getTypeID()
 					+ " OR artifact_type_id = " + ARTIFACT_TYPE.TSK_TAG_ARTIFACT.getTypeID() + ");"); //NON-NLS
 			statement.execute(
-<<<<<<< HEAD
-					"DELETE FROM blackboard_artifacts WHERE " //NON-NLS
-					+ "artifact_type_id = " + ARTIFACT_TYPE.TSK_TAG_FILE.getTypeID() //NON-NLS	
-=======
 					"DELETE FROM blackboard_artifacts WHERE artifact_type_id = " //NON-NLS
 					+ ARTIFACT_TYPE.TSK_TAG_FILE.getTypeID()
->>>>>>> 0ec0bd00
 					+ " OR artifact_type_id = " + ARTIFACT_TYPE.TSK_TAG_ARTIFACT.getTypeID() + ";"); //NON-NLS
 
 			return 3;
