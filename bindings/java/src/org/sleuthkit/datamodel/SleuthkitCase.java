/*
 * Sleuth Kit Data Model
 *
 * Copyright 2012-2015 Basis Technology Corp.
 * Contact: carrier <at> sleuthkit <dot> org
 *
 * Licensed under the Apache License, Version 2.0 (the "License");
 * you may not use this file except in compliance with the License.
 * You may obtain a copy of the License at
 *
 *	 http://www.apache.org/licenses/LICENSE-2.0
 *
 * Unless required by applicable law or agreed to in writing, software
 * distributed under the License is distributed on an "AS IS" BASIS,
 * WITHOUT WARRANTIES OR CONDITIONS OF ANY KIND, either express or implied.
 * See the License for the specific language governing permissions and
 * limitations under the License.
 */
package org.sleuthkit.datamodel;

import com.mchange.v2.c3p0.ComboPooledDataSource;
import com.mchange.v2.c3p0.DataSources;
import com.mchange.v2.c3p0.PooledDataSource;
import java.beans.PropertyVetoException;
import java.io.BufferedInputStream;
import java.io.BufferedOutputStream;
import java.io.File;
import java.io.FileInputStream;
import java.io.FileOutputStream;
import java.io.IOException;
import java.io.InputStream;
import java.io.OutputStream;
import java.nio.file.Paths;
import java.sql.Connection;
import java.sql.PreparedStatement;
import java.sql.ResultSet;
import java.sql.SQLException;
import java.sql.Statement;
import java.text.MessageFormat;
import java.util.ArrayList;
import java.util.Arrays;
import java.util.Collection;
import java.util.Collections;
import java.util.EnumMap;
import java.util.HashMap;
import java.util.LinkedHashMap;
import java.util.List;
import java.util.Map;
import java.util.ResourceBundle;
import java.util.concurrent.locks.ReentrantReadWriteLock;
import java.util.logging.Level;
import java.util.logging.Logger;
import org.postgresql.util.PSQLException;
import org.postgresql.util.PSQLState;
import org.sleuthkit.datamodel.BlackboardArtifact.ARTIFACT_TYPE;
import org.sleuthkit.datamodel.BlackboardAttribute.ATTRIBUTE_TYPE;
import org.sleuthkit.datamodel.SleuthkitJNI.CaseDbHandle.AddImageProcess;
import org.sleuthkit.datamodel.TskData.DbType;
import org.sleuthkit.datamodel.TskData.FileKnown;
import org.sleuthkit.datamodel.TskData.ObjectType;
import org.sleuthkit.datamodel.TskData.TSK_DB_FILES_TYPE_ENUM;
import org.sleuthkit.datamodel.TskData.TSK_FS_META_FLAG_ENUM;
import org.sleuthkit.datamodel.TskData.TSK_FS_META_TYPE_ENUM;
import org.sleuthkit.datamodel.TskData.TSK_FS_NAME_FLAG_ENUM;
import org.sleuthkit.datamodel.TskData.TSK_FS_NAME_TYPE_ENUM;
import org.sqlite.SQLiteConfig;
import org.sqlite.SQLiteDataSource;
import org.sqlite.SQLiteJDBCLoader;

/**
 * Represents the case database with methods that provide abstractions for
 * database operations.
 */
public class SleuthkitCase {

	private static final int SCHEMA_VERSION_NUMBER = 3; // This must be the same as TSK_SCHEMA_VER in tsk/auto/tsk_db.h.				
	private static final long BASE_ARTIFACT_ID = Long.MIN_VALUE; // Artifact ids will start at the lowest negative value
	private static final Logger logger = Logger.getLogger(SleuthkitCase.class.getName());
	private static final ResourceBundle bundle = ResourceBundle.getBundle("org.sleuthkit.datamodel.Bundle");
	private final ConnectionPool connections;
	private final ResultSetHelper rsHelper = new ResultSetHelper(this);
	private final Map<Long, Long> carvedFileContainersCache = new HashMap<Long, Long>(); // Caches the IDs of the root $CarvedFiles for each volume.
	private final Map<Long, FileSystem> fileSystemIdMap = new HashMap<Long, FileSystem>(); // Cache for file system results.
	private static final ArrayList<ErrorObserver> sleuthkitCaseErrorObservers = new ArrayList<ErrorObserver>();
	private final String dbPath;
	private final DbType dbType;
	private final String caseDirPath;
	private SleuthkitJNI.CaseDbHandle caseHandle;
	private int versionNumber;
	private String dbBackupPath;
	private long nextArtifactId; // Used to ensure artifact ids come from the desired range.
	// This read/write lock is used to implement a layer of locking on top of 
	// the locking protocol provided by the underlying SQLite database. The Java
	// locking protocol improves performance for reasons that are not currently
	// understood. Note that the lock is contructed to use a fairness policy.
	private final ReentrantReadWriteLock rwLock = new ReentrantReadWriteLock(true);

	/**
	 * Private constructor, clients must use newCase() or openCase() method to
	 * create an instance of this class.
	 *
	 * @param dbPath The full path to a SQLite case database file.
	 * @param caseHandle A handle to a case database object in the native code
	 * SleuthKit layer.
	 * @param dbType The type of database we're dealing with
	 * @throws Exception
	 */
	private SleuthkitCase(String dbPath, SleuthkitJNI.CaseDbHandle caseHandle, DbType dbType) throws Exception {
		Class.forName("org.sqlite.JDBC");
		this.dbPath = dbPath;
		this.dbType = dbType;
		this.caseDirPath = new java.io.File(dbPath).getParentFile().getAbsolutePath();
		this.connections = new SQLiteConnections(dbPath);
		init(caseHandle);
		updateDatabaseSchema(dbPath);
		logSQLiteJDBCDriverInfo();
	}

	/**
	 * Private constructor, clients must use newCase() or openCase() method to
	 * create an instance of this class.
	 *
	 * @param host The PostgreSQL database server.
	 * @param port The port to use connect to the PostgreSQL database server.
	 * @param dbName The name of the case database.
	 * @param userName The user name to use to connect to the case database.
	 * @param password The password to use to connect to the case database.
	 * @param caseHandle A handle to a case database object in the native code
	 * @param dbType The type of database we're dealing with SleuthKit layer.
	 * @param caseDirPath The path to the root case directory.
	 * @throws Exception
	 */
	private SleuthkitCase(String host, int port, String dbName, String userName, String password, SleuthkitJNI.CaseDbHandle caseHandle, String caseDirPath, DbType dbType) throws Exception {
		this.dbPath = "";
		this.dbType = dbType;
		this.caseDirPath = caseDirPath;
		this.connections = new PostgreSQLConnections(host, port, dbName, userName, password);
		init(caseHandle);
		updateSchemaVersion();
	}

	private void init(SleuthkitJNI.CaseDbHandle caseHandle) throws Exception {
		this.caseHandle = caseHandle;
		initBlackboardArtifactTypes();
		initBlackboardAttributeTypes();
		initNextArtifactId();
	}

	/**
	 * Make sure the predefined artifact types are in the artifact types table.
	 *
	 * @throws SQLException
	 */
	private void initBlackboardArtifactTypes() throws SQLException, TskCoreException {
		CaseDbConnection connection = connections.getConnection();
		Statement statement = null;
		ResultSet resultSet = null;
		try {
			statement = connection.createStatement();
			for (ARTIFACT_TYPE type : ARTIFACT_TYPE.values()) {
				resultSet = connection.executeQuery(statement, "SELECT COUNT(*) FROM blackboard_artifact_types WHERE artifact_type_id = '" + type.getTypeID() + "'"); //NON-NLS
				resultSet.next();
				if (resultSet.getLong(1) == 0) {
					connection.executeUpdate(statement, "INSERT INTO blackboard_artifact_types (artifact_type_id, type_name, display_name) VALUES (" + type.getTypeID() + " , '" + type.getLabel() + "', '" + type.getDisplayName() + "')"); //NON-NLS
				}
				resultSet.close();
				resultSet = null;
			}
			if (dbType == DbType.POSTGRESQL) {
				int newPrimaryKeyIndex = Collections.max(Arrays.asList(ARTIFACT_TYPE.values())).getTypeID() + 1;
				statement.execute("ALTER SEQUENCE blackboard_artifact_types_artifact_type_id_seq RESTART WITH " + newPrimaryKeyIndex);
			}
		} finally {
			closeResultSet(resultSet);
			closeStatement(statement);
			connection.close();
		}
	}

	/**
	 * Make sure the predefined artifact attribute types are in the artifact
	 * attribute types table.
	 *
	 * @throws SQLException
	 */
	private void initBlackboardAttributeTypes() throws SQLException, TskCoreException {
		CaseDbConnection connection = connections.getConnection();
		Statement statement = null;
		ResultSet resultSet = null;
		try {
			statement = connection.createStatement();
			for (ATTRIBUTE_TYPE type : ATTRIBUTE_TYPE.values()) {
				resultSet = connection.executeQuery(statement, "SELECT COUNT(*) FROM blackboard_attribute_types WHERE attribute_type_id = '" + type.getTypeID() + "'"); //NON-NLS
				resultSet.next();
				if (resultSet.getLong(1) == 0) {
					connection.executeUpdate(statement, "INSERT INTO blackboard_attribute_types (attribute_type_id, type_name, display_name) VALUES (" + type.getTypeID() + ", '" + type.getLabel() + "', '" + type.getDisplayName() + "')"); //NON-NLS
				}
				resultSet.close();
				resultSet = null;
			}
			if (this.dbType == DbType.POSTGRESQL) {
				int newPrimaryKeyIndex = Collections.max(Arrays.asList(ATTRIBUTE_TYPE.values())).getTypeID() + 1;
				statement.execute("ALTER SEQUENCE blackboard_attribute_types_attribute_type_id_seq RESTART WITH " + newPrimaryKeyIndex);
			}
		} finally {
			closeResultSet(resultSet);
			closeStatement(statement);
			connection.close();
		}
	}

	/**
	 * Initialize the next artifact id. If there are entries in the
	 * blackboard_artifacts table we will use max(artifact_id) + 1 otherwise we
	 * will initialize the value to 0x8000000000000000 (the maximum negative
	 * signed long).
	 *
	 * @throws TskCoreException
	 * @throws SQLException
	 */
	private void initNextArtifactId() throws TskCoreException, SQLException {
		CaseDbConnection connection = connections.getConnection();
		Statement statement = null;
		ResultSet resultSet = null;
		try {
			statement = connection.createStatement();
			resultSet = connection.executeQuery(statement, "SELECT MAX(artifact_id) FROM blackboard_artifacts");
			resultSet.next();
			this.nextArtifactId = resultSet.getLong(1) + 1;
			if (this.nextArtifactId == 1) {
				this.nextArtifactId = BASE_ARTIFACT_ID;
			}
		} finally {
			closeResultSet(resultSet);
			closeStatement(statement);
			connection.close();
		}
	}

	/**
	 * Modify the case database to bring it up-to-date with the current version
	 * of the database schema.
	 *
	 * @throws Exception
	 */
	private void updateDatabaseSchema(String dbPath) throws Exception {
		CaseDbConnection connection = connections.getConnection();
		ResultSet resultSet = null;
		Statement statement = null;
		try {
			connection.beginTransaction();

			// Get the schema version number of the case database from the tsk_db_info table.
			int schemaVersionNumber = SCHEMA_VERSION_NUMBER;
			statement = connection.createStatement();
			resultSet = connection.executeQuery(statement, "SELECT schema_ver FROM tsk_db_info"); //NON-NLS
			if (resultSet.next()) {
				schemaVersionNumber = resultSet.getInt("schema_ver"); //NON-NLS
			}
			resultSet.close();
			resultSet = null;

			// Do the schema update(s), if needed.
			if (SCHEMA_VERSION_NUMBER != schemaVersionNumber) {
				// Make a backup copy of the database. Client code can get the path of the backup
				// using the getBackupDatabasePath() method.
				String backupFilePath = dbPath + ".schemaVer" + schemaVersionNumber + ".backup"; //NON-NLS
				copyCaseDB(backupFilePath);
				dbBackupPath = backupFilePath;

				// ***CALL SCHEMA UPDATE METHODS HERE***
				// Each method should examine the schema number passed to it and either:
				//    a. do nothing and return the schema version number unchanged, or
				//    b. upgrade the database and then increment and return the schema version number.
				schemaVersionNumber = updateFromSchema2toSchema3(schemaVersionNumber);

				// Write the updated schema version number to the the tsk_db_info table.
				connection.executeUpdate(statement, "UPDATE tsk_db_info SET schema_ver = " + schemaVersionNumber); //NON-NLS
			}
			versionNumber = schemaVersionNumber;

			connection.commitTransaction();
		} catch (Exception ex) { // Cannot do exception multi-catch in Java 6, so use catch-all.
			connection.rollbackTransaction();
			throw ex;
		} finally {
			closeResultSet(resultSet);
			closeStatement(statement);
			connection.close();
		}
	}

	/**
	 * Get the version of the schema from the database
	 *
	 * @throws Exception
	 */
	private void updateSchemaVersion() throws Exception {
		CaseDbConnection connection = connections.getConnection();
		ResultSet resultSet = null;
		Statement statement = null;
		try {
			connection.beginTransaction();

			// Get the schema version number of the case database from the tsk_db_info table.
			int schemaVersionNumber = SCHEMA_VERSION_NUMBER;
			statement = connection.createStatement();
			resultSet = connection.executeQuery(statement, "SELECT schema_ver FROM tsk_db_info"); //NON-NLS
			if (resultSet.next()) {
				schemaVersionNumber = resultSet.getInt("schema_ver"); //NON-NLS
			}
			resultSet.close();
			resultSet = null;

			if (SCHEMA_VERSION_NUMBER != schemaVersionNumber) {
				throw new Exception(bundle.getString("SleuthkitCase.SchemaVersionMismatch"));
				// could do more updating here, if/when the convert-old-cases-to-new-cases code comes into play
			}
			versionNumber = schemaVersionNumber;

			connection.commitTransaction();
		} catch (Exception ex) { // Cannot do exception multi-catch in Java 6, so use catch-all.
			connection.rollbackTransaction();
			throw ex;
		} finally {
			closeResultSet(resultSet);
			closeStatement(statement);
			connection.close();
		}
	}

	/**
	 * Make a duplicate / backup copy of the current case database. Makes a new
	 * copy only, and continues to use the current connection.
	 *
	 * @param newDBPath Path to the copy to be created. File will be overwritten
	 * if it exists.
	 * @throws IOException if copying fails.
	 */
	public void copyCaseDB(String newDBPath) throws IOException {
		if (dbPath.isEmpty()) {
			throw new IOException("Copying case database files is not supported for this type of case database"); //NON-NLS
		}
		InputStream in = null;
		OutputStream out = null;
		acquireExclusiveLock();
		try {
			InputStream inFile = new FileInputStream(dbPath);
			in = new BufferedInputStream(inFile);
			OutputStream outFile = new FileOutputStream(newDBPath);
			out = new BufferedOutputStream(outFile);
			int bytesRead = 0;
			while ((bytesRead = in.read()) != -1) {
				out.write(bytesRead);
			}
		} finally {
			try {
				if (in != null) {
					in.close();
				}
				if (out != null) {
					out.flush();
					out.close();
				}
			} catch (IOException e) {
				logger.log(Level.WARNING, "Could not close streams after db copy", e); //NON-NLS
			}
			releaseExclusiveLock();
		}
	}

	/**
	 * Write some SQLite JDBC driver details to the log file.
	 */
	private void logSQLiteJDBCDriverInfo() {
		try {
			SleuthkitCase.logger.info(String.format("sqlite-jdbc version %s loaded in %s mode", //NON-NLS
					SQLiteJDBCLoader.getVersion(), SQLiteJDBCLoader.isNativeMode()
							? "native" : "pure-java")); //NON-NLS		
		} catch (Exception ex) {
			SleuthkitCase.logger.log(Level.SEVERE, "Error querying case database mode", ex);
		}
	}

	/**
	 * Update a version 2 database schema to a version 3 database schema.
	 *
	 * @param schemaVersionNumber The schema version number of the database.
	 * @return 3, if the input database schema version number was 2.
	 * @throws SQLException
	 * @throws TskCoreException
	 */
	@SuppressWarnings("deprecation")
	private int updateFromSchema2toSchema3(int schemaVersionNumber) throws SQLException, TskCoreException {
		if (schemaVersionNumber != 2) {
			return schemaVersionNumber;
		}

		CaseDbConnection connection = connections.getConnection();
		Statement statement = null;
		Statement updateStatement = null;
		ResultSet resultSet = null;
		try {
			statement = connection.createStatement();

			// Add new tables for tags.
			statement.execute("CREATE TABLE tag_names (tag_name_id INTEGER PRIMARY KEY, display_name TEXT UNIQUE, description TEXT NOT NULL, color TEXT NOT NULL)"); //NON-NLS
			statement.execute("CREATE TABLE content_tags (tag_id INTEGER PRIMARY KEY, obj_id INTEGER NOT NULL, tag_name_id INTEGER NOT NULL, comment TEXT NOT NULL, begin_byte_offset INTEGER NOT NULL, end_byte_offset INTEGER NOT NULL)"); //NON-NLS
			statement.execute("CREATE TABLE blackboard_artifact_tags (tag_id INTEGER PRIMARY KEY, artifact_id INTEGER NOT NULL, tag_name_id INTEGER NOT NULL, comment TEXT NOT NULL)"); //NON-NLS

			// Add a new table for reports.
			statement.execute("CREATE TABLE reports (report_id INTEGER PRIMARY KEY, path TEXT NOT NULL, crtime INTEGER NOT NULL, src_module_name TEXT NOT NULL, report_name TEXT NOT NULL)"); //NON-NLS

			// Add new columns to the image info table.
			statement.execute("ALTER TABLE tsk_image_info ADD COLUMN size INTEGER;"); //NON-NLS
			statement.execute("ALTER TABLE tsk_image_info ADD COLUMN md5 TEXT;"); //NON-NLS
			statement.execute("ALTER TABLE tsk_image_info ADD COLUMN display_name TEXT;"); //NON-NLS

			// Add a new column to the file system info table.
			statement.execute("ALTER TABLE tsk_fs_info ADD COLUMN display_name TEXT;"); //NON-NLS

			// Add a new column to the file table.
			statement.execute("ALTER TABLE tsk_files ADD COLUMN meta_seq INTEGER;"); //NON-NLS

			// Add new columns and indexes to the attributes table and populate the
			// new column. Note that addition of the new column is a denormalization 
			// to optimize attribute queries.
			statement.execute("ALTER TABLE blackboard_attributes ADD COLUMN artifact_type_id INTEGER NULL NOT NULL DEFAULT -1;"); //NON-NLS
			statement.execute("CREATE INDEX attribute_artifactTypeId ON blackboard_attributes(artifact_type_id);"); //NON-NLS
			statement.execute("CREATE INDEX attribute_valueText ON blackboard_attributes(value_text);"); //NON-NLS
			statement.execute("CREATE INDEX attribute_valueInt32 ON blackboard_attributes(value_int32);"); //NON-NLS
			statement.execute("CREATE INDEX attribute_valueInt64 ON blackboard_attributes(value_int64);"); //NON-NLS
			statement.execute("CREATE INDEX attribute_valueDouble ON blackboard_attributes(value_double);"); //NON-NLS
			resultSet = statement.executeQuery(
					"SELECT attrs.artifact_id, arts.artifact_type_id " + //NON-NLS
					"FROM blackboard_attributes AS attrs " + //NON-NLS
					"INNER JOIN blackboard_artifacts AS arts " + //NON-NLS
					"WHERE attrs.artifact_id = arts.artifact_id;"); //NON-NLS
			updateStatement = connection.createStatement();
			while (resultSet.next()) {
				long artifactId = resultSet.getLong(1);
				int artifactTypeId = resultSet.getInt(2);
				updateStatement.executeUpdate(
						"UPDATE blackboard_attributes " + //NON-NLS
						"SET artifact_type_id = " + artifactTypeId + " " + //NON-NLS
						"WHERE blackboard_attributes.artifact_id = " + artifactId + ";"); //NON-NLS					
			}
			resultSet.close();
			resultSet = null;

			// Convert existing tag artifact and attribute rows to rows in the new tags tables.
			// TODO: This code depends on prepared statements that could evolve with
			// time, breaking this upgrade. The code that follows should be rewritten 
			// to do everything with SQL specific to case database schema version 2.
			HashMap<String, TagName> tagNames = new HashMap<String, TagName>();
			for (BlackboardArtifact artifact : getBlackboardArtifacts(ARTIFACT_TYPE.TSK_TAG_FILE)) {
				Content content = getContentById(artifact.getObjectID());
				String name = ""; //NON-NLS
				String comment = ""; //NON-NLS
				ArrayList<BlackboardAttribute> attributes = getBlackboardAttributes(artifact);
				for (BlackboardAttribute attribute : attributes) {
					if (attribute.getAttributeTypeID() == ATTRIBUTE_TYPE.TSK_TAG_NAME.getTypeID()) {
						name = attribute.getValueString();
					} else if (attribute.getAttributeTypeID() == ATTRIBUTE_TYPE.TSK_COMMENT.getTypeID()) {
						comment = attribute.getValueString();
					}
				}
				if (!name.isEmpty()) {
					TagName tagName;
					if (tagNames.containsKey(name)) {
						tagName = tagNames.get(name);
					} else {
						tagName = addTagName(name, "", TagName.HTML_COLOR.NONE); //NON-NLS
						tagNames.put(name, tagName);
					}
					addContentTag(content, tagName, comment, 0, content.getSize() - 1);
				}
			}
			for (BlackboardArtifact artifact : getBlackboardArtifacts(ARTIFACT_TYPE.TSK_TAG_ARTIFACT)) {
				long taggedArtifactId = -1;
				String name = ""; //NON-NLS
				String comment = ""; //NON-NLS
				ArrayList<BlackboardAttribute> attributes = getBlackboardAttributes(artifact);
				for (BlackboardAttribute attribute : attributes) {
					if (attribute.getAttributeTypeID() == ATTRIBUTE_TYPE.TSK_TAG_NAME.getTypeID()) {
						name = attribute.getValueString();
					} else if (attribute.getAttributeTypeID() == ATTRIBUTE_TYPE.TSK_COMMENT.getTypeID()) {
						comment = attribute.getValueString();
					} else if (attribute.getAttributeTypeID() == ATTRIBUTE_TYPE.TSK_TAGGED_ARTIFACT.getTypeID()) {
						taggedArtifactId = attribute.getValueLong();
					}
				}
				if (taggedArtifactId != -1 && !name.isEmpty()) {
					TagName tagName;
					if (tagNames.containsKey(name)) {
						tagName = tagNames.get(name);
					} else {
						tagName = addTagName(name, "", TagName.HTML_COLOR.NONE); //NON-NLS
						tagNames.put(name, tagName);
					}
					addBlackboardArtifactTag(getBlackboardArtifact(taggedArtifactId), tagName, comment);
				}
			}
			statement.execute(
					"DELETE FROM blackboard_attributes WHERE artifact_id IN " + //NON-NLS
					"(SELECT artifact_id FROM blackboard_artifacts WHERE artifact_type_id = " + ARTIFACT_TYPE.TSK_TAG_FILE.getTypeID() + //NON-NLS
					" OR artifact_type_id = " + ARTIFACT_TYPE.TSK_TAG_ARTIFACT.getTypeID() + ");"); //NON-NLS
			statement.execute(
					"DELETE FROM blackboard_artifacts WHERE " + //NON-NLS
					"artifact_type_id = " + ARTIFACT_TYPE.TSK_TAG_FILE.getTypeID() + //NON-NLS	
					" OR artifact_type_id = " + ARTIFACT_TYPE.TSK_TAG_ARTIFACT.getTypeID() + ";"); //NON-NLS

			return 3;
		} finally {
			closeStatement(updateStatement);
			closeResultSet(resultSet);
			closeStatement(statement);
			connection.close();
		}
	}

	/**
	 * Returns case database schema version number.
	 *
	 * @return The schema version number as an integer.
	 */
	public int getSchemaVersion() {
		return this.versionNumber;
	}

	/**
	 * Returns the path of a backup copy of the database made when a schema
	 * version upgrade has occurred.
	 *
	 * @return The path of the backup file or null if no backup was made.
	 */
	public String getBackupDatabasePath() {
		return dbBackupPath;
	}

	/**
	 * Create a new transaction on the case database. The transaction object
	 * that is returned can be passed to methods that take a CaseDbTransaction.
	 * The caller is responsible for calling either commit() or rollback() on
	 * the transaction object.
	 *
	 * @return A CaseDbTransaction object.
	 * @throws TskCoreException
	 */
	public CaseDbTransaction beginTransaction() throws TskCoreException {
		return new CaseDbTransaction(connections.getConnection());
	}

	/**
	 * Get the full path to the case directory. For a SQLite case database, this
	 * is the same as the database directory path.
	 *
	 * @return Case directory path.
	 */
	public String getDbDirPath() {
		return caseDirPath;
	}

	/**
	 * Acquire the lock that provides exclusive access to the case database.
	 * Call this method in a try block with a call to the lock release method in
	 * an associated finally block.
	 */
	public void acquireExclusiveLock() {
		if (dbType == DbType.SQLITE) {
			rwLock.writeLock().lock();
		}
	}

	/**
	 * Release the lock that provides exclusive access to the database. This
	 * method should always be called in the finally block of a try block in
	 * which the lock was acquired.
	 */
	public void releaseExclusiveLock() {
		if (dbType == DbType.SQLITE) {
			rwLock.writeLock().unlock();
		}
	}

	/**
	 * Acquire the lock that provides shared access to the case database. Call
	 * this method in a try block with a call to the lock release method in an
	 * associated finally block.
	 */
	public void acquireSharedLock() {
		if (dbType == DbType.SQLITE) {
			rwLock.readLock().lock();
		}
	}

	/**
	 * Release the lock that provides shared access to the database. This method
	 * should always be called in the finally block of a try block in which the
	 * lock was acquired.
	 */
	public void releaseSharedLock() {
		if (dbType == DbType.SQLITE) {
			rwLock.readLock().unlock();
		}
	}

	/**
	 * Open an existing case database.
	 *
	 * @param dbPath Path to SQLite case database.
	 * @return Case database object.
	 * @throws org.sleuthkit.datamodel.TskCoreException
	 */
	public static SleuthkitCase openCase(String dbPath) throws TskCoreException {
		try {
			final SleuthkitJNI.CaseDbHandle caseHandle = SleuthkitJNI.openCaseDb(dbPath);
			return new SleuthkitCase(dbPath, caseHandle, DbType.SQLITE);
		} catch (Exception ex) {
			throw new TskCoreException("Failed to open case database at " + dbPath, ex);
		}
	}

	/**
	 * Open an existing case network database.
	 *
	 * @param info information to connect to network database.
	 * @param databaseName the name of the database
	 * @param caseDir the folder where the .aut file is stored
	 * @return Case database object.
	 * @throws org.sleuthkit.datamodel.TskCoreException
	 */
	public static SleuthkitCase openCase(String databaseName, CaseDbConnectionInfo info, String caseDir) throws TskCoreException {
		try {
			if (info.getDbType() != DbType.SQLITE) {
				if (info.canConnect()) {
					final SleuthkitJNI.CaseDbHandle caseHandle = SleuthkitJNI.openCaseDb(databaseName, info);
					return new SleuthkitCase(info.getHost(), Integer.parseInt(info.getPort()), databaseName, info.getUserName(), info.getPassword(), caseHandle, caseDir, info.getDbType());
				} else {
					throw new TskCoreException("Bad database credentials.");
				}
			} else {
				throw new TskCoreException("Multi-user cases are not enabled.");
			}
		} catch (Exception ex) {
			throw new TskCoreException(ex.getMessage(), ex);
		}
	}

	/**
	 * Create a new case database.
	 *
	 * @param dbPath Path to where SQlite case database should be created.
	 * @return Case database object.
	 * @throws org.sleuthkit.datamodel.TskCoreException
	 */
	public static SleuthkitCase newCase(String dbPath) throws TskCoreException {
		try {
			SleuthkitJNI.CaseDbHandle caseHandle = SleuthkitJNI.newCaseDb(dbPath);
			return new SleuthkitCase(dbPath, caseHandle, DbType.SQLITE);
		} catch (Exception ex) {
			throw new TskCoreException("Failed to create case database at " + dbPath, ex);
		}
	}

	/**
	 * Create a new case network database.
	 *
	 * @param info the information to connect to the database
	 * @param databaseName the name of the database
	 * @param caseDirPath the path of the case
	 * @return Case database object.
	 * @throws org.sleuthkit.datamodel.TskCoreException
	 */
	public static SleuthkitCase newCase(String databaseName, CaseDbConnectionInfo info, String caseDirPath) throws TskCoreException {
		try {
			SleuthkitJNI.CaseDbHandle caseHandle = SleuthkitJNI.newCaseDb(databaseName, info);
			return new SleuthkitCase(info.getHost(), Integer.parseInt(info.getPort()),
					databaseName, info.getUserName(), info.getPassword(), caseHandle, caseDirPath, info.getDbType());
		} catch (Exception ex) {
			throw new TskCoreException("Failed to create case database " + databaseName, ex);
		}
	}

	/**
	 * Start process of adding a image to the case. Adding an image is a
	 * multi-step process and this returns an object that allows it to happen.
	 *
	 * @param timezone TZ time zone string to use for ingest of image.
	 * @param processUnallocSpace Set to true to process unallocated space in
	 * the image.
	 * @param noFatFsOrphans Set to true to skip processing orphan files of FAT
	 * file systems.
	 * @return Object that encapsulates control of adding an image via the
	 * SleuthKit native code layer.
	 */
	public AddImageProcess makeAddImageProcess(String timezone, boolean processUnallocSpace, boolean noFatFsOrphans) {
		return this.caseHandle.initAddImageProcess(timezone, processUnallocSpace, noFatFsOrphans);
	}

	/**
	 * Get the list of root objects (data sources) from the case database, e.g.,
	 * image files, logical (local) files, virtual directories.
	 *
	 * @return List of content objects representing root objects.
	 * @throws TskCoreException
	 */
	public List<Content> getRootObjects() throws TskCoreException {
		CaseDbConnection connection = connections.getConnection();
		acquireSharedLock();
		Statement s = null;
		ResultSet rs = null;
		try {
			s = connection.createStatement();
			rs = connection.executeQuery(s, "SELECT obj_id, type FROM tsk_objects " //NON-NLS
					+ "WHERE par_obj_id IS NULL"); //NON-NLS			
			Collection<ObjectInfo> infos = new ArrayList<ObjectInfo>();
			while (rs.next()) {
				infos.add(new ObjectInfo(rs.getLong("obj_id"), ObjectType.valueOf(rs.getShort("type")))); //NON-NLS
			}

			List<Content> rootObjs = new ArrayList<Content>();
			for (ObjectInfo i : infos) {
				if (i.type == ObjectType.IMG) {
					rootObjs.add(getImageById(i.id));
				} else if (i.type == ObjectType.ABSTRACTFILE) {
					// Check if virtual dir for local files.
					AbstractFile af = getAbstractFileById(i.id);
					if (af instanceof VirtualDirectory) {
						rootObjs.add(af);
					} else {
						throw new TskCoreException("Parentless object has wrong type to be a root (ABSTRACTFILE, but not VIRTUAL_DIRECTORY: " + i.type);
					}
				} else {
					throw new TskCoreException("Parentless object has wrong type to be a root: " + i.type);
				}
			}
			return rootObjs;
		} catch (SQLException ex) {
			throw new TskCoreException("Error getting root objects", ex);
		} finally {
			closeResultSet(rs);
			closeStatement(s);
			connection.close();
			releaseSharedLock();
		}
	}

	/**
	 * Get all blackboard artifacts of a given type.
	 *
	 * @param artifactTypeID artifact type id (must exist in database)
	 * @return list of blackboard artifacts.
	 * @throws TskCoreException
	 */
	public ArrayList<BlackboardArtifact> getBlackboardArtifacts(int artifactTypeID) throws TskCoreException {
		CaseDbConnection connection = connections.getConnection();
		acquireSharedLock();
		ResultSet rs = null;
		try {
			String artifactTypeName = getArtifactTypeString(artifactTypeID);
			PreparedStatement statement = connection.getPreparedStatement(CaseDbConnection.PREPARED_STATEMENT.SELECT_ARTIFACTS_BY_TYPE);
			statement.clearParameters();
			statement.setInt(1, artifactTypeID);
			rs = connection.executeQuery(statement);
			ArrayList<BlackboardArtifact> artifacts = new ArrayList<BlackboardArtifact>();
			while (rs.next()) {
				artifacts.add(new BlackboardArtifact(this, rs.getLong(1), rs.getLong(2),
						artifactTypeID, artifactTypeName, ARTIFACT_TYPE.fromID(artifactTypeID).getDisplayName()));
			}
			return artifacts;
		} catch (SQLException ex) {
			throw new TskCoreException("Error getting or creating a blackboard artifact", ex);
		} finally {
			closeResultSet(rs);
			connection.close();
			releaseSharedLock();
		}
	}

	/**
	 * Get a count of blackboard artifacts for a given content.
	 *
	 * @param objId Id of the content.
	 * @return The artifacts count for the content.
	 * @throws TskCoreException
	 */
	public long getBlackboardArtifactsCount(long objId) throws TskCoreException {
		CaseDbConnection connection = connections.getConnection();
		acquireSharedLock();
		ResultSet rs = null;
		try {
			PreparedStatement statement = connection.getPreparedStatement(CaseDbConnection.PREPARED_STATEMENT.COUNT_ARTIFACTS_FROM_SOURCE);
			statement.clearParameters();
			statement.setLong(1, objId);
			rs = connection.executeQuery(statement);
			long count = 0;
			if (rs.next()) {
				count = rs.getLong(1);
			}
			return count;
		} catch (SQLException ex) {
			throw new TskCoreException("Error getting number of blackboard artifacts by content", ex);
		} finally {
			closeResultSet(rs);
			connection.close();
			releaseSharedLock();
		}
	}

	/**
	 * Get a count of artifacts of a given type.
	 *
	 * @param artifactTypeID Id of the artifact type.
	 * @return The artifacts count for the type.
	 * @throws TskCoreException
	 */
	public long getBlackboardArtifactsTypeCount(int artifactTypeID) throws TskCoreException {
		CaseDbConnection connection = connections.getConnection();
		acquireSharedLock();
		ResultSet rs = null;
		try {
			PreparedStatement statement = connection.getPreparedStatement(CaseDbConnection.PREPARED_STATEMENT.COUNT_ARTIFACTS_OF_TYPE);
			statement.clearParameters();
			statement.setInt(1, artifactTypeID);
			rs = connection.executeQuery(statement);
			long count = 0;
			if (rs.next()) {
				count = rs.getLong(1);
			}
			return count;
		} catch (SQLException ex) {
			throw new TskCoreException("Error getting number of blackboard artifacts by type", ex);
		} finally {
			closeResultSet(rs);
			connection.close();
			releaseSharedLock();
		}
	}

	/**
	 * Helper to iterate over blackboard artifacts result set containing all
	 * columns and return a list of artifacts in the set. Must be enclosed in
	 * acquireSharedLock. Result set and statement must be freed by the caller.
	 *
	 * @param rs existing, active result set (not closed by this method)
	 * @return a list of blackboard artifacts in the result set
	 * @throws SQLException if result set could not be iterated upon
	 */
	private List<BlackboardArtifact> getArtifactsHelper(ResultSet rs) throws SQLException {
		ArrayList<BlackboardArtifact> artifacts = new ArrayList<BlackboardArtifact>();
		while (rs.next()) {
			final int artifactTypeID = rs.getInt(3);
			final ARTIFACT_TYPE artType = ARTIFACT_TYPE.fromID(artifactTypeID);
			artifacts.add(new BlackboardArtifact(this, rs.getLong(1), rs.getLong(2),
					artifactTypeID, artType.getLabel(), artType.getDisplayName()));
		}
		return artifacts;
	}

	/**
	 * Get all blackboard artifacts that have an attribute of the given type and
	 * String value
	 *
	 * @param attrType attribute of this attribute type to look for in the
	 * artifacts
	 * @param value value of the attribute of the attrType type to look for
	 * @return a list of blackboard artifacts with such an attribute
	 * @throws TskCoreException exception thrown if a critical error occurred
	 * within tsk core and artifacts could not be queried
	 */
	public List<BlackboardArtifact> getBlackboardArtifacts(BlackboardAttribute.ATTRIBUTE_TYPE attrType, String value) throws TskCoreException {
		CaseDbConnection connection = connections.getConnection();
		acquireSharedLock();
		Statement s = null;
		ResultSet rs = null;
		try {
			s = connection.createStatement();
			rs = connection.executeQuery(s, "SELECT DISTINCT blackboard_artifacts.artifact_id, " //NON-NLS
					+ "blackboard_artifacts.obj_id, blackboard_artifacts.artifact_type_id " //NON-NLS
					+ "FROM blackboard_artifacts, blackboard_attributes " //NON-NLS
					+ "WHERE blackboard_artifacts.artifact_id = blackboard_attributes.artifact_id " //NON-NLS
					+ "AND blackboard_attributes.attribute_type_id = " + attrType.getTypeID() //NON-NLS
					+ " AND blackboard_attributes.value_text = '" + value + "'");	 //NON-NLS
			return getArtifactsHelper(rs);
		} catch (SQLException ex) {
			throw new TskCoreException("Error getting blackboard artifacts by attribute", ex);
		} finally {
			closeResultSet(rs);
			closeStatement(s);
			connection.close();
			releaseSharedLock();
		}
	}

	/**
	 * Get all blackboard artifacts that have an attribute of the given type and
	 * String value
	 *
	 * @param attrType attribute of this attribute type to look for in the
	 * artifacts
	 * @param subString value substring of the string attribute of the attrType
	 * type to look for
	 * @param startsWith if true, the artifact attribute string should start
	 * with the substring, if false, it should just contain it
	 * @return a list of blackboard artifacts with such an attribute
	 * @throws TskCoreException exception thrown if a critical error occurred
	 * within tsk core and artifacts could not be queried
	 */
	public List<BlackboardArtifact> getBlackboardArtifacts(BlackboardAttribute.ATTRIBUTE_TYPE attrType, String subString, boolean startsWith) throws TskCoreException {
		subString = "%" + subString; //NON-NLS
		if (startsWith == false) {
			subString += "%"; //NON-NLS
		}
		CaseDbConnection connection = connections.getConnection();
		acquireSharedLock();
		Statement s = null;
		ResultSet rs = null;
		try {
			s = connection.createStatement();
			rs = connection.executeQuery(s, "SELECT DISTINCT blackboard_artifacts.artifact_id, " //NON-NLS
					+ "blackboard_artifacts.obj_id, blackboard_artifacts.artifact_type_id " //NON-NLS
					+ "FROM blackboard_artifacts, blackboard_attributes " //NON-NLS
					+ "WHERE blackboard_artifacts.artifact_id = blackboard_attributes.artifact_id " //NON-NLS
					+ "AND blackboard_attributes.attribute_type_id = " + attrType.getTypeID() //NON-NLS
					+ " AND LOWER(blackboard_attributes.value_text) LIKE LOWER('" + subString + "')"); //NON-NLS			
			return getArtifactsHelper(rs);
		} catch (SQLException ex) {
			throw new TskCoreException("Error getting blackboard artifacts by attribute. " + ex.getMessage(), ex);
		} finally {
			closeResultSet(rs);
			closeStatement(s);
			connection.close();
			releaseSharedLock();
		}
	}

	/**
	 * Get all blackboard artifacts that have an attribute of the given type and
	 * integer value
	 *
	 * @param attrType attribute of this attribute type to look for in the
	 * artifacts
	 * @param value value of the attribute of the attrType type to look for
	 * @return a list of blackboard artifacts with such an attribute
	 * @throws TskCoreException exception thrown if a critical error occurred
	 * within tsk core and artifacts could not be queried
	 */
	public List<BlackboardArtifact> getBlackboardArtifacts(BlackboardAttribute.ATTRIBUTE_TYPE attrType, int value) throws TskCoreException {
		CaseDbConnection connection = connections.getConnection();
		acquireSharedLock();
		Statement s = null;
		ResultSet rs = null;
		try {
			s = connection.createStatement();
			rs = connection.executeQuery(s, "SELECT DISTINCT blackboard_artifacts.artifact_id, " //NON-NLS
					+ "blackboard_artifacts.obj_id, blackboard_artifacts.artifact_type_id " //NON-NLS
					+ "FROM blackboard_artifacts, blackboard_attributes " //NON-NLS
					+ "WHERE blackboard_artifacts.artifact_id = blackboard_attributes.artifact_id " //NON-NLS
					+ "AND blackboard_attributes.attribute_type_id = " + attrType.getTypeID() //NON-NLS
					+ " AND blackboard_attributes.value_int32 = " + value); //NON-NLS
			return getArtifactsHelper(rs);
		} catch (SQLException ex) {
			throw new TskCoreException("Error getting blackboard artifacts by attribute", ex);
		} finally {
			closeResultSet(rs);
			closeStatement(s);
			connection.close();
			releaseSharedLock();
		}
	}

	/**
	 * Get all blackboard artifacts that have an attribute of the given type and
	 * long value
	 *
	 * @param attrType attribute of this attribute type to look for in the
	 * artifacts
	 * @param value value of the attribute of the attrType type to look for
	 * @return a list of blackboard artifacts with such an attribute
	 * @throws TskCoreException exception thrown if a critical error occurred
	 * within tsk core and artifacts could not be queried
	 */
	public List<BlackboardArtifact> getBlackboardArtifacts(BlackboardAttribute.ATTRIBUTE_TYPE attrType, long value) throws TskCoreException {
		CaseDbConnection connection = connections.getConnection();
		acquireSharedLock();
		Statement s = null;
		ResultSet rs = null;
		try {
			s = connection.createStatement();
			rs = connection.executeQuery(s, "SELECT DISTINCT blackboard_artifacts.artifact_id, " //NON-NLS
					+ "blackboard_artifacts.obj_id, blackboard_artifacts.artifact_type_id " //NON-NLS
					+ "FROM blackboard_artifacts, blackboard_attributes " //NON-NLS
					+ "WHERE blackboard_artifacts.artifact_id = blackboard_attributes.artifact_id " //NON-NLS
					+ "AND blackboard_attributes.attribute_type_id = " + attrType.getTypeID() //NON-NLS
					+ " AND blackboard_attributes.value_int64 = " + value); //NON-NLS			
			return getArtifactsHelper(rs);
		} catch (SQLException ex) {
			throw new TskCoreException("Error getting blackboard artifacts by attribute. " + ex.getMessage(), ex);
		} finally {
			closeResultSet(rs);
			closeStatement(s);
			connection.close();
			releaseSharedLock();
		}
	}

	/**
	 * Get all blackboard artifacts that have an attribute of the given type and
	 * double value
	 *
	 * @param attrType attribute of this attribute type to look for in the
	 * artifacts
	 * @param value value of the attribute of the attrType type to look for
	 * @return a list of blackboard artifacts with such an attribute
	 * @throws TskCoreException exception thrown if a critical error occurred
	 * within tsk core and artifacts could not be queried
	 */
	public List<BlackboardArtifact> getBlackboardArtifacts(BlackboardAttribute.ATTRIBUTE_TYPE attrType, double value) throws TskCoreException {
		CaseDbConnection connection = connections.getConnection();
		acquireSharedLock();
		Statement s = null;
		ResultSet rs = null;
		try {
			s = connection.createStatement();
			rs = connection.executeQuery(s, "SELECT DISTINCT blackboard_artifacts.artifact_id, " //NON-NLS
					+ "blackboard_artifacts.obj_id, blackboard_artifacts.artifact_type_id " //NON-NLS
					+ "FROM blackboard_artifacts, blackboard_attributes " //NON-NLS
					+ "WHERE blackboard_artifacts.artifact_id = blackboard_attributes.artifact_id " //NON-NLS
					+ "AND blackboard_attributes.attribute_type_id = " + attrType.getTypeID() //NON-NLS
					+ " AND blackboard_attributes.value_double = " + value); //NON-NLS
			return getArtifactsHelper(rs);
		} catch (SQLException ex) {
			throw new TskCoreException("Error getting blackboard artifacts by attribute", ex);
		} finally {
			closeResultSet(rs);
			closeStatement(s);
			connection.close();
			releaseSharedLock();
		}
	}

	/**
	 * Get all blackboard artifacts that have an attribute of the given type and
	 * byte value
	 *
	 * @param attrType attribute of this attribute type to look for in the
	 * artifacts
	 * @param value value of the attribute of the attrType type to look for
	 * @return a list of blackboard artifacts with such an attribute
	 * @throws TskCoreException exception thrown if a critical error occurred
	 * within tsk core and artifacts could not be queried
	 */
	public List<BlackboardArtifact> getBlackboardArtifacts(BlackboardAttribute.ATTRIBUTE_TYPE attrType, byte value) throws TskCoreException {
		CaseDbConnection connection = connections.getConnection();
		acquireSharedLock();
		Statement s = null;
		ResultSet rs = null;
		try {
			s = connection.createStatement();
			rs = connection.executeQuery(s, "SELECT DISTINCT blackboard_artifacts.artifact_id, " //NON-NLS
					+ "blackboard_artifacts.obj_id, blackboard_artifacts.artifact_type_id " //NON-NLS
					+ "FROM blackboard_artifacts, blackboard_attributes " //NON-NLS
					+ "WHERE blackboard_artifacts.artifact_id = blackboard_attributes.artifact_id " //NON-NLS
					+ "AND blackboard_attributes.attribute_type_id = " + attrType.getTypeID() //NON-NLS
					+ " AND blackboard_attributes.value_byte = " + value); //NON-NLS
			return getArtifactsHelper(rs);
		} catch (SQLException ex) {
			throw new TskCoreException("Error getting blackboard artifacts by attribute", ex);
		} finally {
			closeResultSet(rs);
			closeStatement(s);
			connection.close();
			releaseSharedLock();
		}
	}

	/**
	 * Get _standard_ blackboard artifact types in use. This does not currently
	 * return user-defined ones.
	 *
	 * @return list of blackboard artifact types
	 * @throws TskCoreException exception thrown if a critical error occurred
	 * within tsk core
	 */
	public ArrayList<BlackboardArtifact.ARTIFACT_TYPE> getBlackboardArtifactTypes() throws TskCoreException {
		CaseDbConnection connection = connections.getConnection();
		acquireSharedLock();
		Statement s = null;
		ResultSet rs = null;
		try {
			s = connection.createStatement();
			rs = connection.executeQuery(s, "SELECT artifact_type_id FROM blackboard_artifact_types"); //NON-NLS			
			ArrayList<BlackboardArtifact.ARTIFACT_TYPE> artifact_types = new ArrayList<BlackboardArtifact.ARTIFACT_TYPE>();
			while (rs.next()) {
				/*
				 * Only return ones in the enum because otherwise exceptions
				 * get thrown down the call stack. Need to remove use of enum
				 * for the attribute types */
				for (BlackboardArtifact.ARTIFACT_TYPE artType : BlackboardArtifact.ARTIFACT_TYPE.values()) {
					if (artType.getTypeID() == rs.getInt(1)) {
						artifact_types.add(artType);
					}
				}
			}
			return artifact_types;
		} catch (SQLException ex) {
			throw new TskCoreException("Error getting artifact types", ex);
		} finally {
			closeResultSet(rs);
			closeStatement(s);
			connection.close();
			releaseSharedLock();
		}
	}

	/**
	 * Get all of the blackboard artifact types that are in use in the
	 * blackboard.
	 *
	 * @return List of blackboard artifact types
	 * @throws TskCoreException
	 */
	public ArrayList<BlackboardArtifact.ARTIFACT_TYPE> getBlackboardArtifactTypesInUse() throws TskCoreException {
		// @@@ TODO: This should be rewritten as a single query. 		
		ArrayList<BlackboardArtifact.ARTIFACT_TYPE> allArts = getBlackboardArtifactTypes();
		ArrayList<BlackboardArtifact.ARTIFACT_TYPE> usedArts = new ArrayList<BlackboardArtifact.ARTIFACT_TYPE>();
		for (BlackboardArtifact.ARTIFACT_TYPE art : allArts) {
			if (getBlackboardArtifactsTypeCount(art.getTypeID()) > 0) {
				usedArts.add(art);
			}
		}
		return usedArts;
	}

	/**
	 * Get all blackboard attribute types
	 *
	 * Gets both static (in enum) and dynamic attributes types (created by
	 * modules at runtime)
	 *
	 * @return list of blackboard attribute types
	 * @throws TskCoreException exception thrown if a critical error occurred
	 * within tsk core
	 */
	public ArrayList<BlackboardAttribute.ATTRIBUTE_TYPE> getBlackboardAttributeTypes() throws TskCoreException {
		CaseDbConnection connection = connections.getConnection();
		acquireSharedLock();
		Statement s = null;
		ResultSet rs = null;
		try {
			s = connection.createStatement();
			rs = connection.executeQuery(s, "SELECT type_name FROM blackboard_attribute_types"); //NON-NLS
			ArrayList<BlackboardAttribute.ATTRIBUTE_TYPE> attribute_types = new ArrayList<BlackboardAttribute.ATTRIBUTE_TYPE>();
			while (rs.next()) {
				attribute_types.add(BlackboardAttribute.ATTRIBUTE_TYPE.fromLabel(rs.getString(1)));
			}
			return attribute_types;
		} catch (SQLException ex) {
			throw new TskCoreException("Error getting attribute types", ex);
		} finally {
			closeResultSet(rs);
			closeStatement(s);
			connection.close();
			releaseSharedLock();
		}
	}

	/**
	 * Get count of blackboard attribute types
	 *
	 * Counts both static (in enum) and dynamic attributes types (created by
	 * modules at runtime)
	 *
	 * @return count of attribute types
	 * @throws TskCoreException exception thrown if a critical error occurs
	 * within TSK core
	 */
	public int getBlackboardAttributeTypesCount() throws TskCoreException {
		CaseDbConnection connection = connections.getConnection();
		acquireSharedLock();
		Statement s = null;
		ResultSet rs = null;
		try {
			s = connection.createStatement();
			rs = connection.executeQuery(s, "SELECT COUNT(*) FROM blackboard_attribute_types"); //NON-NLS
			int count = 0;
			if (rs.next()) {
				count = rs.getInt(1);
			}
			return count;
		} catch (SQLException ex) {
			throw new TskCoreException("Error getting number of blackboard artifacts by type", ex);
		} finally {
			closeResultSet(rs);
			closeStatement(s);
			connection.close();
			releaseSharedLock();
		}
	}

	/**
	 * Helper method to get all artifacts matching the type id name and object
	 * id
	 *
	 * @param artifactTypeID artifact type id
	 * @param artifactTypeName artifact type name
	 * @param obj_id associated object id
	 * @return list of blackboard artifacts
	 * @throws TskCoreException exception thrown if a critical error occurs
	 * within TSK core
	 */
	private ArrayList<BlackboardArtifact> getArtifactsHelper(int artifactTypeID, String artifactTypeName, long obj_id) throws TskCoreException {
		CaseDbConnection connection = connections.getConnection();
		acquireSharedLock();
		ResultSet rs = null;
		try {
			PreparedStatement statement = connection.getPreparedStatement(CaseDbConnection.PREPARED_STATEMENT.SELECT_ARTIFACTS_BY_SOURCE_AND_TYPE);
			statement.clearParameters();
			statement.setLong(1, obj_id);
			statement.setInt(2, artifactTypeID);
			rs = connection.executeQuery(statement);
			ArrayList<BlackboardArtifact> artifacts = new ArrayList<BlackboardArtifact>();
			while (rs.next()) {
				artifacts.add(new BlackboardArtifact(this, rs.getLong(1), obj_id, artifactTypeID, artifactTypeName, this.getArtifactTypeDisplayName(artifactTypeID)));
			}
			return artifacts;
		} catch (SQLException ex) {
			throw new TskCoreException("Error getting or creating a blackboard artifact", ex);
		} finally {
			closeResultSet(rs);
			connection.close();
			releaseSharedLock();
		}
	}

	/**
	 * Helper method to get count of all artifacts matching the type id name and
	 * object id
	 *
	 * @param artifactTypeID artifact type id
	 * @param obj_id associated object id
	 * @return count of matching blackboard artifacts
	 * @throws TskCoreException exception thrown if a critical error occurs
	 * within TSK core
	 */
	private long getArtifactsCountHelper(int artifactTypeID, long obj_id) throws TskCoreException {
		CaseDbConnection connection = connections.getConnection();
		acquireSharedLock();
		ResultSet rs = null;
		try {
			PreparedStatement statement = connection.getPreparedStatement(CaseDbConnection.PREPARED_STATEMENT.COUNT_ARTIFACTS_BY_SOURCE_AND_TYPE);
			statement.clearParameters();
			statement.setLong(1, obj_id);
			statement.setInt(2, artifactTypeID);
			rs = connection.executeQuery(statement);
			long count = 0;
			if (rs.next()) {
				count = rs.getLong(1);
			}
			return count;
		} catch (SQLException ex) {
			throw new TskCoreException("Error getting blackboard artifact count", ex);
		} finally {
			closeResultSet(rs);
			connection.close();
			releaseSharedLock();
		}
	}

	/**
	 * Helper method to get all artifacts matching the type id name.
	 *
	 * @param artifactTypeID artifact type id
	 * @param artifactTypeName artifact type name
	 * @return list of blackboard artifacts
	 * @throws TskCoreException exception thrown if a critical error occurs
	 * within TSK core
	 */
	private ArrayList<BlackboardArtifact> getArtifactsHelper(int artifactTypeID, String artifactTypeName) throws TskCoreException {
		CaseDbConnection connection = connections.getConnection();
		acquireSharedLock();
		ResultSet rs = null;
		try {
			PreparedStatement statement = connection.getPreparedStatement(CaseDbConnection.PREPARED_STATEMENT.SELECT_ARTIFACTS_BY_TYPE);
			statement.clearParameters();
			statement.setInt(1, artifactTypeID);
			rs = connection.executeQuery(statement);
			ArrayList<BlackboardArtifact> artifacts = new ArrayList<BlackboardArtifact>();
			while (rs.next()) {
				artifacts.add(new BlackboardArtifact(this, rs.getLong(1), rs.getLong(2), artifactTypeID, artifactTypeName, this.getArtifactTypeDisplayName(artifactTypeID)));
			}
			return artifacts;
		} catch (SQLException ex) {
			throw new TskCoreException("Error getting or creating a blackboard artifact", ex);
		} finally {
			closeResultSet(rs);
			connection.close();
			releaseSharedLock();
		}
	}

	/**
	 * Get all blackboard artifacts of a given type for the given object id
	 *
	 * @param artifactTypeName artifact type name
	 * @param obj_id object id
	 * @return list of blackboard artifacts
	 * @throws TskCoreException exception thrown if a critical error occurs
	 * within TSK core
	 */
	public ArrayList<BlackboardArtifact> getBlackboardArtifacts(String artifactTypeName, long obj_id) throws TskCoreException {
		int artifactTypeID = this.getArtifactTypeID(artifactTypeName);
		if (artifactTypeID == -1) {
			return new ArrayList<BlackboardArtifact>();
		}
		return getArtifactsHelper(artifactTypeID, artifactTypeName, obj_id);
	}

	/**
	 * Get all blackboard artifacts of a given type for the given object id
	 *
	 * @param artifactTypeID artifact type id (must exist in database)
	 * @param obj_id object id
	 * @return list of blackboard artifacts
	 * @throws TskCoreException exception thrown if a critical error occurs
	 * within TSK core
	 */
	public ArrayList<BlackboardArtifact> getBlackboardArtifacts(int artifactTypeID, long obj_id) throws TskCoreException {
		String artifactTypeName = this.getArtifactTypeString(artifactTypeID);
		return getArtifactsHelper(artifactTypeID, artifactTypeName, obj_id);
	}

	/**
	 * Get all blackboard artifacts of a given type for the given object id
	 *
	 * @param artifactType artifact type enum
	 * @param obj_id object id
	 * @return list of blackboard artifacts
	 * @throws TskCoreException exception thrown if a critical error occurs
	 * within TSK core
	 */
	public ArrayList<BlackboardArtifact> getBlackboardArtifacts(ARTIFACT_TYPE artifactType, long obj_id) throws TskCoreException {
		return getArtifactsHelper(artifactType.getTypeID(), artifactType.getLabel(), obj_id);
	}

	/**
	 * Get count of all blackboard artifacts of a given type for the given
	 * object id
	 *
	 * @param artifactTypeName artifact type name
	 * @param obj_id object id
	 * @return count of blackboard artifacts
	 * @throws TskCoreException exception thrown if a critical error occurs
	 * within TSK core
	 */
	public long getBlackboardArtifactsCount(String artifactTypeName, long obj_id) throws TskCoreException {
		int artifactTypeID = this.getArtifactTypeID(artifactTypeName);
		if (artifactTypeID == -1) {
			return 0;
		}
		return getArtifactsCountHelper(artifactTypeID, obj_id);
	}

	/**
	 * Get count of all blackboard artifacts of a given type for the given
	 * object id
	 *
	 * @param artifactTypeID artifact type id (must exist in database)
	 * @param obj_id object id
	 * @return count of blackboard artifacts
	 * @throws TskCoreException exception thrown if a critical error occurs
	 * within TSK core
	 */
	public long getBlackboardArtifactsCount(int artifactTypeID, long obj_id) throws TskCoreException {
		return getArtifactsCountHelper(artifactTypeID, obj_id);
	}

	/**
	 * Get count of all blackboard artifacts of a given type for the given
	 * object id
	 *
	 * @param artifactType artifact type enum
	 * @param obj_id object id
	 * @return count of blackboard artifacts
	 * @throws TskCoreException exception thrown if a critical error occurs
	 * within TSK core
	 */
	public long getBlackboardArtifactsCount(ARTIFACT_TYPE artifactType, long obj_id) throws TskCoreException {
		return getArtifactsCountHelper(artifactType.getTypeID(), obj_id);
	}

	/**
	 * Get all blackboard artifacts of a given type
	 *
	 * @param artifactTypeName artifact type name
	 * @return list of blackboard artifacts
	 * @throws TskCoreException exception thrown if a critical error occurs
	 * within TSK core
	 */
	public ArrayList<BlackboardArtifact> getBlackboardArtifacts(String artifactTypeName) throws TskCoreException {
		int artifactTypeID = this.getArtifactTypeID(artifactTypeName);
		if (artifactTypeID == -1) {
			return new ArrayList<BlackboardArtifact>();
		}
		return getArtifactsHelper(artifactTypeID, artifactTypeName);
	}

	/**
	 * Get all blackboard artifacts of a given type
	 *
	 * @param artifactType artifact type enum
	 * @return list of blackboard artifacts
	 * @throws TskCoreException exception thrown if a critical error occurs
	 * within TSK core
	 */
	public ArrayList<BlackboardArtifact> getBlackboardArtifacts(ARTIFACT_TYPE artifactType) throws TskCoreException {
		return getArtifactsHelper(artifactType.getTypeID(), artifactType.getLabel());
	}

	/**
	 * Get all blackboard artifacts of a given type with an attribute of a given
	 * type and String value.
	 *
	 * @param artifactType artifact type enum
	 * @param attrType attribute type enum
	 * @param value String value of attribute
	 * @return list of blackboard artifacts
	 * @throws TskCoreException exception thrown if a critical error occurs
	 * within TSK core
	 */
	public List<BlackboardArtifact> getBlackboardArtifacts(ARTIFACT_TYPE artifactType, BlackboardAttribute.ATTRIBUTE_TYPE attrType, String value) throws TskCoreException {
		CaseDbConnection connection = connections.getConnection();
		acquireSharedLock();
		Statement s = null;
		ResultSet rs = null;
		try {
			s = connection.createStatement();
			rs = connection.executeQuery(s, "SELECT DISTINCT blackboard_artifacts.artifact_id, " //NON-NLS
					+ "blackboard_artifacts.obj_id, blackboard_artifacts.artifact_type_id " //NON-NLS
					+ "FROM blackboard_artifacts, blackboard_attributes " //NON-NLS
					+ "WHERE blackboard_artifacts.artifact_id = blackboard_attributes.artifact_id " //NON-NLS
					+ "AND blackboard_attributes.attribute_type_id = " + attrType.getTypeID() //NON-NLS
					+ " AND blackboard_artifacts.artifact_type_id = " + artifactType.getTypeID() //NON-NLS
					+ " AND blackboard_attributes.value_text = '" + value + "'"); //NON-NLS
			return getArtifactsHelper(rs);
		} catch (SQLException ex) {
			throw new TskCoreException("Error getting blackboard artifacts by artifact type and attribute. " + ex.getMessage(), ex);
		} finally {
			closeResultSet(rs);
			closeStatement(s);
			connection.close();
			releaseSharedLock();
		}
	}

	/**
	 * Get the blackboard artifact with the given artifact id
	 *
	 * @param artifactID artifact ID
	 * @return blackboard artifact
	 * @throws TskCoreException exception thrown if a critical error occurs
	 * within TSK core
	 */
	public BlackboardArtifact getBlackboardArtifact(long artifactID) throws TskCoreException {
		CaseDbConnection connection = connections.getConnection();
		acquireSharedLock();
		ResultSet rs = null;
		try {
			PreparedStatement statement = connection.getPreparedStatement(CaseDbConnection.PREPARED_STATEMENT.SELECT_ARTIFACT_BY_ID);
			statement.clearParameters();
			statement.setLong(1, artifactID);
			rs = connection.executeQuery(statement);
			List<BlackboardArtifact> artifacts = getArtifactsHelper(rs);
			if (artifacts.size() > 0) {
				return artifacts.get(0);
			} else {
				/* I think this should actually return null (or Optional) when there
				 * is no artifact with the given id, but it looks like existing code is
				 * not expecting that.  -jm */
				throw new TskCoreException("No blackboard artifact with id " + artifactID);
			}
		} catch (SQLException ex) {
			throw new TskCoreException("Error getting a blackboard artifact. " + ex.getMessage(), ex);
		} finally {
			closeResultSet(rs);
			connection.close();
			releaseSharedLock();
		}
	}

	/**
	 * Add a blackboard attribute.
	 *
	 * @param attr A blackboard attribute.
	 * @param artifactTypeId The type of artifact associated with the attribute.
	 * @throws TskCoreException thrown if a critical error occurs.
	 */
	public void addBlackboardAttribute(BlackboardAttribute attr, int artifactTypeId) throws TskCoreException {
		CaseDbConnection connection = connections.getConnection();
		acquireExclusiveLock();
		try {
			addBlackBoardAttribute(attr, artifactTypeId, connection);
		} catch (SQLException ex) {
			throw new TskCoreException("Error adding blackboard attribute " + attr.toString(), ex);
		} finally {
			connection.close();
			releaseExclusiveLock();
		}
	}

	/**
	 * Add a set blackboard attributes.
	 *
	 * @param attributes A set of blackboard attribute.
	 * @param artifactTypeId The type of artifact associated with the
	 * attributes.
	 * @throws TskCoreException thrown if a critical error occurs.
	 */
	public void addBlackboardAttributes(Collection<BlackboardAttribute> attributes, int artifactTypeId) throws TskCoreException {
		CaseDbConnection connection = connections.getConnection();
		acquireExclusiveLock();
		try {
			connection.beginTransaction();
			for (final BlackboardAttribute attr : attributes) {
				addBlackBoardAttribute(attr, artifactTypeId, connection);
			}
			connection.commitTransaction();
		} catch (SQLException ex) {
			connection.rollbackTransaction();
			throw new TskCoreException("Error adding blackboard attributes", ex);
		} finally {
			connection.close();
			releaseExclusiveLock();
		}
	}

	private void addBlackBoardAttribute(BlackboardAttribute attr, int artifactTypeId, CaseDbConnection connection) throws SQLException, TskCoreException {
		PreparedStatement statement;
		switch (attr.getValueType()) {
			case STRING:
				statement = connection.getPreparedStatement(CaseDbConnection.PREPARED_STATEMENT.INSERT_STRING_ATTRIBUTE);
				statement.clearParameters();
				statement.setString(7, escapeSingleQuotes(attr.getValueString()));
				break;
			case BYTE:
				statement = connection.getPreparedStatement(CaseDbConnection.PREPARED_STATEMENT.INSERT_BYTE_ATTRIBUTE);
				statement.clearParameters();
				statement.setBytes(7, attr.getValueBytes());
				break;
			case INTEGER:
				statement = connection.getPreparedStatement(CaseDbConnection.PREPARED_STATEMENT.INSERT_INT_ATTRIBUTE);
				statement.clearParameters();
				statement.setInt(7, attr.getValueInt());
				break;
			case LONG:
				statement = connection.getPreparedStatement(CaseDbConnection.PREPARED_STATEMENT.INSERT_LONG_ATTRIBUTE);
				statement.clearParameters();
				statement.setLong(7, attr.getValueLong());
				break;
			case DOUBLE:
				statement = connection.getPreparedStatement(CaseDbConnection.PREPARED_STATEMENT.INSERT_DOUBLE_ATTRIBUTE);
				statement.clearParameters();
				statement.setDouble(7, attr.getValueDouble());
				break;
			default:
				throw new TskCoreException("Unrecognized artifact attribute value type");
		}
		statement.setLong(1, attr.getArtifactID());
		statement.setInt(2, artifactTypeId);
		statement.setString(3, escapeSingleQuotes(attr.getModuleName()));
		statement.setString(4, escapeSingleQuotes(attr.getContext()));
		statement.setInt(5, attr.getAttributeTypeID());
		statement.setLong(6, attr.getValueType().getType());
		connection.executeUpdate(statement);
	}

	/**
	 * add an attribute type with the given name
	 *
	 * @param attrTypeString name of the new attribute
	 * @param displayName the (non-unique) display name of the attribute type
	 * @return the id of the new attribute
	 * @throws TskCoreException exception thrown if a critical error occurs
	 * within tsk core
	 */
	public int addAttrType(String attrTypeString, String displayName) throws TskCoreException {
		CaseDbConnection connection = connections.getConnection();
		acquireExclusiveLock();
		Statement s = null;
		ResultSet rs = null;
		try {
			connection.beginTransaction();
			s = connection.createStatement();
			rs = connection.executeQuery(s, "SELECT attribute_type_id FROM blackboard_attribute_types WHERE type_name = '" + attrTypeString + "'"); //NON-NLS
			if (!rs.next()) {
				rs.close();
				connection.executeUpdate(s, "INSERT INTO blackboard_artifact_types (type_name, display_name) VALUES ('" + attrTypeString + "', '" + displayName + "')", Statement.RETURN_GENERATED_KEYS); //NON-NLS
				rs = s.getGeneratedKeys();
				rs.next();
			}
			int type = rs.getInt(1);
			connection.commitTransaction();
			return type;
		} catch (SQLException ex) {
			connection.rollbackTransaction();
			throw new TskCoreException("Error adding attribute type", ex);
		} finally {
			closeResultSet(rs);
			closeStatement(s);
			connection.close();
			releaseExclusiveLock();
		}
	}

	/**
	 * Get the attribute type id associated with an attribute type name.
	 *
	 * @param attrTypeName An attribute type name.
	 * @return An attribute id or -1 if the attribute type does not exist.
	 * @throws TskCoreException If an error occurs accessing the case database.
	 *
	 */
	public int getAttrTypeID(String attrTypeName) throws TskCoreException {
		CaseDbConnection connection = connections.getConnection();
		acquireSharedLock();
		Statement s = null;
		ResultSet rs = null;
		try {
			s = connection.createStatement();
			rs = connection.executeQuery(s, "SELECT attribute_type_id FROM blackboard_attribute_types WHERE type_name = '" + attrTypeName + "'"); //NON-NLS
			int typeId = -1;
			if (rs.next()) {
				typeId = rs.getInt(1);
			}
			return typeId;
		} catch (SQLException ex) {
			throw new TskCoreException("Error getting attribute type id", ex);
		} finally {
			closeResultSet(rs);
			closeStatement(s);
			connection.close();
			releaseSharedLock();
		}
	}

	/**
	 * Get the string associated with the given id. Will throw an error if that
	 * id does not exist
	 *
	 * @param attrTypeID attribute id
	 * @return string associated with the given id
	 * @throws TskCoreException exception thrown if a critical error occurs
	 * within tsk core
	 */
	public String getAttrTypeString(int attrTypeID) throws TskCoreException {
		CaseDbConnection connection = connections.getConnection();
		acquireSharedLock();
		Statement s = null;
		ResultSet rs = null;
		try {
			s = connection.createStatement();
			rs = connection.executeQuery(s, "SELECT type_name FROM blackboard_attribute_types WHERE attribute_type_id = " + attrTypeID); //NON-NLS
			if (rs.next()) {
				return rs.getString(1);
			} else {
				throw new TskCoreException("No type with that id");
			}
		} catch (SQLException ex) {
			throw new TskCoreException("Error getting or creating a attribute type name", ex);
		} finally {
			closeResultSet(rs);
			closeStatement(s);
			connection.close();
			releaseSharedLock();
		}
	}

	/**
	 * Get the display name for the attribute with the given id. Will throw an
	 * error if that id does not exist
	 *
	 * @param attrTypeID attribute id
	 * @return string associated with the given id
	 * @throws TskCoreException exception thrown if a critical error occurs
	 * within tsk core
	 */
	public String getAttrTypeDisplayName(int attrTypeID) throws TskCoreException {
		CaseDbConnection connection = connections.getConnection();
		acquireSharedLock();
		Statement s = null;
		ResultSet rs = null;
		try {
			s = connection.createStatement();
			rs = connection.executeQuery(s, "SELECT display_name FROM blackboard_attribute_types WHERE attribute_type_id = " + attrTypeID); //NON-NLS
			if (rs.next()) {
				return rs.getString(1);
			} else {
				throw new TskCoreException("No type with that id");
			}
		} catch (SQLException ex) {
			throw new TskCoreException("Error getting or creating a attribute type name", ex);
		} finally {
			closeResultSet(rs);
			closeStatement(s);
			connection.close();
			releaseSharedLock();
		}
	}

	/**
	 * Get the artifact type id associated with an artifact type name.
	 *
	 * @param artifactTypeName An artifact type name.
	 * @return An artifact id or -1 if the attribute type does not exist.
	 * @throws TskCoreException If an error occurs accessing the case database.
	 *
	 */
	public int getArtifactTypeID(String artifactTypeName) throws TskCoreException {
		CaseDbConnection connection = connections.getConnection();
		acquireSharedLock();
		Statement s = null;
		ResultSet rs = null;
		try {
			s = connection.createStatement();
			rs = connection.executeQuery(s, "SELECT artifact_type_id FROM blackboard_artifact_types WHERE type_name = '" + artifactTypeName + "'"); //NON-NLS
			int typeId = -1;
			if (rs.next()) {
				typeId = rs.getInt(1);
			}
			return typeId;
		} catch (SQLException ex) {
			throw new TskCoreException("Error getting artifact type id", ex);
		} finally {
			closeResultSet(rs);
			closeStatement(s);
			connection.close();
			releaseSharedLock();
		}
	}

	/**
	 * Get artifact type name for the given string. Will throw an error if that
	 * artifact doesn't exist. Use addArtifactType(...) to create a new one.
	 *
	 * @param artifactTypeID id for an artifact type
	 * @return name of that artifact type
	 * @throws TskCoreException exception thrown if a critical error occurs
	 * within tsk core
	 */
	String getArtifactTypeString(int artifactTypeID) throws TskCoreException {
		// TODO: This should return null, not throw an exception
		CaseDbConnection connection = connections.getConnection();
		acquireSharedLock();
		Statement s = null;
		ResultSet rs = null;
		try {
			s = connection.createStatement();
			rs = connection.executeQuery(s, "SELECT type_name FROM blackboard_artifact_types WHERE artifact_type_id = " + artifactTypeID); //NON-NLS
			if (rs.next()) {
				return rs.getString(1);
			} else {
				throw new TskCoreException("Error getting artifact type name, artifact type id = " + artifactTypeID + " not found");
			}
		} catch (SQLException ex) {
			throw new TskCoreException("Error getting artifact type name, artifact type id = " + artifactTypeID, ex);
		} finally {
			closeResultSet(rs);
			closeStatement(s);
			connection.close();
			releaseSharedLock();
		}
	}

	/**
	 * Get artifact type display name for the given string. Will throw an error
	 * if that artifact doesn't exist. Use addArtifactType(...) to create a new
	 * one.
	 *
	 * @param artifactTypeID id for an artifact type
	 * @return display name of that artifact type
	 * @throws TskCoreException exception thrown if a critical error occurs
	 * within tsk core
	 */
	String getArtifactTypeDisplayName(int artifactTypeID) throws TskCoreException {
		// TODO: This should return null, not throw an exception
		CaseDbConnection connection = connections.getConnection();
		acquireSharedLock();
		Statement s = null;
		ResultSet rs = null;
		try {
			s = connection.createStatement();
			rs = connection.executeQuery(s, "SELECT display_name FROM blackboard_artifact_types WHERE artifact_type_id = " + artifactTypeID); //NON-NLS
			if (rs.next()) {
				return rs.getString(1);
			} else {
				throw new TskCoreException("Error getting artifact type display name, artifact type id = " + artifactTypeID + " not found");
			}
		} catch (SQLException ex) {
			throw new TskCoreException("Error getting artifact type display name, artifact type id = " + artifactTypeID, ex);
		} finally {
			closeResultSet(rs);
			closeStatement(s);
			connection.close();
			releaseSharedLock();
		}
	}

	/**
	 * Add an artifact type with the given name. Will return an id that can be
	 * used to look that artifact type up.
	 *
	 * @param artifactTypeName System (unique) name of artifact
	 * @param displayName Display (non-unique) name of artifact
	 * @return ID of artifact added
	 * @throws TskCoreException exception thrown if a critical error occurs
	 * within tsk core
	 */
	public int addArtifactType(String artifactTypeName, String displayName) throws TskCoreException {
		CaseDbConnection connection = connections.getConnection();
		acquireExclusiveLock();
		Statement s = null;
		ResultSet rs = null;
		try {
			connection.beginTransaction();
			s = connection.createStatement();
			rs = connection.executeQuery(s, "SELECT artifact_type_id FROM blackboard_artifact_types WHERE type_name = '" + artifactTypeName + "'"); //NON-NLS
			if (!rs.next()) {
				rs.close();
				connection.executeUpdate(s, "INSERT INTO blackboard_artifact_types (type_name, display_name) VALUES ('" + artifactTypeName + "', '" + displayName + "')", Statement.RETURN_GENERATED_KEYS); //NON-NLS
				rs = s.getGeneratedKeys();
				rs.next();
			}
			int id = rs.getInt(1);
			connection.commitTransaction();
			return id;
		} catch (SQLException ex) {
			connection.rollbackTransaction();
			throw new TskCoreException("Error adding artifact type", ex);
		} finally {
			closeResultSet(rs);
			closeStatement(s);
			connection.close();
			releaseExclusiveLock();
		}
	}

	public ArrayList<BlackboardAttribute> getBlackboardAttributes(final BlackboardArtifact artifact) throws TskCoreException {
		CaseDbConnection connection = connections.getConnection();
		acquireSharedLock();
		ResultSet rs = null;
		try {
			PreparedStatement statement = connection.getPreparedStatement(CaseDbConnection.PREPARED_STATEMENT.SELECT_ATTRIBUTES_OF_ARTIFACT);
			statement.clearParameters();
			statement.setLong(1, artifact.getArtifactID());
			rs = connection.executeQuery(statement);
			ArrayList<BlackboardAttribute> attributes = new ArrayList<BlackboardAttribute>();
			while (rs.next()) {
				final BlackboardAttribute attr = new BlackboardAttribute(
						rs.getLong(1),
						rs.getInt(4),
						rs.getString(2),
						rs.getString(3),
						BlackboardAttribute.TSK_BLACKBOARD_ATTRIBUTE_VALUE_TYPE.fromType(rs.getInt(5)),
						rs.getInt(8),
						rs.getLong(9),
						rs.getDouble(10),
						rs.getString(7),
						rs.getBytes(6), this);
				attributes.add(attr);
			}
			return attributes;
		} catch (SQLException ex) {
			throw new TskCoreException("Error getting attributes for artifact, artifact id = " + artifact.getArtifactID(), ex);
		} finally {
			closeResultSet(rs);
			connection.close();
			releaseSharedLock();
		}
	}

	/**
	 * Get all attributes that match a where clause. The clause should begin
	 * with "WHERE" or "JOIN". To use this method you must know the database
	 * tables
	 *
	 * @param whereClause a sqlite where clause
	 * @return a list of matching attributes
	 * @throws TskCoreException exception thrown if a critical error occurs
	 * within tsk core \ref query_database_page
	 */
	public ArrayList<BlackboardAttribute> getMatchingAttributes(String whereClause) throws TskCoreException {
		CaseDbConnection connection = connections.getConnection();
		acquireSharedLock();
		Statement s = null;
		ResultSet rs = null;
		try {
			s = connection.createStatement();
			rs = connection.executeQuery(s, "SELECT artifact_id, source, context, attribute_type_id, value_type, " //NON-NLS
					+ "value_byte, value_text, value_int32, value_int64, value_double FROM blackboard_attributes " + whereClause); //NON-NLS
			ArrayList<BlackboardAttribute> matches = new ArrayList<BlackboardAttribute>();
			while (rs.next()) {
				BlackboardAttribute attr = new BlackboardAttribute(rs.getLong("artifact_id"), rs.getInt("attribute_type_id"), rs.getString("source"), rs.getString("context"), //NON-NLS
						BlackboardAttribute.TSK_BLACKBOARD_ATTRIBUTE_VALUE_TYPE.fromType(rs.getInt("value_type")), rs.getInt("value_int32"), rs.getLong("value_int64"), rs.getDouble("value_double"), //NON-NLS
						rs.getString("value_text"), rs.getBytes("value_byte"), this); //NON-NLS
				matches.add(attr);
			}
			return matches;
		} catch (SQLException ex) {
			throw new TskCoreException("Error getting attributes using this where clause: " + whereClause, ex);
		} finally {
			closeResultSet(rs);
			closeStatement(s);
			connection.close();
			releaseSharedLock();
		}
	}

	/**
	 * Get all artifacts that match a where clause. The clause should begin with
	 * "WHERE" or "JOIN". To use this method you must know the database tables
	 *
	 * @param whereClause a sqlite where clause
	 * @return a list of matching artifacts
	 * @throws TskCoreException exception thrown if a critical error occurs
	 * within tsk core \ref query_database_page
	 */
	public ArrayList<BlackboardArtifact> getMatchingArtifacts(String whereClause) throws TskCoreException {
		CaseDbConnection connection = connections.getConnection();
		acquireSharedLock();
		ResultSet rs = null;
		Statement s = null;
		try {
			s = connection.createStatement();
			rs = connection.executeQuery(s, "SELECT artifact_id, obj_id, artifact_type_id FROM blackboard_artifacts " + whereClause); //NON-NLS
			ArrayList<BlackboardArtifact> matches = new ArrayList<BlackboardArtifact>();
			while (rs.next()) {
				BlackboardArtifact artifact = new BlackboardArtifact(this, rs.getLong(1), rs.getLong(2), rs.getInt(3), this.getArtifactTypeString(rs.getInt(3)), this.getArtifactTypeDisplayName(rs.getInt(3)));
				matches.add(artifact);
			}
			return matches;
		} catch (SQLException ex) {
			throw new TskCoreException("Error getting attributes using this where clause: " + whereClause, ex);
		} finally {
			closeResultSet(rs);
			closeStatement(s);
			connection.close();
			releaseSharedLock();
		}
	}

	/**
	 * Add a new blackboard artifact with the given type. If that artifact type
	 * does not exist an error will be thrown. The artifact type name can be
	 * looked up in the returned blackboard artifact.
	 *
	 * @param artifactTypeID the type the given artifact should have
	 * @param obj_id the content object id associated with this artifact
	 * @return a new blackboard artifact
	 * @throws TskCoreException exception thrown if a critical error occurs
	 * within tsk core
	 */
	public BlackboardArtifact newBlackboardArtifact(int artifactTypeID, long obj_id) throws TskCoreException {
		return newBlackboardArtifact(artifactTypeID, obj_id, getArtifactTypeString(artifactTypeID), getArtifactTypeDisplayName(artifactTypeID));
	}

	/**
	 * Add a new blackboard artifact with the given type.
	 *
	 * @param artifactType the type the given artifact should have
	 * @param obj_id the content object id associated with this artifact
	 * @return a new blackboard artifact
	 * @throws TskCoreException exception thrown if a critical error occurs
	 * within tsk core
	 */
	public BlackboardArtifact newBlackboardArtifact(ARTIFACT_TYPE artifactType, long obj_id) throws TskCoreException {
		return newBlackboardArtifact(artifactType.getTypeID(), obj_id, artifactType.getLabel(), artifactType.getDisplayName());
	}

	private BlackboardArtifact newBlackboardArtifact(int artifact_type_id, long obj_id, String artifactTypeName, String artifactDisplayName) throws TskCoreException {
		CaseDbConnection connection = connections.getConnection();
		acquireExclusiveLock();
		ResultSet rs = null;
		try {
			PreparedStatement statement;
			if (dbType == DbType.POSTGRESQL) {
				statement = connection.getPreparedStatement(CaseDbConnection.PREPARED_STATEMENT.POSTGRESQL_INSERT_ARTIFACT, Statement.RETURN_GENERATED_KEYS);
				statement.clearParameters();
				statement.setLong(1, obj_id);
				statement.setInt(2, artifact_type_id);
			} else {
				statement = connection.getPreparedStatement(CaseDbConnection.PREPARED_STATEMENT.INSERT_ARTIFACT, Statement.RETURN_GENERATED_KEYS);
				statement.clearParameters();
				statement.setLong(1, this.nextArtifactId++);
				statement.setLong(2, obj_id);
				statement.setInt(3, artifact_type_id);
			}
			connection.executeUpdate(statement);
			rs = statement.getGeneratedKeys();
			rs.next();
			return new BlackboardArtifact(this, rs.getLong(1), obj_id, artifact_type_id, artifactTypeName, artifactDisplayName, true);
		} catch (SQLException ex) {
			throw new TskCoreException("Error creating a blackboard artifact", ex);
		} finally {
			closeResultSet(rs);
			connection.close();
			releaseExclusiveLock();
		}
	}

	/**
	 * Checks if the content object has children. Note: this is generally more
	 * efficient then preloading all children and checking if the set is empty,
	 * and facilities lazy loading.
	 *
	 * @param content content object to check for children
	 * @return true if has children, false otherwise
	 * @throws TskCoreException exception thrown if a critical error occurs
	 * within tsk core
	 */
	boolean getContentHasChildren(Content content) throws TskCoreException {
		CaseDbConnection connection = connections.getConnection();
		acquireSharedLock();
		ResultSet rs = null;
		try {
			PreparedStatement statement = connection.getPreparedStatement(CaseDbConnection.PREPARED_STATEMENT.COUNT_CHILD_OBJECTS_BY_PARENT);
			statement.clearParameters();
			statement.setLong(1, content.getId());
			rs = connection.executeQuery(statement);
			boolean hasChildren = false;
			if (rs.next()) {
				hasChildren = rs.getInt(1) > 0;
			}
			return hasChildren;
		} catch (SQLException e) {
			throw new TskCoreException("Error checking for children of parent " + content, e);
		} finally {
			closeResultSet(rs);
			connection.close();
			releaseSharedLock();
		}
	}

	/**
	 * Counts if the content object children. Note: this is generally more
	 * efficient then preloading all children and counting, and facilities lazy
	 * loading.
	 *
	 * @param content content object to check for children count
	 * @return children count
	 * @throws TskCoreException exception thrown if a critical error occurs
	 * within tsk core
	 */
	int getContentChildrenCount(Content content) throws TskCoreException {
		CaseDbConnection connection = connections.getConnection();
		acquireSharedLock();
		ResultSet rs = null;
		try {
			PreparedStatement statement = connection.getPreparedStatement(CaseDbConnection.PREPARED_STATEMENT.COUNT_CHILD_OBJECTS_BY_PARENT);
			statement.clearParameters();
			statement.setLong(1, content.getId());
			rs = connection.executeQuery(statement);
			int countChildren = -1;
			if (rs.next()) {
				countChildren = rs.getInt(1);
			}
			return countChildren;
		} catch (SQLException e) {
			throw new TskCoreException("Error checking for children of parent " + content, e);
		} finally {
			closeResultSet(rs);
			connection.close();
			releaseSharedLock();
		}
	}

	/**
	 * Returns the list of AbstractFile Children of a given type for a given
	 * AbstractFileParent
	 *
	 * @param parent the content parent to get abstract file children for
	 * @param type children type to look for, defined in TSK_DB_FILES_TYPE_ENUM
	 * @throws TskCoreException exception thrown if a critical error occurs
	 * within tsk core
	 */
	List<Content> getAbstractFileChildren(Content parent, TSK_DB_FILES_TYPE_ENUM type) throws TskCoreException {
		CaseDbConnection connection = connections.getConnection();
		acquireSharedLock();
		ResultSet rs = null;
		try {
			PreparedStatement statement = connection.getPreparedStatement(CaseDbConnection.PREPARED_STATEMENT.SELECT_FILES_BY_PARENT_AND_TYPE);
			statement.clearParameters();
			long parentId = parent.getId();
			statement.setLong(1, parentId);
			statement.setShort(2, type.getFileType());
			rs = connection.executeQuery(statement);
			return rsHelper.fileChildren(rs, parentId);
		} catch (SQLException ex) {
			throw new TskCoreException("Error getting AbstractFile children for Content", ex);
		} finally {
			closeResultSet(rs);
			connection.close();
			releaseSharedLock();
		}
	}

	/**
	 * Returns the list of all AbstractFile Children for a given
	 * AbstractFileParent
	 *
	 * @param parent the content parent to get abstract file children for
	 * @param type children type to look for, defined in TSK_DB_FILES_TYPE_ENUM
	 * @throws TskCoreException exception thrown if a critical error occurs
	 * within tsk core
	 */
	List<Content> getAbstractFileChildren(Content parent) throws TskCoreException {
		CaseDbConnection connection = connections.getConnection();
		acquireSharedLock();
		ResultSet rs = null;
		try {
			PreparedStatement statement = connection.getPreparedStatement(CaseDbConnection.PREPARED_STATEMENT.SELECT_FILES_BY_PARENT);
			statement.clearParameters();
			long parentId = parent.getId();
			statement.setLong(1, parentId);
			rs = connection.executeQuery(statement);
			return rsHelper.fileChildren(rs, parentId);
		} catch (SQLException ex) {
			throw new TskCoreException("Error getting AbstractFile children for Content", ex);
		} finally {
			closeResultSet(rs);
			connection.close();
			releaseSharedLock();
		}
	}

	/**
	 * Get list of IDs for abstract files of a given type that are children of a
	 * given content.
	 *
	 * @param parent Object to find children for
	 * @param type Type of children to find IDs for
	 * @return
	 * @throws TskCoreException
	 */
	List<Long> getAbstractFileChildrenIds(Content parent, TSK_DB_FILES_TYPE_ENUM type) throws TskCoreException {
		CaseDbConnection connection = connections.getConnection();
		acquireSharedLock();
		ResultSet rs = null;
		try {
			PreparedStatement statement = connection.getPreparedStatement(CaseDbConnection.PREPARED_STATEMENT.SELECT_FILE_IDS_BY_PARENT_AND_TYPE);
			statement.clearParameters();
			statement.setLong(1, parent.getId());
			statement.setShort(2, type.getFileType());
			rs = connection.executeQuery(statement);
			List<Long> children = new ArrayList<Long>();
			while (rs.next()) {
				children.add(rs.getLong(1));
			}
			return children;
		} catch (SQLException ex) {
			throw new TskCoreException("Error getting AbstractFile children for Content", ex);
		} finally {
			closeResultSet(rs);
			connection.close();
			releaseSharedLock();
		}
	}

	/**
	 * Get list of IDs for abstract files that are children of a given content.
	 *
	 * @param parent Object to find children for
	 * @return
	 * @throws TskCoreException
	 */
	List<Long> getAbstractFileChildrenIds(Content parent) throws TskCoreException {
		CaseDbConnection connection = connections.getConnection();
		acquireSharedLock();
		ResultSet rs = null;
		try {
			PreparedStatement statement = connection.getPreparedStatement(CaseDbConnection.PREPARED_STATEMENT.SELECT_FILE_IDS_BY_PARENT);
			statement.clearParameters();
			statement.setLong(1, parent.getId());
			rs = connection.executeQuery(statement);
			List<Long> children = new ArrayList<Long>();
			while (rs.next()) {
				children.add(rs.getLong(1));
			}
			return children;
		} catch (SQLException ex) {
			throw new TskCoreException("Error getting AbstractFile children for Content", ex);
		} finally {
			closeResultSet(rs);
			connection.close();
			releaseSharedLock();
		}
	}

	/**
	 * Stores a pair of object ID and its type
	 */
	static class ObjectInfo {

		long id;
		TskData.ObjectType type;

		ObjectInfo(long id, ObjectType type) {
			this.id = id;
			this.type = type;
		}
	}

	/**
	 * Get info about children of a given Content from the database. TODO: the
	 * results of this method are volumes, file systems, and fs files.
	 *
	 * @param c Parent object to run query against
	 * @throws TskCoreException exception thrown if a critical error occurs
	 * within tsk core
	 */
	Collection<ObjectInfo> getChildrenInfo(Content c) throws TskCoreException {
		CaseDbConnection connection = connections.getConnection();
		acquireSharedLock();
		Statement s = null;
		ResultSet rs = null;
		try {
			s = connection.createStatement();
			rs = connection.executeQuery(s, "SELECT tsk_objects.obj_id, tsk_objects.type " //NON-NLS
					+ "FROM tsk_objects left join tsk_files " //NON-NLS
					+ "ON tsk_objects.obj_id=tsk_files.obj_id " //NON-NLS
					+ "WHERE tsk_objects.par_obj_id = " + c.getId() + "  ORDER BY tsk_objects.obj_id"); //NON-NLS
			Collection<ObjectInfo> infos = new ArrayList<ObjectInfo>();
			while (rs.next()) {
				infos.add(new ObjectInfo(rs.getLong("obj_id"), ObjectType.valueOf(rs.getShort("type")))); //NON-NLS
			}
			return infos;
		} catch (SQLException ex) {
			throw new TskCoreException("Error getting Children Info for Content", ex);
		} finally {
			closeResultSet(rs);
			closeStatement(s);
			connection.close();
			releaseSharedLock();
		}
	}

	/**
	 * Get parent info for the parent of the content object
	 *
	 * @param c content object to get parent info for
	 * @return the parent object info with the parent object type and id
	 * @throws TskCoreException exception thrown if a critical error occurs
	 * within tsk core
	 */
	ObjectInfo getParentInfo(Content c) throws TskCoreException {
		// TODO: This should not throw an exception if Content has no parent, 
		// return null instead.
		CaseDbConnection connection = connections.getConnection();
		acquireSharedLock();
		Statement s = null;
		ResultSet rs = null;
		try {
			s = connection.createStatement();
			rs = connection.executeQuery(s, "SELECT parent.obj_id, parent.type " //NON-NLS
					+ "FROM tsk_objects AS parent INNER JOIN tsk_objects AS child " //NON-NLS
					+ "ON child.par_obj_id = parent.obj_id " //NON-NLS
					+ "WHERE child.obj_id = " + c.getId()); //NON-NLS
			if (rs.next()) {
				return new ObjectInfo(rs.getLong(1), ObjectType.valueOf(rs.getShort(2)));
			} else {
				throw new TskCoreException("Given content (id: " + c.getId() + ") has no parent");
			}
		} catch (SQLException ex) {
			throw new TskCoreException("Error getting Parent Info for Content", ex);
		} finally {
			closeResultSet(rs);
			closeStatement(s);
			connection.close();
			releaseSharedLock();
		}
	}

	/**
	 * Get parent info for the parent of the content object id
	 *
	 * @param id content object id to get parent info for
	 * @return the parent object info with the parent object type and id
	 * @throws TskCoreException exception thrown if a critical error occurs
	 * within tsk core
	 */
	ObjectInfo getParentInfo(long contentId) throws TskCoreException {
		// TODO: This should not throw an exception if Content has no parent, 
		// return null instead.
		CaseDbConnection connection = connections.getConnection();
		acquireSharedLock();
		Statement s = null;
		ResultSet rs = null;
		try {
			s = connection.createStatement();
			rs = connection.executeQuery(s, "SELECT parent.obj_id, parent.type " //NON-NLS
					+ "FROM tsk_objects AS parent INNER JOIN tsk_objects AS child " //NON-NLS
					+ "ON child.par_obj_id = parent.obj_id " //NON-NLS
					+ "WHERE child.obj_id = " + contentId); //NON-NLS
			if (rs.next()) {
				return new ObjectInfo(rs.getLong(1), ObjectType.valueOf(rs.getShort(2)));
			} else {
				throw new TskCoreException("Given content (id: " + contentId + ") has no parent.");
			}
		} catch (SQLException ex) {
			throw new TskCoreException("Error getting Parent Info for Content: " + contentId, ex);
		} finally {
			closeResultSet(rs);
			closeStatement(s);
			connection.close();
			releaseSharedLock();
		}
	}

	/**
	 * Gets parent directory for FsContent object
	 *
	 * @param fsc FsContent to get parent dir for
	 * @return the parent Directory
	 * @throws TskCoreException thrown if critical error occurred within tsk
	 * core
	 */
	Directory getParentDirectory(FsContent fsc) throws TskCoreException {
		// TODO: This should not throw an exception if Content has no parent, 
		// return null instead.
		if (fsc.isRoot()) {
			throw new TskCoreException("Given FsContent (id: " + fsc.getId() + ") is a root object (can't have parent directory).");
		} else {
			ObjectInfo parentInfo = getParentInfo(fsc);
			Directory parent = null;
			if (parentInfo.type == ObjectType.ABSTRACTFILE) {
				parent = getDirectoryById(parentInfo.id, fsc.getFileSystem());
			} else {
				throw new TskCoreException("Parent of FsContent (id: " + fsc.getId() + ") has wrong type to be directory: " + parentInfo.type);
			}
			return parent;
		}
	}

	/**
	 * Get content object by content id
	 *
	 * @param id to get content object for
	 * @return instance of a Content object (one of its subclasses), or null if
	 * not found.
	 * @throws TskCoreException thrown if critical error occurred within tsk
	 * core
	 */
	public Content getContentById(long id) throws TskCoreException {
		CaseDbConnection connection = connections.getConnection();
		acquireSharedLock();
		Statement s = null;
		ResultSet rs = null;
		try {
			s = connection.createStatement();
			rs = connection.executeQuery(s, "SELECT * FROM tsk_objects WHERE obj_id = " + id + " LIMIT  1"); //NON-NLS
			if (!rs.next()) {
				return null;
			}

			AbstractContent content = null;
			long parentId = rs.getLong("par_obj_id"); //NON-NLS
			final TskData.ObjectType type = TskData.ObjectType.valueOf(rs.getShort("type")); //NON-NLS
			switch (type) {
				case IMG:
					content = getImageById(id);
					break;
				case VS:
					content = getVolumeSystemById(id, parentId);
					break;
				case VOL:
					content = getVolumeById(id, parentId);
					break;
				case FS:
					content = getFileSystemById(id, parentId);
					break;
				case ABSTRACTFILE:
					content = getAbstractFileById(id);
					break;
				default:
					throw new TskCoreException("Could not obtain Content object with ID: " + id);
			}
			return content;
		} catch (SQLException ex) {
			throw new TskCoreException("Error getting Content by ID.", ex);
		} finally {
			closeResultSet(rs);
			closeStatement(s);
			connection.close();
			releaseSharedLock();
		}
	}

	/**
	 * Get a path of a file in tsk_files_path table or null if there is none
	 *
	 * @param id id of the file to get path for
	 * @return file path or null
	 */
	String getFilePath(long id) {
		CaseDbConnection connection;
		try {
			connection = connections.getConnection();
		} catch (TskCoreException ex) {
			logger.log(Level.SEVERE, "Error getting file path for file " + id, ex); //NON-NLS			
			return null;
		}
		String filePath = null;
		acquireSharedLock();
		ResultSet rs = null;
		try {
			PreparedStatement statement = connection.getPreparedStatement(CaseDbConnection.PREPARED_STATEMENT.SELECT_LOCAL_PATH_FOR_FILE);
			statement.clearParameters();
			statement.setLong(1, id);
			rs = connection.executeQuery(statement);
			if (rs.next()) {
				filePath = rs.getString(1);
			}
		} catch (SQLException ex) {
			logger.log(Level.SEVERE, "Error getting file path for file " + id, ex); //NON-NLS
		} finally {
			closeResultSet(rs);
			connection.close();
			releaseSharedLock();
		}
		return filePath;
	}

	/**
	 * Get a parent_path of a file in tsk_files table or null if there is none
	 *
	 * Make sure the connection in transaction is used for all database
	 * interactions called by this method
	 *
	 * @param id id of the file to get path for
	 * @param transaction the SQL transaction to use
	 *
	 * @return file path or null
	 *
	 */
	String getFileParentPath(long id, CaseDbTransaction transaction) {
		if (transaction == null) {
			return null;
		}

		CaseDbConnection connection = transaction.getConnection();
		String parentPath = null;
		acquireSharedLock();
		ResultSet rs = null;
		try {
			PreparedStatement statement = connection.getPreparedStatement(CaseDbConnection.PREPARED_STATEMENT.SELECT_PATH_FOR_FILE);
			statement.clearParameters();
			statement.setLong(1, id);
			rs = connection.executeQuery(statement);
			if (rs.next()) {
				parentPath = rs.getString(1);
			}
		} catch (SQLException ex) {
			logger.log(Level.SEVERE, "Error getting file parent_path for file " + id, ex); //NON-NLS
		} finally {
			closeResultSet(rs);
			releaseSharedLock();
		}
		return parentPath;
	}

	/**
	 * Get a name of a file in tsk_files table or null if there is none
	 *
	 * Make sure the connection in transaction is used for all database
	 * interactions called by this method
	 *
	 * @param id id of the file to get name for
	 * @param transaction the SQL transaction to use
	 *
	 * @return file name or null
	 */
	String getFileName(long id, CaseDbTransaction transaction) {
		if (transaction == null) {
			return null;
		}

		CaseDbConnection connection = transaction.getConnection();
		String fileName = null;
		acquireSharedLock();
		ResultSet rs = null;
		try {
			PreparedStatement statement = connection.getPreparedStatement(CaseDbConnection.PREPARED_STATEMENT.SELECT_FILE_NAME);
			statement.clearParameters();
			statement.setLong(1, id);
			rs = connection.executeQuery(statement);
			if (rs.next()) {
				fileName = rs.getString(1);
			}
		} catch (SQLException ex) {
			logger.log(Level.SEVERE, "Error getting file parent_path for file " + id, ex); //NON-NLS
		} finally {
			closeResultSet(rs);
			releaseSharedLock();
		}
		return fileName;
	}

	/**
	 * Get a derived method for a file, or null if none
	 *
	 * @param id id of the derived file
	 * @return derived method or null if not present
	 * @throws TskCoreException exception throws if core error occurred and
	 * method could not be queried
	 */
	DerivedFile.DerivedMethod getDerivedMethod(long id) throws TskCoreException {
		CaseDbConnection connection = connections.getConnection();
		DerivedFile.DerivedMethod method = null;
		acquireSharedLock();
		ResultSet rs1 = null;
		ResultSet rs2 = null;
		try {
			PreparedStatement statement = connection.getPreparedStatement(CaseDbConnection.PREPARED_STATEMENT.SELECT_DERIVED_FILE);
			statement.clearParameters();
			statement.setLong(1, id);
			rs1 = connection.executeQuery(statement);
			if (rs1.next()) {
				int method_id = rs1.getInt(1);
				String rederive = rs1.getString(1);
				method = new DerivedFile.DerivedMethod(method_id, rederive);
				statement = connection.getPreparedStatement(CaseDbConnection.PREPARED_STATEMENT.SELECT_FILE_DERIVATION_METHOD);
				statement.clearParameters();
				statement.setInt(1, method_id);
				rs2 = connection.executeQuery(statement);
				if (rs2.next()) {
					method.setToolName(rs2.getString(1));
					method.setToolVersion(rs2.getString(2));
					method.setOther(rs2.getString(3));
				}
			}
		} catch (SQLException e) {
			logger.log(Level.SEVERE, "Error getting derived method for file: " + id, e); //NON-NLS
		} finally {
			closeResultSet(rs2);
			closeResultSet(rs1);
			connection.close();
			releaseSharedLock();
		}
		return method;
	}

	/**
	 * Get abstract file object from tsk_files table by its id
	 *
	 * @param id id of the file object in tsk_files table
	 * @return AbstractFile object populated, or null if not found.
	 * @throws TskCoreException thrown if critical error occurred within tsk
	 * core and file could not be queried
	 */
	public AbstractFile getAbstractFileById(long id) throws TskCoreException {
		CaseDbConnection connection = connections.getConnection();
		acquireSharedLock();
		ResultSet rs = null;
		try {
			PreparedStatement statement = connection.getPreparedStatement(CaseDbConnection.PREPARED_STATEMENT.SELECT_FILE_BY_ID);
			statement.clearParameters();
			statement.setLong(1, id);
			rs = connection.executeQuery(statement);
			List<AbstractFile> results;
			if ((results = resultSetToAbstractFiles(rs)).size() > 0) {
				return results.get(0);
			} else {
				return null;
			}
		} catch (SQLException ex) {
			throw new TskCoreException("Error getting file by id, id = " + id, ex);
		} finally {
			closeResultSet(rs);
			connection.close();
			releaseSharedLock();
		}
	}

	/**
	 * Get the object ID of the file system that a file is located in.
	 *
	 * Note: for FsContent files, this is the real fs for other non-fs
	 * AbstractFile files, this field is used internally for data source id (the
	 * root content obj)
	 *
	 * @param fileId object id of the file to get fs column id for
	 * @return fs_id or -1 if not present
	 */
	private long getFileSystemId(long fileId) {
		long retValue = -1;
		try {
			CaseDbConnection connection = connections.getConnection();
			retValue = getFileSystemId(fileId, connection);
			connection.close();
		} catch (TskCoreException ex) {
			logger.log(Level.SEVERE, "Error getting file system id for file " + fileId, ex); //NON-NLS
		}
		return retValue;
	}

	/**
	 * Get the object ID of the file system that a file is located in.
	 *
	 * Make sure the connection in transaction is used for all database
	 * interactions called by this method
	 *
	 * Note: for FsContent files, this is the real fs for other non-fs
	 * AbstractFile files, this field is used internally for data source id (the
	 * root content obj)
	 *
	 * @param fileId object id of the file to get fs column id for
	 * @param connection the database connection to use
	 * @return fs_id or -1 if not present
	 */
	private long getFileSystemId(long fileId, CaseDbTransaction transaction) {
		if (transaction == null) {
			logger.log(Level.SEVERE, "Error getting file system id for file {0}. Transaction is null.", fileId); //NON-NLS
			return -1;
		}
		return getFileSystemId(fileId, transaction.getConnection());
	}

	/**
	 * Get the object ID of the file system that a file is located in.
	 *
	 * Note: for FsContent files, this is the real fs for other non-fs
	 * AbstractFile files, this field is used internally for data source id (the
	 * root content obj)
	 *
	 * @param fileId object id of the file to get fs column id for
	 * @param connection the database connection to use
	 * @return fs_id or -1 if not present
	 */
	private long getFileSystemId(long fileId, CaseDbConnection connection) {
		if (connection == null) {
			logger.log(Level.SEVERE, "Error getting file system id for file {0}. Connection is null.", fileId); //NON-NLS
			return -1;
		}
		acquireSharedLock();
		ResultSet rs = null;
		long ret = -1;
		try {
			PreparedStatement statement = connection.getPreparedStatement(CaseDbConnection.PREPARED_STATEMENT.SELECT_FILE_SYSTEM_BY_OBJECT);
			statement.clearParameters();
			statement.setLong(1, fileId);
			rs = connection.executeQuery(statement);
			if (rs.next()) {
				ret = rs.getLong(1);
				if (ret == 0) {
					ret = -1;
				}
			}
		} catch (SQLException e) {
			logger.log(Level.SEVERE, "Error checking file system id of a file, id = " + fileId, e); //NON-NLS
		} finally {
			closeResultSet(rs);
			releaseSharedLock();
		}
		return ret;
	}

	/**
	 * Checks if the file is a (sub)child of the data source (parentless Content
	 * object such as Image or VirtualDirectory representing filesets)
	 *
	 * @param dataSource dataSource to check
	 * @param fileId id of file to check
	 * @return true if the file is in the dataSource hierarchy
	 * @throws TskCoreException thrown if check failed
	 */
	public boolean isFileFromSource(Content dataSource, long fileId) throws TskCoreException {
		if (dataSource.getParent() != null) {
			final String msg = MessageFormat.format(bundle.getString("SleuthkitCase.isFileFromSource.exception.msg.text"), dataSource);
			logger.log(Level.SEVERE, msg);
			throw new IllegalArgumentException(msg);
		}

		//get fs_id for file id
		long fsId = getFileSystemId(fileId);
		if (fsId == -1) {
			return false;
		}

		//if image, check if one of fs in data source
		if (dataSource instanceof Image) {
			Collection<FileSystem> fss = getFileSystems((Image) dataSource);
			for (FileSystem fs : fss) {
				if (fs.getId() == fsId) {
					return true;
				}
			}
			return false;
		} //if VirtualDirectory, check if dataSource id is the fs_id
		else if (dataSource instanceof VirtualDirectory) {
			//fs_obj_id is not a real fs in this case
			//we are currently using this field internally to get to data source of non-fs files quicker
			//this will be fixed in 2.5 schema
			return dataSource.getId() == fsId;
		} else {
			final String msg = MessageFormat.format(bundle.getString("SleuthkitCase.isFileFromSource.exception.msg2.text"), dataSource);
			logger.log(Level.SEVERE, msg);
			throw new IllegalArgumentException(msg);
		}
	}

	/**
	 * @param dataSource the dataSource (Image, parent-less VirtualDirectory) to
	 * search for the given file name
	 * @param fileName Pattern of the name of the file or directory to match
	 * (case insensitive, used in LIKE SQL statement).
	 * @return a list of AbstractFile for files/directories whose name matches
	 * the given fileName
	 * @throws TskCoreException thrown if check failed
	 */
	public List<AbstractFile> findFiles(Content dataSource, String fileName) throws TskCoreException {
		if (dataSource.getParent() != null) {
			final String msg = MessageFormat.format(bundle.getString("SleuthkitCase.isFileFromSource.exception.msg1.text"), dataSource);
			logger.log(Level.SEVERE, msg);
			throw new IllegalArgumentException(msg);
		}

		List<AbstractFile> files = new ArrayList<AbstractFile>();
		CaseDbConnection connection = connections.getConnection();
		acquireSharedLock();
		ResultSet rs = null;
		try {
			if (dataSource instanceof Image) {
				PreparedStatement statement = connection.getPreparedStatement(CaseDbConnection.PREPARED_STATEMENT.SELECT_FILES_BY_FILE_SYSTEM_AND_NAME);

				for (FileSystem fileSystem : getFileSystems((Image) dataSource)) {
					statement.clearParameters();
					statement.setString(1, fileName.toLowerCase());
					statement.setLong(2, fileSystem.getId());
					rs = connection.executeQuery(statement);
					files.addAll(resultSetToAbstractFiles(rs));
				}
			} else if (dataSource instanceof VirtualDirectory) {
				// A future database schema could probably make this cleaner. 
				// fs_obj_id is set only for file system files. 
				// We will match the VirtualDirectory's name in the parent path
				Statement s = connection.createStatement();
				rs = connection.executeQuery(s, "SELECT * FROM tsk_files WHERE LOWER(name) LIKE '" + fileName.toLowerCase() + "'  and LOWER(name) NOT LIKE '%journal%' AND parent_path LIKE '/" + dataSource.getName() + "/%'"); //NON-NLS
				files = resultSetToAbstractFiles(rs);
			} else {
				final String msg = MessageFormat.format(bundle.getString("SleuthkitCase.findFiles.exception.msg2.text"), dataSource);
				logger.log(Level.SEVERE, msg);
				throw new IllegalArgumentException(msg);
			}
		} catch (SQLException e) {
			throw new TskCoreException(bundle.getString("SleuthkitCase.findFiles.exception.msg3.text"), e);
		} finally {
			closeResultSet(rs);
			connection.close();
			releaseSharedLock();
		}
		return files;
	}

	/**
	 * @param dataSource the dataSource (Image, parent-less VirtualDirectory) to
	 * search for the given file name
	 * @param fileName Pattern of the name of the file or directory to match
	 * (case insensitive, used in LIKE SQL statement).
	 * @param dirName Pattern of the name of a parent directory of fileName
	 * (case insensitive, used in LIKE SQL statement)
	 * @return a list of AbstractFile for files/directories whose name matches
	 * fileName and whose parent directory contains dirName.
	 * @throws org.sleuthkit.datamodel.TskCoreException
	 */
	public List<AbstractFile> findFiles(Content dataSource, String fileName, String dirName) throws TskCoreException {
		if (dataSource.getParent() != null) {
			final String msg = MessageFormat.format(bundle.getString("SleuthkitCase.findFiles3.exception.msg1.text"), dataSource);
			logger.log(Level.SEVERE, msg);
			throw new IllegalArgumentException(msg);
		}

		List<AbstractFile> files = new ArrayList<AbstractFile>();
		CaseDbConnection connection = connections.getConnection();
		acquireSharedLock();
		ResultSet rs = null;
		try {
			if (dataSource instanceof Image) {
				PreparedStatement statement = connection.getPreparedStatement(CaseDbConnection.PREPARED_STATEMENT.SELECT_FILES_BY_FILE_SYSTEM_AND_PATH);

				for (FileSystem fileSystem : getFileSystems((Image) dataSource)) {
					statement.clearParameters();
					statement.setString(1, fileName.toLowerCase());
					statement.setString(2, "%" + dirName.toLowerCase() + "%"); //NON-NLS
					statement.setLong(3, fileSystem.getId());
					rs = connection.executeQuery(statement);
					files.addAll(resultSetToAbstractFiles(rs));
				}
			} else if (dataSource instanceof VirtualDirectory) {
				// A future database schema could probably make this cleaner. 
				// fs_obj_id is set only for file system files. 
				// We will match the VirtualDirectory's name in the parent path
				Statement s = connection.createStatement();
				rs = connection.executeQuery(s, "SELECT * FROM tsk_files WHERE LOWER(name) LIKE '" + fileName.toLowerCase() + "' and LOWER(name) NOT LIKE '%journal%' AND parent_path LIKE '/" + dataSource.getName() + "/%' AND lower(parent_path) LIKE '%" + dirName.toLowerCase() + "%'"); //NON-NLS
				files = resultSetToAbstractFiles(rs);
			} else {
				final String msg = MessageFormat.format(bundle.getString("SleuthkitCase.findFiles3.exception.msg2.text"), dataSource);
				logger.log(Level.SEVERE, msg);
				throw new IllegalArgumentException(msg);
			}
		} catch (SQLException e) {
			throw new TskCoreException(bundle.getString("SleuthkitCase.findFiles3.exception.msg3.text"), e);
		} finally {
			closeResultSet(rs);
			connection.close();
			releaseSharedLock();
		}
		return files;
	}

	/**
	 * wraps the version of addVirtualDirectory that takes a Transaction in a
	 * transaction local to this method
	 *
	 * @param parentId
	 * @param directoryName
	 * @return
	 * @throws TskCoreException
	 */
	public VirtualDirectory addVirtualDirectory(long parentId, String directoryName) throws TskCoreException {
		acquireExclusiveLock();
		CaseDbTransaction localTrans = beginTransaction();
		try {
			VirtualDirectory newVD = addVirtualDirectory(parentId, directoryName, localTrans);
			localTrans.commit();
			return newVD;
		} catch (TskCoreException ex) {
			localTrans.rollback();
			throw ex;
		} finally {
			releaseExclusiveLock();
		}
	}

	/**
	 * Adds a virtual directory to the database and returns a VirtualDirectory
	 * object representing it.
	 *
	 * Make sure the connection in transaction is used for all database
	 * interactions called by this method
	 *
	 * @param parentId the ID of the parent, or 0 if NULL
	 * @param directoryName the name of the virtual directory to create
	 * @param transaction the transaction in the scope of which the operation is
	 * to be performed, managed by the caller
	 * @return a VirtualDirectory object representing the one added to the
	 * database.
	 * @throws TskCoreException
	 */
	public VirtualDirectory addVirtualDirectory(long parentId, String directoryName, CaseDbTransaction transaction) throws TskCoreException {
		if (transaction == null) {
			throw new TskCoreException("Passed null CaseDbTransaction");
		}

		acquireExclusiveLock();
		ResultSet resultSet = null;
		try {
			// Get the parent path.
			String parentPath = getFileParentPath(parentId, transaction);
			if (parentPath == null) {
				parentPath = "/"; //NON-NLS
			}
			String parentName = getFileName(parentId, transaction);
			if (parentName != null) {
				parentPath = parentPath + parentName + "/"; //NON-NLS
			}

			// Insert a row for the virtual directory into the tsk_objects table.
			// INSERT INTO tsk_objects (par_obj_id, type) VALUES (?, ?)
			CaseDbConnection connection = transaction.getConnection();
			PreparedStatement statement = connection.getPreparedStatement(CaseDbConnection.PREPARED_STATEMENT.INSERT_OBJECT, Statement.RETURN_GENERATED_KEYS);
			statement.clearParameters();
			if (parentId != 0) {
				statement.setLong(1, parentId);
			} else {
				statement.setNull(1, java.sql.Types.BIGINT);
			}

			statement.setLong(2, TskData.ObjectType.ABSTRACTFILE.getObjectType());
			connection.executeUpdate(statement);
			resultSet = statement.getGeneratedKeys();
			resultSet.next();
			long newObjId = resultSet.getLong(1);

			// Insert a row for the virtual directory into the tsk_files table.
			// INSERT INTO tsk_files (obj_id, fs_obj_id, name, type, has_path, dir_type, meta_type, 
			// dir_flags, meta_flags, size, ctime, crtime, atime, mtime, parent_path) 
			// VALUES (?, ?, ?, ?, ?, ?, ?, ?, ?, ?, ?, ?, ?, ?, ?)			
			statement = connection.getPreparedStatement(CaseDbConnection.PREPARED_STATEMENT.INSERT_FILE);
			statement.clearParameters();
			statement.setLong(1, newObjId);

			// If the parent is part of a file system, grab its file system ID
			long parentFs = this.getFileSystemId(parentId, transaction);
			if (parentFs != -1) {
				statement.setLong(2, parentFs);
			} else {
				statement.setNull(2, java.sql.Types.BIGINT);
			}
			statement.setString(3, directoryName);

			//type, has_path
			statement.setShort(4, TskData.TSK_DB_FILES_TYPE_ENUM.VIRTUAL_DIR.getFileType());
			statement.setShort(5, (short) 1);

			//flags
			final TSK_FS_NAME_TYPE_ENUM dirType = TSK_FS_NAME_TYPE_ENUM.DIR;
			statement.setShort(6, dirType.getValue());
			final TSK_FS_META_TYPE_ENUM metaType = TSK_FS_META_TYPE_ENUM.TSK_FS_META_TYPE_DIR;
			statement.setShort(7, metaType.getValue());

			//note: using alloc under assumption that derived files derive from alloc files
			final TSK_FS_NAME_FLAG_ENUM dirFlag = TSK_FS_NAME_FLAG_ENUM.ALLOC;
			statement.setShort(8, dirFlag.getValue());
			final short metaFlags = (short) (TSK_FS_META_FLAG_ENUM.ALLOC.getValue()
					| TSK_FS_META_FLAG_ENUM.USED.getValue());
			statement.setShort(9, metaFlags);

			//size
			long size = 0;
			statement.setLong(10, size);

			//  nulls for params 11-14
			statement.setNull(11, java.sql.Types.BIGINT);
			statement.setNull(12, java.sql.Types.BIGINT);
			statement.setNull(13, java.sql.Types.BIGINT);
			statement.setNull(14, java.sql.Types.BIGINT);

			// parent path
			statement.setString(15, parentPath);

			connection.executeUpdate(statement);

			return new VirtualDirectory(this, newObjId, directoryName, dirType,
					metaType, dirFlag, metaFlags, size, null, FileKnown.UNKNOWN,
					parentPath);
		} catch (SQLException e) {
			throw new TskCoreException("Error creating virtual directory '" + directoryName + "'", e);
		} finally {
			closeResultSet(resultSet);
			releaseExclusiveLock();
		}
	}

	/**
	 * Get IDs of the virtual folder roots (at the same level as image), used
	 * for containers such as for local files.
	 *
	 * @return IDs of virtual directory root objects.
	 * @throws org.sleuthkit.datamodel.TskCoreException
	 */
	public List<VirtualDirectory> getVirtualDirectoryRoots() throws TskCoreException {
		CaseDbConnection connection = connections.getConnection();
		acquireSharedLock();
		Statement s = null;
		ResultSet rs = null;
		try {
			short firstone = TskData.ObjectType.ABSTRACTFILE.getObjectType();
			short secondone = TskData.TSK_DB_FILES_TYPE_ENUM.VIRTUAL_DIR.getFileType();
			s = connection.createStatement();
			rs = connection.executeQuery(s, "SELECT tsk_files.* FROM tsk_objects, tsk_files WHERE " //NON-NLS
					+ "tsk_objects.par_obj_id IS NULL AND " //NON-NLS
					+ "tsk_objects.type = " + firstone + " AND " //NON-NLS
					+ "tsk_objects.obj_id = tsk_files.obj_id AND " //NON-NLS
					+ "tsk_files.type = " + secondone
					+ " ORDER BY tsk_files.dir_type, LOWER(tsk_files.name)"); //NON-NLS

			List<VirtualDirectory> virtDirRootIds = new ArrayList<VirtualDirectory>();
			while (rs.next()) {
				virtDirRootIds.add(rsHelper.virtualDirectory(rs));
			}
			return virtDirRootIds;
		} catch (SQLException ex) {
			throw new TskCoreException("Error getting local files virtual folder id", ex);
		} finally {
			closeResultSet(rs);
			closeStatement(s);
			connection.close();
			releaseSharedLock();
		}
	}

	/**
	 * Adds a carved file to the VirtualDirectory '$CarvedFiles' in the volume
	 * or image given by systemId. Creates $CarvedFiles virtual directory if it
	 * does not exist already.
	 *
	 * @param carvedFileName the name of the carved file to add
	 * @param carvedFileSize the size of the carved file to add
	 * @param containerId the ID of the parent volume, file system, or image
	 * @param data the layout information - a list of offsets that make up this
	 * carved file.
	 * @return A LayoutFile object representing the carved file.
	 * @throws org.sleuthkit.datamodel.TskCoreException
	 */
	public LayoutFile addCarvedFile(String carvedFileName, long carvedFileSize, long containerId, List<TskFileRange> data) throws TskCoreException {

		List<CarvedFileContainer> carvedFileContainer = new ArrayList<CarvedFileContainer>();
		carvedFileContainer.add(new CarvedFileContainer(carvedFileName, carvedFileSize, containerId, data));

		List<LayoutFile> layoutCarvedFiles = addCarvedFiles(carvedFileContainer);
		if (layoutCarvedFiles != null) {
			return layoutCarvedFiles.get(0);
		} else {
			return null;
		}
	}

	/**
	 * Adds a collection of carved files to the VirtualDirectory '$CarvedFiles'
	 * in the volume or image given by systemId. Creates $CarvedFiles virtual
	 * directory if it does not exist already.
	 *
	 * @param filesToAdd a list of CarvedFileContainer files to add as carved
	 * files
	 * @return List<LayoutFile> This is a list of the files added to the
	 * database
	 * @throws org.sleuthkit.datamodel.TskCoreException
	 */
	public List<LayoutFile> addCarvedFiles(List<CarvedFileContainer> filesToAdd) throws TskCoreException {
		if (filesToAdd != null && filesToAdd.isEmpty() == false) {
			List<LayoutFile> addedFiles = new ArrayList<LayoutFile>();
			CaseDbTransaction localTrans = null;
			Statement s = null;
			ResultSet rs = null;
			acquireExclusiveLock();
			try {
				localTrans = beginTransaction();
				CaseDbConnection connection = localTrans.getConnection();

				// get the ID of the appropriate '$CarvedFiles' directory
				long firstItemId = filesToAdd.get(0).getId();
				long id = 0;
				// first, check the cache
				Long carvedDirId = carvedFileContainersCache.get(firstItemId);
				if (carvedDirId != null) {
					id = carvedDirId;
				} else {
					// it's not in the cache. Go to the DB
					// determine if we've got a volume system or file system ID
					Content parent = getContentById(firstItemId);
					if (parent == null) {
						throw new TskCoreException("No Content object found with this ID (" + firstItemId + ").");
					}

					List<Content> children = Collections.<Content>emptyList();
					if (parent instanceof FileSystem) {
						FileSystem fs = (FileSystem) parent;
						children = fs.getRootDirectory().getChildren();
					} else if (parent instanceof Volume
							|| parent instanceof Image) {
						children = parent.getChildren();
					} else {
						throw new TskCoreException("The given ID (" + firstItemId + ") was not an image, volume or file system.");
					}

					// see if any of the children are a '$CarvedFiles' directory
					Content carvedFilesDir = null;
					for (Content child : children) {
						if (child.getName().equals(VirtualDirectory.NAME_CARVED)) {
							carvedFilesDir = child;
							break;
						}
					}

					// if we found it, add it to the cache and grab its ID
					if (carvedFilesDir != null) {
						// add it to the cache
						carvedFileContainersCache.put(firstItemId, carvedFilesDir.getId());
						id = carvedFilesDir.getId();
					} else {
						// a carved files directory does not exist; create one
						VirtualDirectory vd = addVirtualDirectory(firstItemId, VirtualDirectory.NAME_CARVED, localTrans);
						id = vd.getId();
						// add it to the cache
						carvedFileContainersCache.put(firstItemId, id);
					}
				}

				// get the parent path for the $CarvedFiles directory		
				String parentPath = getFileParentPath(id, localTrans);
				if (parentPath == null) {
					parentPath = "/"; //NON-NLS
				}
				String parentName = getFileName(id, localTrans);
				if (parentName != null) {
					parentPath = parentPath + parentName + "/"; //NON-NLS
				}

				// we should cache this when we start adding lots of carved files...
				boolean isContainerAFs = false;
				s = connection.createStatement();
				rs = connection.executeQuery(s, "SELECT * FROM tsk_fs_info " //NON-NLS
						+ "WHERE obj_id = " + firstItemId); //NON-NLS
				if (rs.next()) {
					isContainerAFs = true;
				}
				rs.close();
				rs = null;

				for (CarvedFileContainer itemToAdd : filesToAdd) {

					// Insert a row for the carved file into the tsk_objects table.
					// INSERT INTO tsk_objects (par_obj_id, type) VALUES (?, ?)
					PreparedStatement statement = connection.getPreparedStatement(CaseDbConnection.PREPARED_STATEMENT.INSERT_OBJECT, Statement.RETURN_GENERATED_KEYS);
					statement.clearParameters();
					statement.setLong(1, id);
					statement.setLong(2, TskData.ObjectType.ABSTRACTFILE.getObjectType());
					connection.executeUpdate(statement);
					rs = statement.getGeneratedKeys();
					rs.next();
					long newObjId = rs.getLong(1);

					// Insert a row for the carved file into the tsk_files table.
					// INSERT INTO tsk_files (obj_id, fs_obj_id, name, type, has_path, dir_type, meta_type, 
					// dir_flags, meta_flags, size, ctime, crtime, atime, mtime, parent_path) 
					// VALUES (?, ?, ?, ?, ?, ?, ?, ?, ?, ?, ?, ?, ?, ?, ?)			
					statement = connection.getPreparedStatement(CaseDbConnection.PREPARED_STATEMENT.INSERT_FILE);
					statement.clearParameters();
					statement.setLong(1, newObjId);

					// only insert into the fs_obj_id column if container is a FS
					if (isContainerAFs) {
						statement.setLong(2, itemToAdd.getId());
					} else {
						statement.setNull(2, java.sql.Types.BIGINT);
					}
					statement.setString(3, itemToAdd.getName());

					// type
					final TSK_DB_FILES_TYPE_ENUM type = TSK_DB_FILES_TYPE_ENUM.CARVED;
					statement.setShort(4, type.getFileType());

					// has_path
					statement.setShort(5, (short) 1);

					// dirType
					final TSK_FS_NAME_TYPE_ENUM dirType = TSK_FS_NAME_TYPE_ENUM.REG;
					statement.setShort(6, dirType.getValue());

					// metaType
					final TSK_FS_META_TYPE_ENUM metaType = TSK_FS_META_TYPE_ENUM.TSK_FS_META_TYPE_REG;
					statement.setShort(7, metaType.getValue());

					// dirFlag
					final TSK_FS_NAME_FLAG_ENUM dirFlag = TSK_FS_NAME_FLAG_ENUM.UNALLOC;
					statement.setShort(8, dirFlag.getValue());

					// metaFlags
					final short metaFlags = TSK_FS_META_FLAG_ENUM.UNALLOC.getValue();
					statement.setShort(9, metaFlags);

					// size
					statement.setLong(10, itemToAdd.getSize());

					// nulls for params 11-14
					statement.setNull(11, java.sql.Types.BIGINT);
					statement.setNull(12, java.sql.Types.BIGINT);
					statement.setNull(13, java.sql.Types.BIGINT);
					statement.setNull(14, java.sql.Types.BIGINT);

					// parent path
					statement.setString(15, parentPath);

					connection.executeUpdate(statement);

					// Add a row in the tsk_layout_file table for each TskFileRange.
					// INSERT INTO tsk_file_layout (obj_id, byte_start, byte_len, sequence) 
					// VALUES (?, ?, ?, ?)
					statement = connection.getPreparedStatement(CaseDbConnection.PREPARED_STATEMENT.INSERT_LAYOUT_FILE);
					for (TskFileRange tskFileRange : itemToAdd.getRanges()) {
						statement.clearParameters();

						// set the object ID
						statement.setLong(1, newObjId);

						// set byte_start
						statement.setLong(2, tskFileRange.getByteStart());

						// set byte_len
						statement.setLong(3, tskFileRange.getByteLen());

						// set the sequence number
						statement.setLong(4, tskFileRange.getSequence());

						// execute it
						connection.executeUpdate(statement);
					}

					addedFiles.add(new LayoutFile(this, newObjId, itemToAdd.getName(),
							type, dirType, metaType, dirFlag, metaFlags,
							itemToAdd.getSize(), null, FileKnown.UNKNOWN, parentPath));
				}
				localTrans.commit();
				return addedFiles;
			} catch (SQLException ex) {
				if (null != localTrans) {
					localTrans.rollback();
				}
				throw new TskCoreException("Failed to add carved file to case database", ex);
			} finally {
				closeResultSet(rs);
				closeStatement(s);
				releaseExclusiveLock();
			}
		} else {
			return Collections.emptyList();
		}
	}

	/**
	 * Creates a new derived file object, adds it to database and returns it.
	 *
	 * TODO add support for adding derived method
	 *
	 * @param fileName file name the derived file
	 * @param localPath local path of the derived file, including the file name.
	 * The path is relative to the database path.
	 * @param size size of the derived file in bytes
	 * @param ctime
	 * @param crtime
	 * @param atime
	 * @param mtime
	 * @param isFile whether a file or directory, true if a file
	 * @param parentFile parent file object (derived or local file)
	 * @param rederiveDetails details needed to re-derive file (will be specific
	 * to the derivation method), currently unused
	 * @param toolName name of derivation method/tool, currently unused
	 * @param toolVersion version of derivation method/tool, currently unused
	 * @param otherDetails details of derivation method/tool, currently unused
	 * @return newly created derived file object
	 * @throws TskCoreException exception thrown if the object creation failed
	 * due to a critical system error
	 */
	public DerivedFile addDerivedFile(String fileName, String localPath,
			long size, long ctime, long crtime, long atime, long mtime,
			boolean isFile, AbstractFile parentFile,
			String rederiveDetails, String toolName, String toolVersion, String otherDetails) throws TskCoreException {
		CaseDbConnection connection = connections.getConnection();
		acquireExclusiveLock();
		ResultSet rs = null;
		try {
			connection.beginTransaction();

			final long parentId = parentFile.getId();
			final String parentPath = parentFile.getParentPath() + parentFile.getName() + '/'; //NON-NLS

			// Insert a row for the derived file into the tsk_objects table.
			// INSERT INTO tsk_objects (par_obj_id, type) VALUES (?, ?)
			PreparedStatement statement = connection.getPreparedStatement(CaseDbConnection.PREPARED_STATEMENT.INSERT_OBJECT, Statement.RETURN_GENERATED_KEYS);
			statement.clearParameters();
			statement.setLong(1, parentId);
			statement.setLong(2, TskData.ObjectType.ABSTRACTFILE.getObjectType());
			connection.executeUpdate(statement);
			rs = statement.getGeneratedKeys();
			rs.next();
			long newObjId = rs.getLong(1);
			rs.close();
			rs = null;

			// Insert a row for the virtual directory into the tsk_files table.
			// INSERT INTO tsk_files (obj_id, fs_obj_id, name, type, has_path, dir_type, meta_type, 
			// dir_flags, meta_flags, size, ctime, crtime, atime, mtime, parent_path) 
			// VALUES (?, ?, ?, ?, ?, ?, ?, ?, ?, ?, ?, ?, ?, ?, ?)			
			statement = connection.getPreparedStatement(CaseDbConnection.PREPARED_STATEMENT.INSERT_FILE);
			statement.clearParameters();
			statement.setLong(1, newObjId);

			// If the parentFile is part of a file system, use its file system object ID.
			long fsObjId = this.getFileSystemId(parentId, connection);
			if (fsObjId != -1) {
				statement.setLong(2, fsObjId);
			} else {
				statement.setNull(2, java.sql.Types.BIGINT);
			}
			statement.setString(3, fileName);

			//type, has_path
			statement.setShort(4, TskData.TSK_DB_FILES_TYPE_ENUM.DERIVED.getFileType());
			statement.setShort(5, (short) 1);

			//flags
			final TSK_FS_NAME_TYPE_ENUM dirType = isFile ? TSK_FS_NAME_TYPE_ENUM.REG : TSK_FS_NAME_TYPE_ENUM.DIR;
			statement.setShort(6, dirType.getValue());
			final TSK_FS_META_TYPE_ENUM metaType = isFile ? TSK_FS_META_TYPE_ENUM.TSK_FS_META_TYPE_REG : TSK_FS_META_TYPE_ENUM.TSK_FS_META_TYPE_DIR;
			statement.setShort(7, metaType.getValue());

			//note: using alloc under assumption that derived files derive from alloc files
			final TSK_FS_NAME_FLAG_ENUM dirFlag = TSK_FS_NAME_FLAG_ENUM.ALLOC;
			statement.setShort(8, dirFlag.getValue());
			final short metaFlags = (short) (TSK_FS_META_FLAG_ENUM.ALLOC.getValue()
					| TSK_FS_META_FLAG_ENUM.USED.getValue());
			statement.setShort(9, metaFlags);

			//size
			statement.setLong(10, size);

			//mactimes
			//long ctime, long crtime, long atime, long mtime,
			statement.setLong(11, ctime);
			statement.setLong(12, crtime);
			statement.setLong(13, atime);
			statement.setLong(14, mtime);

			//parent path
			statement.setString(15, parentPath);

			connection.executeUpdate(statement);

			//add localPath 
			addFilePath(connection, newObjId, localPath);

			connection.commitTransaction();

			//TODO add derived method to tsk_files_derived and tsk_files_derived_method 
			return new DerivedFile(this, newObjId, fileName, dirType, metaType, dirFlag, metaFlags,
					size, ctime, crtime, atime, mtime, null, null, parentPath, localPath, parentId);
		} catch (SQLException ex) {
			connection.rollbackTransaction();
			throw new TskCoreException("Failed to add derived file to case database", ex);
		} finally {
			closeResultSet(rs);
			connection.close();
			releaseExclusiveLock();
		}
	}

	/**
	 *
	 * wraps the version of addLocalFile that takes a Transaction in a
	 * transaction local to this method.
	 *
	 * @param fileName
	 * @param localPath
	 * @param size
	 * @param ctime
	 * @param crtime
	 * @param atime
	 * @param mtime
	 * @param isFile
	 * @param parent
	 * @return
	 * @throws TskCoreException
	 */
	public LocalFile addLocalFile(String fileName, String localPath,
			long size, long ctime, long crtime, long atime, long mtime,
			boolean isFile, AbstractFile parent) throws TskCoreException {
		acquireExclusiveLock();
		CaseDbTransaction localTrans = beginTransaction();
		try {
			LocalFile created = addLocalFile(fileName, localPath, size, ctime, crtime, atime, mtime, isFile, parent, localTrans);
			localTrans.commit();
			return created;
		} catch (TskCoreException ex) {
			localTrans.rollback();
			throw ex;
		} finally {
			releaseExclusiveLock();
		}
	}

	/**
	 * Creates a new local file object, adds it to database and returns it.
	 *
	 * Make sure the connection in transaction is used for all database
	 * interactions called by this method
	 *
	 * todo: at the moment we trust the transaction and don't do anything to
	 * check it is valid or in the correct state. we should.
	 *
	 *
	 * @param fileName file name the derived file
	 * @param localPath local absolute path of the local file, including the
	 * file name.
	 * @param size size of the derived file in bytes
	 * @param ctime
	 * @param crtime
	 * @param atime
	 * @param mtime
	 * @param isFile whether a file or directory, true if a file
	 * @param parent parent file object (such as virtual directory, another
	 * local file, or FsContent type of file)
	 * @param transaction the transaction in the scope of which the operation is
	 * to be performed, managed by the caller
	 * @return newly created derived file object
	 * @throws TskCoreException exception thrown if the object creation failed
	 * due to a critical system error
	 */
	public LocalFile addLocalFile(String fileName, String localPath,
			long size, long ctime, long crtime, long atime, long mtime,
			boolean isFile, AbstractFile parent, CaseDbTransaction transaction) throws TskCoreException {
		if (transaction == null) {
			throw new TskCoreException("Passed null CaseDbTransaction");
		}
		CaseDbConnection connection = transaction.getConnection();
		acquireExclusiveLock();
		ResultSet resultSet = null;
		try {
			long parentId = -1;
			String parentPath;
			if (parent == null) {
				throw new TskCoreException(MessageFormat.format(bundle.getString("SleuthkitCase.addLocalFile.exception.msg1.text"), fileName));
			} else {
				parentId = parent.getId();
				parentPath = parent.getParentPath() + parent.getName() + "/"; //NON-NLS
			}

			// Insert a row for the local/logical file into the tsk_objects table.
			// INSERT INTO tsk_objects (par_obj_id, type) VALUES (?, ?)
			PreparedStatement statement = connection.getPreparedStatement(CaseDbConnection.PREPARED_STATEMENT.INSERT_OBJECT, Statement.RETURN_GENERATED_KEYS);
			statement.clearParameters();
			statement.setLong(1, parentId);
			statement.setLong(2, TskData.ObjectType.ABSTRACTFILE.getObjectType());
			connection.executeUpdate(statement);
			resultSet = statement.getGeneratedKeys();
			resultSet.next();
			long newObjId = resultSet.getLong(1);
			resultSet.close();
			resultSet = null;

			// Insert a row for the local/logical file into the tsk_files table.
			// INSERT INTO tsk_files (obj_id, fs_obj_id, name, type, has_path, dir_type, meta_type, 
			// dir_flags, meta_flags, size, ctime, crtime, atime, mtime, parent_path) 
			// VALUES (?, ?, ?, ?, ?, ?, ?, ?, ?, ?, ?, ?, ?, ?, ?)			
			statement = connection.getPreparedStatement(CaseDbConnection.PREPARED_STATEMENT.INSERT_FILE);
			statement.clearParameters();
			statement.setLong(1, newObjId);

			// nothing to set for parameter 2, fs_obj_id since local files aren't part of file systems
			statement.setNull(2, java.sql.Types.BIGINT);
			statement.setString(3, fileName);

			//type, has_path
			statement.setShort(4, TskData.TSK_DB_FILES_TYPE_ENUM.LOCAL.getFileType());
			statement.setShort(5, (short) 1);

			//flags
			final TSK_FS_NAME_TYPE_ENUM dirType = isFile ? TSK_FS_NAME_TYPE_ENUM.REG : TSK_FS_NAME_TYPE_ENUM.DIR;
			statement.setShort(6, dirType.getValue());
			final TSK_FS_META_TYPE_ENUM metaType = isFile ? TSK_FS_META_TYPE_ENUM.TSK_FS_META_TYPE_REG : TSK_FS_META_TYPE_ENUM.TSK_FS_META_TYPE_DIR;
			statement.setShort(7, metaType.getValue());

			//note: using alloc under assumption that derived files derive from alloc files
			final TSK_FS_NAME_FLAG_ENUM dirFlag = TSK_FS_NAME_FLAG_ENUM.ALLOC;
			statement.setShort(8, dirFlag.getValue());
			final short metaFlags = (short) (TSK_FS_META_FLAG_ENUM.ALLOC.getValue()
					| TSK_FS_META_FLAG_ENUM.USED.getValue());
			statement.setShort(9, metaFlags);

			//size
			statement.setLong(10, size);

			//mactimes
			//long ctime, long crtime, long atime, long mtime,
			statement.setLong(11, ctime);
			statement.setLong(12, crtime);
			statement.setLong(13, atime);
			statement.setLong(14, mtime);

			//parent path
			statement.setString(15, parentPath);

			connection.executeUpdate(statement);

			//add localPath 
			addFilePath(connection, newObjId, localPath);

			return new LocalFile(this, newObjId, fileName, dirType, metaType, dirFlag, metaFlags,
					size, ctime, crtime, atime, mtime, null, null, parentPath, localPath, parentId);
		} catch (SQLException e) {
			throw new TskCoreException("Error adding local file directory " + fileName + " with local path " + localPath, e);
		} finally {
			closeResultSet(resultSet);
			releaseExclusiveLock();
		}
	}

	/**
	 * Add a path (such as a local path) for a content object to tsk_file_paths
	 *
	 * @param objId object id of the file to add the path for
	 * @param path the path to add
	 * @throws SQLException exception thrown when database error occurred and
	 * path was not added
	 */
	private void addFilePath(CaseDbConnection connection, long objId, String path) throws SQLException {
		PreparedStatement statement = connection.getPreparedStatement(CaseDbConnection.PREPARED_STATEMENT.INSERT_LOCAL_PATH);
		statement.clearParameters();
		statement.setLong(1, objId);
		statement.setString(2, path);
		connection.executeUpdate(statement);
	}

	/**
	 * Find all files in the data source, by name and parent
	 *
	 * @param dataSource the dataSource (Image, parent-less VirtualDirectory) to
	 * search for the given file name
	 * @param fileName Pattern of the name of the file or directory to match
	 * (case insensitive, used in LIKE SQL statement).
	 * @param parentFile Object for parent file/directory to find children in
	 * @return a list of AbstractFile for files/directories whose name matches
	 * fileName and that were inside a directory described by parentFile.
	 * @throws org.sleuthkit.datamodel.TskCoreException
	 */
	public List<AbstractFile> findFiles(Content dataSource, String fileName, AbstractFile parentFile) throws TskCoreException {
		return findFiles(dataSource, fileName, parentFile.getName());
	}

	/**
	 * Count files matching the specific Where clause
	 *
	 * @param sqlWhereClause a SQL where clause appropriate for the desired
	 * files (do not begin the WHERE clause with the word WHERE!)
	 * @return count of files each of which satisfy the given WHERE clause
	 * @throws TskCoreException \ref query_database_page
	 */
	public long countFilesWhere(String sqlWhereClause) throws TskCoreException {
		CaseDbConnection connection = connections.getConnection();
		acquireSharedLock();
		Statement s = null;
		ResultSet rs = null;
		try {
			s = connection.createStatement();
			rs = connection.executeQuery(s, "SELECT COUNT (*) FROM tsk_files WHERE " + sqlWhereClause); //NON-NLS
			rs.next();
			return rs.getLong(1);
		} catch (SQLException e) {
			throw new TskCoreException("SQLException thrown when calling 'SleuthkitCase.countFilesWhere().", e);
		} finally {
			closeResultSet(rs);
			closeStatement(s);
			connection.close();
			releaseSharedLock();
		}
	}

	/**
	 * Find and return list of all (abstract) files matching the specific Where
	 * clause. You need to know the database schema to use this, which is
	 * outlined on the
	 * <a href="http://wiki.sleuthkit.org/index.php?title=SQLite_Database_v3_Schema">wiki</a>.
	 * You should use enums from org.sleuthkit.datamodel.TskData to make the
	 * queries easier to maintain and understand.
	 *
	 * @param sqlWhereClause a SQL where clause appropriate for the desired
	 * files (do not begin the WHERE clause with the word WHERE!)
	 * @return a list of AbstractFile each of which satisfy the given WHERE
	 * clause
	 * @throws TskCoreException \ref query_database_page
	 */
	public List<AbstractFile> findAllFilesWhere(String sqlWhereClause) throws TskCoreException {
		CaseDbConnection connection = connections.getConnection();
		acquireSharedLock();
		Statement s = null;
		ResultSet rs = null;
		try {
			s = connection.createStatement();
			rs = connection.executeQuery(s, "SELECT * FROM tsk_files WHERE " + sqlWhereClause); //NON-NLS
			return resultSetToAbstractFiles(rs);
		} catch (SQLException e) {
			throw new TskCoreException("SQLException thrown when calling 'SleuthkitCase.findAllFilesWhere(): " + sqlWhereClause, e);
		} finally {
			closeResultSet(rs);
			closeStatement(s);
			connection.close();
			releaseSharedLock();
		}
	}

	/**
	 * Find and return list of all (abstract) ids of files matching the specific
	 * Where clause
	 *
	 * @param sqlWhereClause a SQL where clause appropriate for the desired
	 * files (do not begin the WHERE clause with the word WHERE!)
	 * @return a list of file ids each of which satisfy the given WHERE clause
	 * @throws TskCoreException \ref query_database_page
	 */
	public List<Long> findAllFileIdsWhere(String sqlWhereClause) throws TskCoreException {
		CaseDbConnection connection = connections.getConnection();
		acquireSharedLock();
		Statement s = null;
		ResultSet rs = null;
		try {
			s = connection.createStatement();
			rs = connection.executeQuery(s, "SELECT obj_id FROM tsk_files WHERE " + sqlWhereClause); //NON-NLS
			List<Long> ret = new ArrayList<Long>();
			while (rs.next()) {
				ret.add(rs.getLong(1));
			}
			return ret;
		} catch (SQLException e) {
			throw new TskCoreException("SQLException thrown when calling 'SleuthkitCase.findAllFileIdsWhere(): " + sqlWhereClause, e);
		} finally {
			closeResultSet(rs);
			closeStatement(s);
			connection.close();
			releaseSharedLock();
		}
	}

	/**
	 * Find and return list of files matching the specific Where clause. Use
	 * findAllFilesWhere instead. It returns a more generic data type
	 *
	 * @param sqlWhereClause a SQL where clause appropriate for the desired
	 * files (do not begin the WHERE clause with the word WHERE!)
	 * @return a list of FsContent each of which satisfy the given WHERE clause
	 * @throws TskCoreException
	 * @deprecated	use SleuthkitCase.findAllFilesWhere() instead
	 */
	@Deprecated
	public List<FsContent> findFilesWhere(String sqlWhereClause) throws TskCoreException {
		CaseDbConnection connection = connections.getConnection();
		acquireSharedLock();
		Statement s = null;
		ResultSet rs = null;
		try {
			s = connection.createStatement();
			rs = connection.executeQuery(s, "SELECT * FROM tsk_files WHERE " + sqlWhereClause); //NON-NLS
			return resultSetToFsContents(rs);
		} catch (SQLException e) {
			throw new TskCoreException("SQLException thrown when calling 'SleuthkitCase.findFilesWhere().", e);
		} finally {
			closeResultSet(rs);
			closeStatement(s);
			connection.close();
			releaseSharedLock();
		}
	}

	/**
	 * @param dataSource the data source (Image, VirtualDirectory for file-sets,
	 * etc) to search for the given file name
	 * @param filePath The full path to the file(statement) of interest. This
	 * can optionally include the image and volume names. Treated in a case-
	 * insensitive manner.
	 * @return a list of AbstractFile that have the given file path.
	 * @throws org.sleuthkit.datamodel.TskCoreException
	 */
	public List<AbstractFile> openFiles(Content dataSource, String filePath) throws TskCoreException {

		// get the non-unique path (strip of image and volume path segments, if
		// the exist.
		String path = AbstractFile.createNonUniquePath(filePath).toLowerCase();

		// split the file name from the parent path
		int lastSlash = path.lastIndexOf("/"); //NON-NLS

		// if the last slash is at the end, strip it off
		if (lastSlash == path.length()) {
			path = path.substring(0, lastSlash - 1);
			lastSlash = path.lastIndexOf("/"); //NON-NLS
		}

		String parentPath = path.substring(0, lastSlash);
		String fileName = path.substring(lastSlash);

		return findFiles(dataSource, fileName, parentPath);
	}

	/**
	 * Get file layout ranges from tsk_file_layout, for a file with specified id
	 *
	 * @param id of the file to get file layout ranges for
	 * @return list of populated file ranges
	 * @throws TskCoreException thrown if a critical error occurred within tsk
	 * core
	 */
	public List<TskFileRange> getFileRanges(long id) throws TskCoreException {
		CaseDbConnection connection = connections.getConnection();
		acquireSharedLock();
		Statement s = null;
		ResultSet rs = null;
		try {
			s = connection.createStatement();
			rs = connection.executeQuery(s, "SELECT * FROM tsk_file_layout WHERE obj_id = " + id + " ORDER BY sequence");
			List<TskFileRange> ranges = new ArrayList<TskFileRange>();
			while (rs.next()) {
				ranges.add(rsHelper.tskFileRange(rs));
			}
			return ranges;
		} catch (SQLException ex) {
			throw new TskCoreException("Error getting TskFileLayoutRanges by id, id = " + id, ex);
		} finally {
			closeResultSet(rs);
			closeStatement(s);
			connection.close();
			releaseSharedLock();
		}
	}

	/**
	 * Get am image by the image object id
	 *
	 * @param id of the image object
	 * @return Image object populated
	 * @throws TskCoreException thrown if a critical error occurred within tsk
	 * core
	 */
	public Image getImageById(long id) throws TskCoreException {
		CaseDbConnection connection = connections.getConnection();
		acquireSharedLock();
		Statement s1 = null;
		ResultSet rs1 = null;
		Statement s2 = null;
		ResultSet rs2 = null;
		try {
			s1 = connection.createStatement();
			rs1 = connection.executeQuery(s1, "SELECT * FROM tsk_image_info WHERE obj_id = " + id); //NON-NLS
			if (rs1.next()) {
				s2 = connection.createStatement();
				rs2 = connection.executeQuery(s2, "SELECT * FROM tsk_image_names WHERE obj_id = " + rs1.getLong("obj_id")); //NON-NLS
				List<String> imagePaths = new ArrayList<String>();
				while (rs2.next()) {
					imagePaths.add(rsHelper.imagePath(rs2));
				}
				return rsHelper.image(rs1, imagePaths.toArray(new String[imagePaths.size()]));
			} else {
				throw new TskCoreException("No image found for id: " + id);
			}
		} catch (SQLException ex) {
			throw new TskCoreException("Error getting Image by id, id = " + id, ex);
		} finally {
			closeResultSet(rs2);
			closeStatement(s2);
			closeResultSet(rs1);
			closeStatement(s1);
			connection.close();
			releaseSharedLock();
		}
	}

	/**
	 * Get a volume system by the volume system object id
	 *
	 * @param id id of the volume system
	 * @param parent image containing the volume system
	 * @return populated VolumeSystem object
	 * @throws TskCoreException thrown if a critical error occurred within tsk
	 * core
	 */
	VolumeSystem getVolumeSystemById(long id, Image parent) throws TskCoreException {
		CaseDbConnection connection = connections.getConnection();
		acquireSharedLock();
		Statement s = null;
		ResultSet rs = null;
		try {
			s = connection.createStatement();
			rs = connection.executeQuery(s, "SELECT * FROM tsk_vs_info " //NON-NLS
					+ "where obj_id = " + id); //NON-NLS
			if (rs.next()) {
				return rsHelper.volumeSystem(rs, parent);
			} else {
				throw new TskCoreException("No volume system found for id:" + id);
			}
		} catch (SQLException ex) {
			throw new TskCoreException("Error getting Volume System by ID.", ex);
		} finally {
			closeResultSet(rs);
			closeStatement(s);
			connection.close();
			releaseSharedLock();
		}
	}

	/**
	 * @param id ID of the desired VolumeSystem
	 * @param parentId ID of the VolumeSystem'statement parent
	 * @return the VolumeSystem with the given ID
	 * @throws TskCoreException
	 */
	VolumeSystem getVolumeSystemById(long id, long parentId) throws TskCoreException {
		VolumeSystem vs = getVolumeSystemById(id, null);
		vs.setParentId(parentId);
		return vs;
	}

	/**
	 * Get a file system by the object id
	 *
	 * @param id of the filesystem
	 * @param parent parent Image of the file system
	 * @return populated FileSystem object
	 * @throws TskCoreException thrown if a critical error occurred within tsk
	 * core
	 */
	FileSystem getFileSystemById(long id, Image parent) throws TskCoreException {
		return getFileSystemByIdHelper(id, parent);
	}

	/**
	 * @param id ID of the desired FileSystem
	 * @param parentId ID of the FileSystem'statement parent
	 * @return the desired FileSystem
	 * @throws TskCoreException
	 */
	FileSystem getFileSystemById(long id, long parentId) throws TskCoreException {
		Volume vol = null;
		FileSystem fs = getFileSystemById(id, vol);
		fs.setParentId(parentId);
		return fs;
	}

	/**
	 * Get a file system by the object id
	 *
	 * @param id of the filesystem
	 * @param parent parent Volume of the file system
	 * @return populated FileSystem object
	 * @throws TskCoreException thrown if a critical error occurred within tsk
	 * core
	 */
	FileSystem getFileSystemById(long id, Volume parent) throws TskCoreException {
		return getFileSystemByIdHelper(id, parent);
	}

	/**
	 * Get file system by id and Content parent
	 *
	 * @param id of the filesystem to get
	 * @param parent a direct parent Content object
	 * @return populated FileSystem object
	 * @throws TskCoreException thrown if a critical error occurred within tsk
	 * core
	 */
	private FileSystem getFileSystemByIdHelper(long id, Content parent) throws TskCoreException {
		// see if we already have it
		// @@@ NOTE: this is currently kind of bad in that we are ignoring the parent value,
		// but it should be the same...
		synchronized (fileSystemIdMap) {
			if (fileSystemIdMap.containsKey(id)) {
				return fileSystemIdMap.get(id);
			}
		}
		CaseDbConnection connection = connections.getConnection();
		acquireSharedLock();
		Statement s = null;
		ResultSet rs = null;
		try {
			s = connection.createStatement();
			rs = connection.executeQuery(s, "SELECT * FROM tsk_fs_info " //NON-NLS
					+ "where obj_id = " + id); //NON-NLS
			if (rs.next()) {
				FileSystem fs = rsHelper.fileSystem(rs, parent);
				// save it for the next call
				synchronized (fileSystemIdMap) {
					fileSystemIdMap.put(id, fs);
				}
				return fs;
			} else {
				throw new TskCoreException("No file system found for id:" + id);
			}
		} catch (SQLException ex) {
			throw new TskCoreException("Error getting File System by ID", ex);
		} finally {
			closeResultSet(rs);
			closeStatement(s);
			connection.close();
			releaseSharedLock();
		}
	}

	/**
	 * Get volume by id
	 *
	 * @param id
	 * @param parent volume system
	 * @return populated Volume object
	 * @throws TskCoreException thrown if a critical error occurred within tsk
	 * core
	 */
	Volume getVolumeById(long id, VolumeSystem parent) throws TskCoreException {
		CaseDbConnection connection = connections.getConnection();
		acquireSharedLock();
		Statement s = null;
		ResultSet rs = null;
		try {
			s = connection.createStatement();
			rs = connection.executeQuery(s, "SELECT * FROM tsk_vs_parts " //NON-NLS
					+ "where obj_id = " + id); //NON-NLS
			if (rs.next()) {
				return rsHelper.volume(rs, parent);
			} else {
				throw new TskCoreException("No volume found for id:" + id);
			}
		} catch (SQLException ex) {
			throw new TskCoreException("Error getting Volume by ID", ex);
		} finally {
			closeResultSet(rs);
			closeStatement(s);
			connection.close();
			releaseSharedLock();
		}
	}

	/**
	 * @param id ID of the desired Volume
	 * @param parentId ID of the Volume'statement parent
	 * @return the desired Volume
	 * @throws TskCoreException
	 */
	Volume getVolumeById(long id, long parentId) throws TskCoreException {
		Volume vol = getVolumeById(id, null);
		vol.setParentId(parentId);
		return vol;
	}

	/**
	 * Get a directory by id
	 *
	 * @param id of the directory object
	 * @param parentFs parent file system
	 * @return populated Directory object
	 * @throws TskCoreException thrown if a critical error occurred within tsk
	 * core
	 */
	Directory getDirectoryById(long id, FileSystem parentFs) throws TskCoreException {
		CaseDbConnection connection = connections.getConnection();
		acquireSharedLock();
		Statement s = null;
		ResultSet rs = null;
		try {
			s = connection.createStatement();
			rs = connection.executeQuery(s, "SELECT * FROM tsk_files " //NON-NLS
					+ "WHERE obj_id = " + id);
			Directory temp = null; //NON-NLS
			if (rs.next()) {
				final short type = rs.getShort("type"); //NON-NLS
				if (type == TSK_DB_FILES_TYPE_ENUM.FS.getFileType()) {
					if (rs.getShort("meta_type") == TSK_FS_META_TYPE_ENUM.TSK_FS_META_TYPE_DIR.getValue()) { //NON-NLS
						temp = rsHelper.directory(rs, parentFs);
					}
				} else if (type == TSK_DB_FILES_TYPE_ENUM.VIRTUAL_DIR.getFileType()) {
					throw new TskCoreException("Expecting an FS-type directory, got virtual, id: " + id);
				}
			} else {
				throw new TskCoreException("No Directory found for id:" + id);
			}
			return temp;
		} catch (SQLException ex) {
			throw new TskCoreException("Error getting Directory by ID", ex);
		} finally {
			closeResultSet(rs);
			closeStatement(s);
			connection.close();
			releaseSharedLock();
		}
	}

	/**
	 * Helper to return FileSystems in an Image
	 *
	 * @param image Image to lookup FileSystem for
	 * @return Collection of FileSystems in the image
	 */
	public Collection<FileSystem> getFileSystems(Image image) {
		List<FileSystem> fileSystems = new ArrayList<FileSystem>();
		CaseDbConnection connection;
		try {
			connection = connections.getConnection();
		} catch (TskCoreException ex) {
			logger.log(Level.SEVERE, "Error getting file systems for image " + image.getId(), ex); //NON-NLS			
			return fileSystems;
		}
		acquireSharedLock();
		Statement s = null;
		ResultSet rs = null;
		try {
			s = connection.createStatement();

			// Get all the file systems.
			List<FileSystem> allFileSystems = new ArrayList<FileSystem>();
			try {
				rs = connection.executeQuery(s, "SELECT * FROM tsk_fs_info"); //NON-NLS
				while (rs.next()) {
					allFileSystems.add(rsHelper.fileSystem(rs, null));
				}
			} catch (SQLException ex) {
				logger.log(Level.SEVERE, "There was a problem while trying to obtain all file systems", ex); //NON-NLS
			} finally {
				closeResultSet(rs);
				rs = null;
			}

			// For each file system, find the image to which it belongs by iteratively
			// climbing the tsk_ojbects hierarchy only taking those file systems
			// that belong to this image.
			for (FileSystem fs : allFileSystems) {
				Long imageID = null;
				Long currentObjID = fs.getId();
				while (imageID == null) {
					try {
						rs = connection.executeQuery(s, "SELECT * FROM tsk_objects WHERE tsk_objects.obj_id = " + currentObjID); //NON-NLS
						rs.next();
						currentObjID = rs.getLong("par_obj_id"); //NON-NLS
						if (rs.getInt("type") == TskData.ObjectType.IMG.getObjectType()) { //NON-NLS
							imageID = rs.getLong("obj_id"); //NON-NLS
						}
					} catch (SQLException ex) {
						logger.log(Level.SEVERE, "There was a problem while trying to obtain this image's file systems", ex); //NON-NLS
					} finally {
						closeResultSet(rs);
						rs = null;
					}
				}

				// see if imageID is this image'statement ID
				if (imageID == image.getId()) {
					fileSystems.add(fs);
				}
			}
		} catch (SQLException ex) {
			logger.log(Level.SEVERE, "Error getting case database connection", ex); //NON-NLS
		} finally {
			closeResultSet(rs);
			closeStatement(s);
			connection.close();
			releaseSharedLock();
		}
		return fileSystems;
	}

	/**
	 * Returns the list of direct children for a given Image
	 *
	 * @param img image to get children for
	 * @return list of Contents (direct image children)
	 * @throws TskCoreException thrown if a critical error occurred within tsk
	 * core
	 */
	List<Content> getImageChildren(Image img) throws TskCoreException {
		Collection<ObjectInfo> childInfos = getChildrenInfo(img);
		List<Content> children = new ArrayList<Content>();
		for (ObjectInfo info : childInfos) {
			if (info.type == ObjectType.VS) {
				children.add(getVolumeSystemById(info.id, img));
			} else if (info.type == ObjectType.FS) {
				children.add(getFileSystemById(info.id, img));
			} else if (info.type == ObjectType.ABSTRACTFILE) {
				AbstractFile f = getAbstractFileById(info.id);
				if (f != null) {
					children.add(f);
				}
			} else {
				throw new TskCoreException("Image has child of invalid type: " + info.type);
			}
		}
		return children;
	}

	/**
	 * Returns the list of direct children IDs for a given Image
	 *
	 * @param img image to get children for
	 * @return list of IDs (direct image children)
	 * @throws TskCoreException thrown if a critical error occurred within tsk
	 * core
	 */
	List<Long> getImageChildrenIds(Image img) throws TskCoreException {
		Collection<ObjectInfo> childInfos = getChildrenInfo(img);
		List<Long> children = new ArrayList<Long>();
		for (ObjectInfo info : childInfos) {
			if (info.type == ObjectType.VS
					|| info.type == ObjectType.FS
					|| info.type == ObjectType.ABSTRACTFILE) {
				children.add(info.id);
			} else {
				throw new TskCoreException("Image has child of invalid type: " + info.type);
			}
		}
		return children;
	}

	/**
	 * Returns the list of direct children for a given VolumeSystem
	 *
	 * @param vs volume system to get children for
	 * @return list of volume system children objects
	 * @throws TskCoreException thrown if a critical error occurred within tsk
	 * core
	 */
	List<Content> getVolumeSystemChildren(VolumeSystem vs) throws TskCoreException {
		Collection<ObjectInfo> childInfos = getChildrenInfo(vs);
		List<Content> children = new ArrayList<Content>();
		for (ObjectInfo info : childInfos) {
			if (info.type == ObjectType.VOL) {
				children.add(getVolumeById(info.id, vs));
			} else if (info.type == ObjectType.ABSTRACTFILE) {
				AbstractFile f = getAbstractFileById(info.id);
				if (f != null) {
					children.add(f);
				}
			} else {
				throw new TskCoreException("VolumeSystem has child of invalid type: " + info.type);
			}
		}
		return children;
	}

	/**
	 * Returns the list of direct children IDs for a given VolumeSystem
	 *
	 * @param vs volume system to get children for
	 * @return list of volume system children IDs
	 * @throws TskCoreException thrown if a critical error occurred within tsk
	 * core
	 */
	List<Long> getVolumeSystemChildrenIds(VolumeSystem vs) throws TskCoreException {
		Collection<ObjectInfo> childInfos = getChildrenInfo(vs);
		List<Long> children = new ArrayList<Long>();
		for (ObjectInfo info : childInfos) {
			if (info.type == ObjectType.VOL || info.type == ObjectType.ABSTRACTFILE) {
				children.add(info.id);
			} else {
				throw new TskCoreException("VolumeSystem has child of invalid type: " + info.type);
			}
		}
		return children;
	}

	/**
	 * Returns a list of direct children for a given Volume
	 *
	 * @param vol volume to get children of
	 * @return list of Volume children
	 * @throws TskCoreException thrown if a critical error occurred within tsk
	 * core
	 */
	List<Content> getVolumeChildren(Volume vol) throws TskCoreException {
		Collection<ObjectInfo> childInfos = getChildrenInfo(vol);
		List<Content> children = new ArrayList<Content>();
		for (ObjectInfo info : childInfos) {
			if (info.type == ObjectType.FS) {
				children.add(getFileSystemById(info.id, vol));
			} else if (info.type == ObjectType.ABSTRACTFILE) {
				AbstractFile f = getAbstractFileById(info.id);
				if (f != null) {
					children.add(f);
				}
			} else {
				throw new TskCoreException("Volume has child of invalid type: " + info.type);
			}
		}
		return children;
	}

	/**
	 * Returns a list of direct children IDs for a given Volume
	 *
	 * @param vol volume to get children of
	 * @return list of Volume children IDs
	 * @throws TskCoreException thrown if a critical error occurred within tsk
	 * core
	 */
	List<Long> getVolumeChildrenIds(Volume vol) throws TskCoreException {
		final Collection<ObjectInfo> childInfos = getChildrenInfo(vol);
		final List<Long> children = new ArrayList<Long>();
		for (ObjectInfo info : childInfos) {
			if (info.type == ObjectType.FS || info.type == ObjectType.ABSTRACTFILE) {
				children.add(info.id);
			} else {
				throw new TskCoreException("Volume has child of invalid type: " + info.type);
			}
		}
		return children;
	}

	/**
	 * Returns a map of image object IDs to a list of fully qualified file paths
	 * for that image
	 *
	 * @return map of image object IDs to file paths
	 * @throws TskCoreException thrown if a critical error occurred within tsk
	 * core
	 */
	public Map<Long, List<String>> getImagePaths() throws TskCoreException {
		CaseDbConnection connection = connections.getConnection();
		acquireSharedLock();
		Statement s1 = null;
		Statement s2 = null;
		ResultSet rs1 = null;
		ResultSet rs2 = null;
		try {
			s1 = connection.createStatement();
			rs1 = connection.executeQuery(s1, "SELECT obj_id FROM tsk_image_info"); //NON-NLS
			s2 = connection.createStatement();
			Map<Long, List<String>> imgPaths = new LinkedHashMap<Long, List<String>>();
			while (rs1.next()) {
				long obj_id = rs1.getLong("obj_id"); //NON-NLS
				rs2 = connection.executeQuery(s2, "SELECT * FROM tsk_image_names WHERE obj_id = " + obj_id); //NON-NLS
				List<String> paths = new ArrayList<String>();
				while (rs2.next()) {
					paths.add(rsHelper.imagePath(rs2));
				}
				rs2.close();
				rs2 = null;
				imgPaths.put(obj_id, paths);
			}
			return imgPaths;
		} catch (SQLException ex) {
			throw new TskCoreException("Error getting image paths.", ex);
		} finally {
			closeResultSet(rs2);
			closeStatement(s2);
			closeResultSet(rs1);
			closeStatement(s1);
			connection.close();
			releaseSharedLock();
		}
	}

	/**
	 * @return a collection of Images associated with this instance of
	 * SleuthkitCase
	 * @throws TskCoreException
	 */
	public List<Image> getImages() throws TskCoreException {
		CaseDbConnection connection = connections.getConnection();
		acquireSharedLock();
		Statement s = null;
		ResultSet rs = null;
		try {
			s = connection.createStatement();
			rs = connection.executeQuery(s, "SELECT obj_id FROM tsk_image_info"); //NON-NLS
			Collection<Long> imageIDs = new ArrayList<Long>();
			while (rs.next()) {
				imageIDs.add(rs.getLong("obj_id")); //NON-NLS
			}
			List<Image> images = new ArrayList<Image>();
			for (long id : imageIDs) {
				images.add(getImageById(id));
			}
			return images;
		} catch (SQLException ex) {
			throw new TskCoreException("Error retrieving images.", ex);
		} finally {
			closeResultSet(rs);
			closeStatement(s);
			connection.close();
			releaseSharedLock();
		}
	}

	/**
	 * Get last (max) object id of content object in tsk_objects.
	 *
	 * @return currently max id
	 * @throws TskCoreException exception thrown when database error occurs and
	 * last object id could not be queried
	 */
	public long getLastObjectId() throws TskCoreException {
		CaseDbConnection connection = connections.getConnection();
		acquireExclusiveLock();
		ResultSet rs = null;
		try {
			PreparedStatement statement = connection.getPreparedStatement(CaseDbConnection.PREPARED_STATEMENT.SELECT_MAX_OBJECT_ID);
			rs = connection.executeQuery(statement);
			long id = -1;
			if (rs.next()) {
				id = rs.getLong(1);
			}
			return id;
		} catch (SQLException e) {
			throw new TskCoreException("Error getting last object id", e);
		} finally {
			closeResultSet(rs);
			connection.close();
			releaseExclusiveLock();
		}
	}

	/**
	 * Set the file paths for the image given by obj_id
	 *
	 * @param obj_id the ID of the image to update
	 * @param paths the fully qualified path to the files that make up the image
	 * @throws TskCoreException exception thrown when critical error occurs
	 * within tsk core and the update fails
	 */
	public void setImagePaths(long obj_id, List<String> paths) throws TskCoreException {
		CaseDbConnection connection = connections.getConnection();
		acquireExclusiveLock();
		Statement statement = null;
		try {
			connection.beginTransaction();
			statement = connection.createStatement();
			connection.executeUpdate(statement, "DELETE FROM tsk_image_names WHERE obj_id = " + obj_id); //NON-NLS
			for (int i = 0; i < paths.size(); i++) {
				connection.executeUpdate(statement, "INSERT INTO tsk_image_names VALUES (" + obj_id + ", '" + paths.get(i) + "', " + i + ")"); //NON-NLS
			}
			connection.commitTransaction();
		} catch (SQLException ex) {
			connection.rollbackTransaction();
			throw new TskCoreException("Error updating image paths.", ex);
		} finally {
			closeStatement(statement);
			connection.close();
			releaseExclusiveLock();
		}
	}

	/**
	 * Creates file object from a SQL query result set of rows from the
	 * tsk_files table. Assumes that the query was of the form "SELECT * FROM
	 * tsk_files WHERE XYZ".
	 *
	 * @param rs ResultSet to get content from. Caller is responsible for
	 * closing it.
	 * @return list of file objects from tsk_files table containing the results
	 * @throws SQLException if the query fails
	 */
	private List<AbstractFile> resultSetToAbstractFiles(ResultSet rs) throws SQLException {
		ArrayList<AbstractFile> results = new ArrayList<AbstractFile>();
		try {
			while (rs.next()) {
				final short type = rs.getShort("type"); //NON-NLS
				if (type == TSK_DB_FILES_TYPE_ENUM.FS.getFileType()) {
					FsContent result;
					if (rs.getShort("meta_type") == TSK_FS_META_TYPE_ENUM.TSK_FS_META_TYPE_DIR.getValue()) { //NON-NLS
						result = rsHelper.directory(rs, null);
					} else {
						result = rsHelper.file(rs, null);
					}
					results.add(result);
				} else if (type == TSK_DB_FILES_TYPE_ENUM.VIRTUAL_DIR.getFileType()) {
					final VirtualDirectory virtDir = rsHelper.virtualDirectory(rs);
					results.add(virtDir);
				} else if (type == TSK_DB_FILES_TYPE_ENUM.UNALLOC_BLOCKS.getFileType()
						|| type == TSK_DB_FILES_TYPE_ENUM.UNUSED_BLOCKS.getFileType()
						|| type == TSK_DB_FILES_TYPE_ENUM.CARVED.getFileType()) {
					TSK_DB_FILES_TYPE_ENUM atype = TSK_DB_FILES_TYPE_ENUM.valueOf(type);
					String parentPath = rs.getString("parent_path"); //NON-NLS
					if (parentPath == null) {
						parentPath = "/"; //NON-NLS
					}
					LayoutFile lf = new LayoutFile(this, rs.getLong("obj_id"), //NON-NLS
							rs.getString("name"), //NON-NLS
							atype,
							TSK_FS_NAME_TYPE_ENUM.valueOf(rs.getShort("dir_type")), TSK_FS_META_TYPE_ENUM.valueOf(rs.getShort("meta_type")), //NON-NLS
							TSK_FS_NAME_FLAG_ENUM.valueOf(rs.getShort("dir_flags")), rs.getShort("meta_flags"), //NON-NLS
							rs.getLong("size"), //NON-NLS
							rs.getString("md5"), FileKnown.valueOf(rs.getByte("known")), parentPath); //NON-NLS
					results.add(lf);
				} else if (type == TSK_DB_FILES_TYPE_ENUM.DERIVED.getFileType()) {
					final DerivedFile df;
					df = rsHelper.derivedFile(rs, AbstractContent.UNKNOWN_ID);
					results.add(df);
				} else if (type == TSK_DB_FILES_TYPE_ENUM.LOCAL.getFileType()) {
					final LocalFile lf;
					lf = rsHelper.localFile(rs, AbstractContent.UNKNOWN_ID);
					results.add(lf);
				}

			} //end for each resultSet
		} catch (SQLException e) {
			logger.log(Level.SEVERE, "Error getting abstract files from result set", e); //NON-NLS
		}

		return results;
	}

	/**
	 * Creates FsContent objects from SQL query result set on tsk_files table
	 *
	 * @param rs the result set with the query results
	 * @return list of fscontent objects matching the query
	 * @throws SQLException if SQL query result getting failed
	 */
	private List<FsContent> resultSetToFsContents(ResultSet rs) throws SQLException {
		List<FsContent> results = new ArrayList<FsContent>();
		List<AbstractFile> temp = resultSetToAbstractFiles(rs);
		for (AbstractFile f : temp) {
			final TSK_DB_FILES_TYPE_ENUM type = f.getType();
			if (type.equals(TskData.TSK_DB_FILES_TYPE_ENUM.FS)) {
				results.add((FsContent) f);
			}
		}
		return results;
	}

	/**
	 * Process a read-only query on the tsk database, any table Can be used to
	 * e.g. to find files of a given criteria. resultSetToFsContents() will
	 * convert the results to useful objects. MUST CALL closeRunQuery() when
	 * done
	 *
	 * @param query the given string query to run
	 * @return	the resultSet from running the query. Caller MUST CALL
	 * closeRunQuery(resultSet) as soon as possible, when done with retrieving
	 * data from the resultSet
	 * @throws SQLException if error occurred during the query
	 * @deprecated Do not use runQuery(), use executeQuery() instead. \ref
	 * query_database_page
	 */
	@Deprecated
	public ResultSet runQuery(String query) throws SQLException {
		CaseDbConnection connection;
		try {
			connection = connections.getConnection();
		} catch (TskCoreException ex) {
			throw new SQLException("Error getting connection for ad hoc query", ex);
		}
		acquireSharedLock();
		try {
			return connection.executeQuery(connection.createStatement(), query);
		} finally {
			//TODO unlock should be done in closeRunQuery()
			//but currently not all code calls closeRunQuery - need to fix this
			connection.close();
			releaseSharedLock();
		}
	}

	/**
	 * Closes ResultSet and its Statement previously retrieved from runQuery()
	 *
	 * @param resultSet with its Statement to close
	 * @throws SQLException of closing the query results failed
	 * @deprecated Do not use runQuery() and closeRunQuery(), use executeQuery()
	 * instead. \ref query_database_page
	 */
	@Deprecated
	public void closeRunQuery(ResultSet resultSet) throws SQLException {
		final Statement statement = resultSet.getStatement();
		resultSet.close();
		if (statement != null) {
			statement.close();
		}
	}

	/**
	 * This method allows developers to run arbitrary SQL "SELECT" queries. The
	 * CaseDbQuery object will take care of acquiring the necessary database
	 * lock and when used in a try-with-resources block will automatically take
	 * care of releasing the lock. If you do not use a try-with-resources block
	 * you must call CaseDbQuery.close() once you are done processing the
	 * results of the query.
	 *
	 * Also note that if you use it within a transaction to insert something
	 * into the database, and then within that same transaction query the
	 * inserted item from the database, you will likely not see your inserted
	 * item, as the method uses new connections for each execution. With this
	 * method, you must close your transaction before successfully querying for
	 * newly-inserted items.
	 *
	 * @param query The query string to execute.
	 * @return A CaseDbQuery instance.
	 * @throws TskCoreException
	 */
	public CaseDbQuery executeQuery(String query) throws TskCoreException {
		return new CaseDbQuery(query);
	}

	@Override
	public void finalize() throws Throwable {
		try {
			close();
		} finally {
			super.finalize();
		}
	}

	/**
	 * Call to free resources when done with instance.
	 */
	public void close() {
		System.err.println(this.hashCode() + " closed"); //NON-NLS
		System.err.flush();
		acquireExclusiveLock();
		fileSystemIdMap.clear();

		try {
			connections.close();
		} catch (TskCoreException ex) {
			logger.log(Level.SEVERE, "Error closing database connection pool.", ex); //NON-NLS
		}
		try {
			if (this.caseHandle != null) {
				this.caseHandle.free();
				this.caseHandle = null;
			}
		} catch (TskCoreException ex) {
			logger.log(Level.SEVERE, "Error freeing case handle.", ex); //NON-NLS
		} finally {
			releaseExclusiveLock();
		}
	}

	/**
	 * Store the known status for the FsContent in the database Note: will not
	 * update status if content is already 'Known Bad'
	 *
	 * @param	file	The AbstractFile object
	 * @param	fileKnown	The object'statement known status
	 * @return	true if the known status was updated, false otherwise
	 * @throws TskCoreException thrown if a critical error occurred within tsk
	 * core
	 */
	public boolean setKnown(AbstractFile file, FileKnown fileKnown) throws TskCoreException {
		long id = file.getId();
		FileKnown currentKnown = file.getKnown();
		if (currentKnown.compareTo(fileKnown) > 0) {
			return false;
		}
		CaseDbConnection connection = connections.getConnection();
		acquireExclusiveLock();
		Statement statement = null;
		try {
			statement = connection.createStatement();
			connection.executeUpdate(statement, "UPDATE tsk_files " //NON-NLS
					+ "SET known='" + fileKnown.getFileKnownValue() + "' " //NON-NLS
					+ "WHERE obj_id=" + id); //NON-NLS
			file.setKnown(fileKnown);
		} catch (SQLException ex) {
			throw new TskCoreException("Error setting Known status.", ex);
		} finally {
			closeStatement(statement);
			connection.close();
			releaseExclusiveLock();
		}
		return true;
	}

	/**
	 * Store the md5Hash for the file in the database
	 *
	 * @param	file	The file object
	 * @param	md5Hash	The object'statement md5Hash
	 * @throws TskCoreException thrown if a critical error occurred within tsk
	 * core
	 */
	void setMd5Hash(AbstractFile file, String md5Hash) throws TskCoreException {
		if (md5Hash == null) {
			return;
		}
		long id = file.getId();
		CaseDbConnection connection = connections.getConnection();
		acquireExclusiveLock();
		try {
			PreparedStatement statement = connection.getPreparedStatement(CaseDbConnection.PREPARED_STATEMENT.UPDATE_FILE_MD5);
			statement.clearParameters();
			statement.setString(1, md5Hash.toLowerCase());
			statement.setLong(2, id);
			connection.executeUpdate(statement);
			file.setMd5Hash(md5Hash.toLowerCase());
		} catch (SQLException ex) {
			throw new TskCoreException("Error setting MD5 hash", ex);
		} finally {
			connection.close();
			releaseExclusiveLock();
		}
	}

	/**
	 * Return the number of objects in the database of a given file type.
	 *
	 * @param contentType Type of file to count
	 * @return Number of objects with that type.
	 * @throws TskCoreException thrown if a critical error occurred within tsk
	 * core
	 */
	public int countFsContentType(TskData.TSK_FS_META_TYPE_ENUM contentType) throws TskCoreException {
		CaseDbConnection connection = connections.getConnection();
		acquireSharedLock();
		Statement s = null;
		ResultSet rs = null;
		try {
			s = connection.createStatement();
			Short contentShort = contentType.getValue();
			rs = connection.executeQuery(s, "SELECT COUNT(*) FROM tsk_files WHERE meta_type = '" + contentShort.toString() + "'"); //NON-NLS
			int count = 0;
			if (rs.next()) {
				count = rs.getInt(1);
			}
			return count;
		} catch (SQLException ex) {
			throw new TskCoreException("Error getting number of objects.", ex);
		} finally {
			closeResultSet(rs);
			closeStatement(s);
			connection.close();
			releaseSharedLock();
		}
	}

	/**
	 * Escape the single quotes in the given string so they can be added to the
	 * SQL caseDbConnection
	 *
	 * @param text
	 * @return text the escaped version
	 */
	public static String escapeSingleQuotes(String text) {
		if (text != null) {
			text = text.replaceAll("'", "''");
		}
		return text;
	}

	/**
	 * Find all the files with the given MD5 hash.
	 *
	 * @param md5Hash hash value to match files with
	 * @return List of AbstractFile with the given hash
	 */
	public List<AbstractFile> findFilesByMd5(String md5Hash) {
		if (md5Hash == null) {
			return Collections.<AbstractFile>emptyList();
		}
		CaseDbConnection connection;
		try {
			connection = connections.getConnection();
		} catch (TskCoreException ex) {
			logger.log(Level.SEVERE, "Error finding files by md5 hash " + md5Hash, ex); //NON-NLS			
			return Collections.<AbstractFile>emptyList();
		}
		acquireSharedLock();
		Statement s = null;
		ResultSet rs = null;
		try {
			s = connection.createStatement();
			rs = connection.executeQuery(s, "SELECT * FROM tsk_files WHERE " //NON-NLS
					+ " md5 = '" + md5Hash.toLowerCase() + "' " //NON-NLS
					+ "AND size > 0"); //NON-NLS
			return resultSetToAbstractFiles(rs);
		} catch (SQLException ex) {
			logger.log(Level.WARNING, "Error querying database.", ex); //NON-NLS
			return Collections.<AbstractFile>emptyList();
		} finally {
			closeResultSet(rs);
			closeStatement(s);
			connection.close();
			releaseSharedLock();
		}
	}

	/**
	 * Query all the files to verify if they have an MD5 hash associated with
	 * them.
	 *
	 * @return true if all files have an MD5 hash
	 */
	public boolean allFilesMd5Hashed() {
		CaseDbConnection connection;
		try {
			connection = connections.getConnection();
		} catch (TskCoreException ex) {
			logger.log(Level.SEVERE, "Error checking md5 hashing status", ex); //NON-NLS			
			return false;
		}
		boolean allFilesAreHashed = false;
		acquireSharedLock();
		Statement s = null;
		ResultSet rs = null;
		try {
			s = connection.createStatement();
			rs = connection.executeQuery(s, "SELECT COUNT(*) FROM tsk_files " //NON-NLS
					+ "WHERE dir_type = '" + TskData.TSK_FS_NAME_TYPE_ENUM.REG.getValue() + "' " //NON-NLS
					+ "AND md5 IS NULL " //NON-NLS
					+ "AND size > '0'"); //NON-NLS
			if (rs.next() && rs.getInt(1) == 0) {
				allFilesAreHashed = true;
			}
		} catch (SQLException ex) {
			logger.log(Level.WARNING, "Failed to query whether all files have MD5 hashes", ex); //NON-NLS
		} finally {
			closeResultSet(rs);
			closeStatement(s);
			connection.close();
			releaseSharedLock();
		}
		return allFilesAreHashed;
	}

	/**
	 * Query all the files and counts how many have an MD5 hash.
	 *
	 * @return the number of files with an MD5 hash
	 */
	public int countFilesMd5Hashed() {
		CaseDbConnection connection;
		try {
			connection = connections.getConnection();
		} catch (TskCoreException ex) {
			logger.log(Level.SEVERE, "Error getting database connection for hashed files count", ex); //NON-NLS			
			return 0;
		}
		int count = 0;
		acquireSharedLock();
		Statement s = null;
		ResultSet rs = null;
		try {
			s = connection.createStatement();
			rs = connection.executeQuery(s, "SELECT COUNT(*) FROM tsk_files " //NON-NLS
					+ "WHERE md5 IS NOT NULL " //NON-NLS
					+ "AND size > '0'"); //NON-NLS
			if (rs.next()) {
				count = rs.getInt(1);
			}
		} catch (SQLException ex) {
			logger.log(Level.WARNING, "Failed to query for all the files.", ex); //NON-NLS
		} finally {
			closeResultSet(rs);
			closeStatement(s);
			connection.close();
			releaseSharedLock();
		}
		return count;
	}

	/**
	 * Notifies observers of errors in the SleuthkitCase.
	 */
	public interface ErrorObserver {

		void receiveError(Exception ex);
	}

	/**
	 * Add an observer for SleuthkitCase errors.
	 *
	 * @param observer The observer to add.
<<<<<<< HEAD
	 * @deprecated
=======
>>>>>>> d922f288
	 */
	public static void addErrorObserver(ErrorObserver observer) {
		sleuthkitCaseErrorObservers.add(observer);
	}

	/**
	 * Remove an observer for SleuthkitCase errors.
	 *
	 * @param observer The observer to remove.
	 */
	public static void removeErrorObserver(ErrorObserver observer) {
		int i = sleuthkitCaseErrorObservers.indexOf(observer);
		if (i >= 0) {
			sleuthkitCaseErrorObservers.remove(i);
		}
	}

	/**
	 * Submit an error to all clients that are listening.
	 *
	 * @param typeOfError The error type. Different clients may handle different
	 * types of errors.
	 * @param errorMessage A description of the error that occurred.
<<<<<<< HEAD
	 * @deprecated
=======
>>>>>>> d922f288
	 */
	private static void notifyError(Exception ex) {
		for (ErrorObserver observer : sleuthkitCaseErrorObservers) {
			if (observer != null) {
				try {
					observer.receiveError(ex);
				} catch (Exception exp) {
					logger.log(Level.WARNING, "Observer client unable to receive message", ex);
				}
			}
		}
	}

	/**
	 * Selects all of the rows from the tag_names table in the case database.
	 *
	 * @return A list, possibly empty, of TagName data transfer objects (DTOs)
	 * for the rows.
	 * @throws TskCoreException
	 */
	public List<TagName> getAllTagNames() throws TskCoreException {
		CaseDbConnection connection = connections.getConnection();
		acquireSharedLock();
		ResultSet resultSet = null;
		try {
			// SELECT * FROM tag_names
			PreparedStatement statement = connection.getPreparedStatement(CaseDbConnection.PREPARED_STATEMENT.SELECT_TAG_NAMES);
			resultSet = connection.executeQuery(statement);
			ArrayList<TagName> tagNames = new ArrayList<TagName>();
			while (resultSet.next()) {
				tagNames.add(new TagName(resultSet.getLong("tag_name_id"), resultSet.getString("display_name"), resultSet.getString("description"), TagName.HTML_COLOR.getColorByName(resultSet.getString("color")))); //NON-NLS
			}
			return tagNames;
		} catch (SQLException ex) {
			throw new TskCoreException("Error selecting rows from tag_names table", ex);
		} finally {
			closeResultSet(resultSet);
			connection.close();
			releaseSharedLock();
		}
	}

	/**
	 * Selects all of the rows from the tag_names table in the case database for
	 * which there is at least one matching row in the content_tags or
	 * blackboard_artifact_tags tables.
	 *
	 * @return A list, possibly empty, of TagName data transfer objects (DTOs)
	 * for the rows.
	 * @throws TskCoreException
	 */
	public List<TagName> getTagNamesInUse() throws TskCoreException {
		CaseDbConnection connection = connections.getConnection();
		acquireSharedLock();
		ResultSet resultSet = null;
		try {
			// SELECT * FROM tag_names WHERE tag_name_id IN (SELECT tag_name_id from content_tags UNION SELECT tag_name_id FROM blackboard_artifact_tags)
			PreparedStatement statement = connection.getPreparedStatement(CaseDbConnection.PREPARED_STATEMENT.SELECT_TAG_NAMES_IN_USE);
			resultSet = connection.executeQuery(statement);
			ArrayList<TagName> tagNames = new ArrayList<TagName>();
			while (resultSet.next()) {
				tagNames.add(new TagName(resultSet.getLong("tag_name_id"), resultSet.getString("display_name"), resultSet.getString("description"), TagName.HTML_COLOR.getColorByName(resultSet.getString("color")))); //NON-NLS
			}
			return tagNames;
		} catch (SQLException ex) {
			throw new TskCoreException("Error selecting rows from tag_names table", ex);
		} finally {
			closeResultSet(resultSet);
			connection.close();
			releaseSharedLock();
		}
	}

	/**
	 * Inserts row into the tags_names table in the case database.
	 *
	 * @param displayName The display name for the new tag name.
	 * @param description The description for the new tag name.
	 * @param color The HTML color to associate with the new tag name.
	 * @return A TagName data transfer object (DTO) for the new row.
	 * @throws TskCoreException
	 */
	public TagName addTagName(String displayName, String description, TagName.HTML_COLOR color) throws TskCoreException {
		CaseDbConnection connection = connections.getConnection();
		acquireExclusiveLock();
		ResultSet resultSet = null;
		try {
			// INSERT INTO tag_names (display_name, description, color) VALUES (?, ?, ?)			
			PreparedStatement statement = connection.getPreparedStatement(CaseDbConnection.PREPARED_STATEMENT.INSERT_TAG_NAME, Statement.RETURN_GENERATED_KEYS);
			statement.clearParameters();
			statement.setString(1, displayName);
			statement.setString(2, description);
			statement.setString(3, color.getName());
			connection.executeUpdate(statement);
			resultSet = statement.getGeneratedKeys();
			resultSet.next();
			return new TagName(resultSet.getLong(1), displayName, description, color);
		} catch (SQLException ex) {
			throw new TskCoreException("Error adding row for " + displayName + " tag name to tag_names table", ex);
		} finally {
			closeResultSet(resultSet);
			connection.close();
			releaseExclusiveLock();
		}
	}

	/**
	 * Inserts a row into the content_tags table in the case database.
	 *
	 * @param content The content to tag.
	 * @param tagName The name to use for the tag.
	 * @param comment A comment to store with the tag.
	 * @param beginByteOffset Designates the beginning of a tagged section.
	 * @param endByteOffset Designates the end of a tagged section.
	 * @return A ContentTag data transfer object (DTO) for the new row.
	 * @throws TskCoreException
	 */
	public ContentTag addContentTag(Content content, TagName tagName, String comment, long beginByteOffset, long endByteOffset) throws TskCoreException {
		CaseDbConnection connection = connections.getConnection();
		acquireExclusiveLock();
		ResultSet resultSet = null;
		try {
			// INSERT INTO content_tags (obj_id, tag_name_id, comment, begin_byte_offset, end_byte_offset) VALUES (?, ?, ?, ?, ?)
			PreparedStatement statement = connection.getPreparedStatement(CaseDbConnection.PREPARED_STATEMENT.INSERT_CONTENT_TAG, Statement.RETURN_GENERATED_KEYS);
			statement.clearParameters();
			statement.setLong(1, content.getId());
			statement.setLong(2, tagName.getId());
			statement.setString(3, comment);
			statement.setLong(4, beginByteOffset);
			statement.setLong(5, endByteOffset);
			connection.executeUpdate(statement);
			resultSet = statement.getGeneratedKeys();
			resultSet.next();
			return new ContentTag(resultSet.getLong(1), content, tagName, comment, beginByteOffset, endByteOffset);
		} catch (SQLException ex) {
			throw new TskCoreException("Error adding row to content_tags table (obj_id = " + content.getId() + ", tag_name_id = " + tagName.getId() + ")", ex);
		} finally {
			closeResultSet(resultSet);
			connection.close();
			releaseExclusiveLock();
		}
	}

	/*
	 * Deletes a row from the content_tags table in the case database.
	 * @param tag A ContentTag data transfer object (DTO) for the row to delete.
	 * @throws TskCoreException 
	 */
	public void deleteContentTag(ContentTag tag) throws TskCoreException {
		CaseDbConnection connection = connections.getConnection();
		acquireExclusiveLock();
		try {
			// DELETE FROM content_tags WHERE tag_id = ?		
			PreparedStatement statement = connection.getPreparedStatement(CaseDbConnection.PREPARED_STATEMENT.DELETE_CONTENT_TAG);
			statement.clearParameters();
			statement.setLong(1, tag.getId());
			connection.executeUpdate(statement);
		} catch (SQLException ex) {
			throw new TskCoreException("Error deleting row from content_tags table (id = " + tag.getId() + ")", ex);
		} finally {
			connection.close();
			releaseExclusiveLock();
		}
	}

	/**
	 * Selects all of the rows from the content_tags table in the case database.
	 *
	 * @return A list, possibly empty, of ContentTag data transfer objects
	 * (DTOs) for the rows.
	 * @throws TskCoreException
	 */
	public List<ContentTag> getAllContentTags() throws TskCoreException {
		CaseDbConnection connection = connections.getConnection();
		acquireSharedLock();
		ResultSet resultSet = null;
		try {
			// SELECT * FROM content_tags INNER JOIN tag_names ON content_tags.tag_name_id = tag_names.tag_name_id
			PreparedStatement statement = connection.getPreparedStatement(CaseDbConnection.PREPARED_STATEMENT.SELECT_CONTENT_TAGS);
			resultSet = connection.executeQuery(statement);
			ArrayList<ContentTag> tags = new ArrayList<ContentTag>();
			while (resultSet.next()) {
				TagName tagName = new TagName(resultSet.getLong(2), resultSet.getString("display_name"), resultSet.getString("description"), TagName.HTML_COLOR.getColorByName(resultSet.getString("color")));  //NON-NLS
				Content content = getContentById(resultSet.getLong("obj_id")); //NON-NLS
				tags.add(new ContentTag(resultSet.getLong("tag_id"), content, tagName, resultSet.getString("comment"), resultSet.getLong("begin_byte_offset"), resultSet.getLong("end_byte_offset")));  //NON-NLS
			}
			return tags;
		} catch (SQLException ex) {
			throw new TskCoreException("Error selecting rows from content_tags table", ex);
		} finally {
			closeResultSet(resultSet);
			connection.close();
			releaseSharedLock();
		}
	}

	/**
	 * Gets a count of the rows in the content_tags table in the case database
	 * with a specified foreign key into the tag_names table.
	 *
	 * @param tagName A data transfer object (DTO) for the tag name to match.
	 * @return The count, possibly zero.
	 * @throws TskCoreException
	 */
	public long getContentTagsCountByTagName(TagName tagName) throws TskCoreException {
		if (tagName.getId() == Tag.ID_NOT_SET) {
			throw new TskCoreException("TagName object is invalid, id not set");
		}
		CaseDbConnection connection = connections.getConnection();
		acquireSharedLock();
		ResultSet resultSet = null;
		try {
			// SELECT COUNT(*) FROM content_tags WHERE tag_name_id = ?
			PreparedStatement statement = connection.getPreparedStatement(CaseDbConnection.PREPARED_STATEMENT.COUNT_CONTENT_TAGS_BY_TAG_NAME);
			statement.clearParameters();
			statement.setLong(1, tagName.getId());
			resultSet = connection.executeQuery(statement);
			if (resultSet.next()) {
				return resultSet.getLong(1);
			} else {
				throw new TskCoreException("Error getting content_tags row count for tag name (tag_name_id = " + tagName.getId() + ")");
			}
		} catch (SQLException ex) {
			throw new TskCoreException("Error getting content_tags row count for tag name (tag_name_id = " + tagName.getId() + ")", ex);
		} finally {
			closeResultSet(resultSet);
			connection.close();
			releaseSharedLock();
		}
	}

	/**
	 * Selects the rows in the content_tags table in the case database with a
	 * specified tag id.
	 *
	 * @param contentTagID the tag id of the ContentTag to retrieve.
	 * @throws TskCoreException
	 */
	public ContentTag getContentTagByID(long contentTagID) throws TskCoreException {

		CaseDbConnection connection = connections.getConnection();
		acquireSharedLock();
		ResultSet resultSet = null;
		ContentTag tag = null;
		try {
			// SELECT * FROM content_tags INNER JOIN tag_names ON content_tags.tag_name_id = tag_names.tag_name_id WHERE tag_id = ?
			PreparedStatement statement = connection.getPreparedStatement(CaseDbConnection.PREPARED_STATEMENT.SELECT_CONTENT_TAG_BY_ID);
			statement.clearParameters();
			statement.setLong(1, contentTagID);
			resultSet = connection.executeQuery(statement);

			while (resultSet.next()) {
				TagName tagName = new TagName(resultSet.getLong("tag_name_id"), resultSet.getString("display_name"), resultSet.getString("description"), TagName.HTML_COLOR.getColorByName(resultSet.getString("color")));
				tag = new ContentTag(resultSet.getLong("tag_id"), getContentById(resultSet.getLong("obj_id")), tagName, resultSet.getString("comment"), resultSet.getLong("begin_byte_offset"), resultSet.getLong("end_byte_offset"));
			}
			resultSet.close();

		} catch (SQLException ex) {
			throw new TskCoreException("Error getting content tag with id = " + contentTagID, ex);
		} finally {
			closeResultSet(resultSet);
			connection.close();
			releaseSharedLock();
		}
		return tag;
	}

	/**
	 * Selects the rows in the content_tags table in the case database with a
	 * specified foreign key into the tag_names table.
	 *
	 * @param tagName A data transfer object (DTO) for the tag name to match.
	 * @return A list, possibly empty, of ContentTag data transfer objects
	 * (DTOs) for the rows.
	 * @throws TskCoreException
	 */
	public List<ContentTag> getContentTagsByTagName(TagName tagName) throws TskCoreException {
		if (tagName.getId() == Tag.ID_NOT_SET) {
			throw new TskCoreException("TagName object is invalid, id not set");
		}
		CaseDbConnection connection = connections.getConnection();
		acquireSharedLock();
		ResultSet resultSet = null;
		try {
			// SELECT * FROM content_tags WHERE tag_name_id = ?
			PreparedStatement statement = connection.getPreparedStatement(CaseDbConnection.PREPARED_STATEMENT.SELECT_CONTENT_TAGS_BY_TAG_NAME);
			statement.clearParameters();
			statement.setLong(1, tagName.getId());
			resultSet = connection.executeQuery(statement);
			ArrayList<ContentTag> tags = new ArrayList<ContentTag>();
			while (resultSet.next()) {
				ContentTag tag = new ContentTag(resultSet.getLong("tag_id"), getContentById(resultSet.getLong("obj_id")), tagName, resultSet.getString("comment"), resultSet.getLong("begin_byte_offset"), resultSet.getLong("end_byte_offset"));  //NON-NLS
				tags.add(tag);
			}
			resultSet.close();
			return tags;
		} catch (SQLException ex) {
			throw new TskCoreException("Error getting content_tags rows (tag_name_id = " + tagName.getId() + ")", ex);
		} finally {
			closeResultSet(resultSet);
			connection.close();
			releaseSharedLock();
		}
	}

	/**
	 * Selects the rows in the content_tags table in the case database with a
	 * specified foreign key into the tsk_objects table.
	 *
	 * @param content A data transfer object (DTO) for the content to match.
	 * @return A list, possibly empty, of ContentTag data transfer objects
	 * (DTOs) for the rows.
	 * @throws TskCoreException
	 */
	public List<ContentTag> getContentTagsByContent(Content content) throws TskCoreException {
		CaseDbConnection connection = connections.getConnection();
		acquireSharedLock();
		ResultSet resultSet = null;
		try {
			// SELECT * FROM content_tags INNER JOIN tag_names ON content_tags.tag_name_id = tag_names.tag_name_id WHERE content_tags.obj_id = ?
			PreparedStatement statement = connection.getPreparedStatement(CaseDbConnection.PREPARED_STATEMENT.SELECT_CONTENT_TAGS_BY_CONTENT);
			statement.clearParameters();
			statement.setLong(1, content.getId());
			resultSet = connection.executeQuery(statement);
			ArrayList<ContentTag> tags = new ArrayList<ContentTag>();
			while (resultSet.next()) {
				TagName tagName = new TagName(resultSet.getLong(3), resultSet.getString("display_name"), resultSet.getString("description"), TagName.HTML_COLOR.getColorByName(resultSet.getString("color")));  //NON-NLS
				ContentTag tag = new ContentTag(resultSet.getLong("tag_id"), content, tagName, resultSet.getString("comment"), resultSet.getLong("begin_byte_offset"), resultSet.getLong("end_byte_offset"));  //NON-NLS
				tags.add(tag);
			}
			return tags;
		} catch (SQLException ex) {
			throw new TskCoreException("Error getting content tags data for content (obj_id = " + content.getId() + ")", ex);
		} finally {
			closeResultSet(resultSet);
			connection.close();
			releaseSharedLock();
		}
	}

	/**
	 * Inserts a row into the blackboard_artifact_tags table in the case
	 * database.
	 *
	 * @param artifact The blackboard artifact to tag.
	 * @param tagName The name to use for the tag.
	 * @param comment A comment to store with the tag.
	 * @return A BlackboardArtifactTag data transfer object (DTO) for the new
	 * row.
	 * @throws TskCoreException
	 */
	public BlackboardArtifactTag addBlackboardArtifactTag(BlackboardArtifact artifact, TagName tagName, String comment) throws TskCoreException {
		CaseDbConnection connection = connections.getConnection();
		acquireExclusiveLock();
		ResultSet resultSet = null;
		try {
			// INSERT INTO blackboard_artifact_tags (artifact_id, tag_name_id, comment, begin_byte_offset, end_byte_offset) VALUES (?, ?, ?, ?, ?)			
			PreparedStatement statement = connection.getPreparedStatement(CaseDbConnection.PREPARED_STATEMENT.INSERT_ARTIFACT_TAG, Statement.RETURN_GENERATED_KEYS);
			statement.clearParameters();
			statement.setLong(1, artifact.getArtifactID());
			statement.setLong(2, tagName.getId());
			statement.setString(3, comment);
			connection.executeUpdate(statement);
			resultSet = statement.getGeneratedKeys();
			resultSet.next();
			return new BlackboardArtifactTag(resultSet.getLong(1), artifact, getContentById(artifact.getObjectID()), tagName, comment);
		} catch (SQLException ex) {
			throw new TskCoreException("Error adding row to blackboard_artifact_tags table (obj_id = " + artifact.getArtifactID() + ", tag_name_id = " + tagName.getId() + ")", ex);
		} finally {
			closeResultSet(resultSet);
			connection.close();
			releaseExclusiveLock();
		}
	}

	/*
	 * Deletes a row from the blackboard_artifact_tags table in the case database.
	 * @param tag A BlackboardArtifactTag data transfer object (DTO) representing the row to delete.
	 * @throws TskCoreException 
	 */
	public void deleteBlackboardArtifactTag(BlackboardArtifactTag tag) throws TskCoreException {
		CaseDbConnection connection = connections.getConnection();
		acquireExclusiveLock();
		try {
			// DELETE FROM blackboard_artifact_tags WHERE tag_id = ?
			PreparedStatement statement = connection.getPreparedStatement(CaseDbConnection.PREPARED_STATEMENT.DELETE_ARTIFACT_TAG);
			statement.clearParameters();
			statement.setLong(1, tag.getId());
			connection.executeUpdate(statement);
		} catch (SQLException ex) {
			throw new TskCoreException("Error deleting row from blackboard_artifact_tags table (id = " + tag.getId() + ")", ex);
		} finally {
			connection.close();
			releaseExclusiveLock();
		}
	}

	/**
	 * Selects all of the rows from the blackboard_artifacts_tags table in the
	 * case database.
	 *
	 * @return A list, possibly empty, of BlackboardArtifactTag data transfer
	 * objects (DTOs) for the rows.
	 * @throws TskCoreException
	 */
	public List<BlackboardArtifactTag> getAllBlackboardArtifactTags() throws TskCoreException {
		CaseDbConnection connection = connections.getConnection();
		acquireSharedLock();
		ResultSet resultSet = null;
		try {
			// SELECT * FROM blackboard_artifact_tags INNER JOIN tag_names ON blackboard_artifact_tags.tag_name_id = tag_names.tag_name_id
			PreparedStatement statement = connection.getPreparedStatement(CaseDbConnection.PREPARED_STATEMENT.SELECT_ARTIFACT_TAGS);
			resultSet = connection.executeQuery(statement);
			ArrayList<BlackboardArtifactTag> tags = new ArrayList<BlackboardArtifactTag>();
			while (resultSet.next()) {
				TagName tagName = new TagName(resultSet.getLong("tag_name_id"), resultSet.getString("display_name"), resultSet.getString("description"), TagName.HTML_COLOR.getColorByName(resultSet.getString("color")));  //NON-NLS
				BlackboardArtifact artifact = getBlackboardArtifact(resultSet.getLong("artifact_id")); //NON-NLS
				Content content = getContentById(artifact.getObjectID());
				BlackboardArtifactTag tag = new BlackboardArtifactTag(resultSet.getLong("tag_id"), artifact, content, tagName, resultSet.getString("comment"));  //NON-NLS
				tags.add(tag);
			}
			return tags;
		} catch (SQLException ex) {
			throw new TskCoreException("Error selecting rows from blackboard_artifact_tags table", ex);
		} finally {
			closeResultSet(resultSet);
			connection.close();
			releaseSharedLock();
		}
	}

	/**
	 * Gets a count of the rows in the blackboard_artifact_tags table in the
	 * case database with a specified foreign key into the tag_names table.
	 *
	 * @param tagName A data transfer object (DTO) for the tag name to match.
	 * @return The count, possibly zero.
	 * @throws TskCoreException
	 */
	public long getBlackboardArtifactTagsCountByTagName(TagName tagName) throws TskCoreException {
		if (tagName.getId() == Tag.ID_NOT_SET) {
			throw new TskCoreException("TagName object is invalid, id not set");
		}
		CaseDbConnection connection = connections.getConnection();
		acquireSharedLock();
		ResultSet resultSet = null;
		try {
			// SELECT COUNT(*) FROM blackboard_artifact_tags WHERE tag_name_id = ?
			PreparedStatement statement = connection.getPreparedStatement(CaseDbConnection.PREPARED_STATEMENT.COUNT_ARTIFACTS_BY_TAG_NAME);
			statement.clearParameters();
			statement.setLong(1, tagName.getId());
			resultSet = connection.executeQuery(statement);
			if (resultSet.next()) {
				return resultSet.getLong(1);
			} else {
				throw new TskCoreException("Error getting blackboard_artifact_tags row count for tag name (tag_name_id = " + tagName.getId() + ")");
			}
		} catch (SQLException ex) {
			throw new TskCoreException("Error getting blackboard artifact_content_tags row count for tag name (tag_name_id = " + tagName.getId() + ")", ex);
		} finally {
			closeResultSet(resultSet);
			connection.close();
			releaseSharedLock();
		}
	}

	/**
	 * Selects the rows in the blackboard_artifacts_tags table in the case
	 * database with a specified foreign key into the tag_names table.
	 *
	 * @param tagName A data transfer object (DTO) for the tag name to match.
	 * @return A list, possibly empty, of BlackboardArtifactTag data transfer
	 * objects (DTOs) for the rows.
	 * @throws TskCoreException
	 */
	public List<BlackboardArtifactTag> getBlackboardArtifactTagsByTagName(TagName tagName) throws TskCoreException {
		if (tagName.getId() == Tag.ID_NOT_SET) {
			throw new TskCoreException("TagName object is invalid, id not set");
		}
		CaseDbConnection connection = connections.getConnection();
		acquireSharedLock();
		ResultSet resultSet = null;
		try {
			// SELECT * FROM blackboard_artifact_tags WHERE tag_name_id = ?
			PreparedStatement statement = connection.getPreparedStatement(CaseDbConnection.PREPARED_STATEMENT.SELECT_ARTIFACT_TAGS_BY_TAG_NAME);
			statement.clearParameters();
			statement.setLong(1, tagName.getId());
			resultSet = connection.executeQuery(statement);
			ArrayList<BlackboardArtifactTag> tags = new ArrayList<BlackboardArtifactTag>();
			while (resultSet.next()) {
				BlackboardArtifact artifact = getBlackboardArtifact(resultSet.getLong("artifact_id")); //NON-NLS
				Content content = getContentById(artifact.getObjectID());
				BlackboardArtifactTag tag = new BlackboardArtifactTag(resultSet.getLong("tag_id"), artifact, content, tagName, resultSet.getString("comment"));  //NON-NLS
				tags.add(tag);
			}
			return tags;
		} catch (SQLException ex) {
			throw new TskCoreException("Error getting blackboard artifact tags data (tag_name_id = " + tagName.getId() + ")", ex);
		} finally {
			closeResultSet(resultSet);
			connection.close();
			releaseSharedLock();
		}
	}

	/**
	 * Selects the row in the blackboard artifact tags table in the case
	 * database with a specified tag id.
	 *
	 * @param artifactTagID the tag id of the BlackboardArtifactTag to retrieve.
	 * @return the BlackBoardArtifact Tag with the given tag id, or null if no
	 * such tag could be found
	 * @throws TskCoreException
	 */
	public BlackboardArtifactTag getBlackboardArtifactTagByID(long artifactTagID) throws TskCoreException {

		CaseDbConnection connection = connections.getConnection();
		acquireSharedLock();
		ResultSet resultSet = null;
		BlackboardArtifactTag tag = null;
		try {
			// SELECT * FROM blackboard_artifact_tags INNER JOIN tag_names ON blackboard_artifact_tags.tag_name_id = tag_names.tag_name_id WHERE blackboard_artifact_tags.tag_id = ?
			PreparedStatement statement = connection.getPreparedStatement(CaseDbConnection.PREPARED_STATEMENT.SELECT_ARTIFACT_TAG_BY_ID);
			statement.clearParameters();
			statement.setLong(1, artifactTagID);
			resultSet = connection.executeQuery(statement);

			while (resultSet.next()) {
				TagName tagName = new TagName(resultSet.getLong("tag_name_id"), resultSet.getString("display_name"), resultSet.getString("description"), TagName.HTML_COLOR.getColorByName(resultSet.getString("color")));
				BlackboardArtifact artifact = getBlackboardArtifact(resultSet.getLong("artifact_id")); //NON-NLS
				Content content = getContentById(artifact.getObjectID());
				tag = new BlackboardArtifactTag(resultSet.getLong("tag_id"), artifact, content, tagName, resultSet.getString("comment"));
			}
			resultSet.close();

		} catch (SQLException ex) {
			throw new TskCoreException("Error getting blackboard artifact tag with id = " + artifactTagID, ex);
		} finally {
			closeResultSet(resultSet);
			connection.close();
			releaseSharedLock();
		}
		return tag;
	}

	/**
	 * Selects the rows in the blackboard_artifacts_tags table in the case
	 * database with a specified foreign key into the blackboard_artifacts
	 * table.
	 *
	 * @param artifact A data transfer object (DTO) for the artifact to match.
	 * @return A list, possibly empty, of BlackboardArtifactTag data transfer
	 * objects (DTOs) for the rows.
	 * @throws TskCoreException
	 */
	public List<BlackboardArtifactTag> getBlackboardArtifactTagsByArtifact(BlackboardArtifact artifact) throws TskCoreException {
		CaseDbConnection connection = connections.getConnection();
		acquireSharedLock();
		ResultSet resultSet = null;
		try {
			// SELECT * FROM blackboard_artifact_tags INNER JOIN tag_names ON blackboard_artifact_tags.tag_name_id = tag_names.tag_name_id WHERE blackboard_artifact_tags.artifact_id = ?			
			PreparedStatement statement = connection.getPreparedStatement(CaseDbConnection.PREPARED_STATEMENT.SELECT_ARTIFACT_TAGS_BY_ARTIFACT);
			statement.clearParameters();
			statement.setLong(1, artifact.getArtifactID());
			resultSet = connection.executeQuery(statement);
			ArrayList<BlackboardArtifactTag> tags = new ArrayList<BlackboardArtifactTag>();
			while (resultSet.next()) {
				TagName tagName = new TagName(resultSet.getLong("tag_name_id"), resultSet.getString("display_name"), resultSet.getString("description"), TagName.HTML_COLOR.getColorByName(resultSet.getString("color")));  //NON-NLS
				Content content = getContentById(artifact.getObjectID());
				BlackboardArtifactTag tag = new BlackboardArtifactTag(resultSet.getLong("tag_id"), artifact, content, tagName, resultSet.getString("comment"));  //NON-NLS
				tags.add(tag);
			}
			return tags;
		} catch (SQLException ex) {
			throw new TskCoreException("Error getting blackboard artifact tags data (artifact_id = " + artifact.getArtifactID() + ")", ex);
		} finally {
			closeResultSet(resultSet);
			connection.close();
			releaseSharedLock();
		}
	}

	/**
	 * Inserts a row into the reports table in the case database.
	 *
	 * @param localPath The path of the report file, must be in the database
	 * directory (case directory in Autopsy) or one of its subdirectories.
	 * @param sourceModuleName The name of the module that created the report.
	 * @param reportName The report name, may be empty.
	 * @return A Report data transfer object (DTO) for the new row.
	 * @throws TskCoreException
	 */
	public Report addReport(String localPath, String sourceModuleName, String reportName) throws TskCoreException {
		// Make sure the local path of the report is in the database directory
		// or one of its subdirectories.
		String relativePath = ""; //NON-NLS
		try {
			relativePath = new File(getDbDirPath()).toURI().relativize(new File(localPath).toURI()).getPath();
		} catch (IllegalArgumentException ex) {
			String errorMessage = String.format("Local path %s not in the database directory or one of its subdirectories", localPath);
			throw new TskCoreException(errorMessage, ex);
		}

		// Figure out the create time of the report.
		long createTime = 0;
		try {
			java.io.File tempFile = new java.io.File(localPath);
			// Convert to UNIX epoch (seconds, not milliseconds).
			createTime = tempFile.lastModified() / 1000;
		} catch (Exception ex) {
			throw new TskCoreException("Could not get create time for report at " + localPath, ex);
		}

		// Write the report data to the database.
		CaseDbConnection connection = connections.getConnection();
		acquireExclusiveLock();
		ResultSet resultSet = null;
		try {
			// INSERT INTO reports (path, crtime, src_module_name, display_name) VALUES (?, ?, ?, ?)			
			PreparedStatement statement = connection.getPreparedStatement(CaseDbConnection.PREPARED_STATEMENT.INSERT_REPORT, Statement.RETURN_GENERATED_KEYS);
			statement.clearParameters();
			statement.setString(1, relativePath);
			statement.setLong(2, createTime);
			statement.setString(3, sourceModuleName);
			statement.setString(4, reportName);
			connection.executeUpdate(statement);
			resultSet = statement.getGeneratedKeys();
			resultSet.next();
			return new Report(resultSet.getLong(1), localPath, createTime, sourceModuleName, reportName);
		} catch (SQLException ex) {
			throw new TskCoreException("Error adding report " + localPath + " to reports table", ex);
		} finally {
			closeResultSet(resultSet);
			connection.close();
			releaseExclusiveLock();
		}
	}

	/**
	 * Selects all of the rows from the reports table in the case database.
	 *
	 * @return A list, possibly empty, of Report data transfer objects (DTOs)
	 * for the rows.
	 * @throws TskCoreException
	 */
	public List<Report> getAllReports() throws TskCoreException {
		CaseDbConnection connection = connections.getConnection();
		acquireSharedLock();
		ResultSet resultSet = null;
		try {
			PreparedStatement statement = connection.getPreparedStatement(CaseDbConnection.PREPARED_STATEMENT.SELECT_REPORTS);
			resultSet = connection.executeQuery(statement);
			ArrayList<Report> reports = new ArrayList<Report>();
			while (resultSet.next()) {
				reports.add(new Report(resultSet.getLong("report_id"), //NON-NLS
						Paths.get(getDbDirPath(), resultSet.getString("path")).normalize().toString(), //NON-NLS
						resultSet.getLong("crtime"), //NON-NLS
						resultSet.getString("src_module_name"), //NON-NLS
						resultSet.getString("report_name")));  //NON-NLS
			}
			return reports;
		} catch (SQLException ex) {
			throw new TskCoreException("Error querying reports table", ex);
		} finally {
			closeResultSet(resultSet);
			connection.close();
			releaseSharedLock();
		}
	}

	/**
	 * Deletes a row from the reports table in the case database.
	 *
	 * @param report A Report data transfer object (DTO) for the row to delete.
	 * @throws TskCoreException
	 */
	public void deleteReport(Report report) throws TskCoreException {
		CaseDbConnection connection = connections.getConnection();
		acquireSharedLock();
		try {
			PreparedStatement statement = connection.getPreparedStatement(CaseDbConnection.PREPARED_STATEMENT.DELETE_REPORT);
			statement.setString(1, String.valueOf(report.getId()));
			connection.executeUpdate(statement);
		} catch (SQLException ex) {
			throw new TskCoreException("Error querying reports table", ex);
		} finally {
			releaseSharedLock();
		}
	}

	private static void closeResultSet(ResultSet resultSet) {
		if (resultSet != null) {
			try {
				resultSet.close();
			} catch (SQLException ex) {
				logger.log(Level.SEVERE, "Error closing ResultSet", ex); //NON-NLS
			}
		}
	}

	private static void closeStatement(Statement statement) {
		if (statement != null) {
			try {
				statement.close();
			} catch (SQLException ex) {
				logger.log(Level.SEVERE, "Error closing Statement", ex); //NON-NLS
			}
		}
	}

	/**
	 * A class for the connection pool. This class will hand out connections of
	 * the appropriate type based on the subclass that is calling
	 * getPooledConnection();
	 */
	abstract private static class ConnectionPool {

		private PooledDataSource pooledDataSource;

		public ConnectionPool() {
			pooledDataSource = null;
		}

		CaseDbConnection getConnection() throws TskCoreException {
			if (pooledDataSource == null) {
				throw new TskCoreException("Error getting case database connection - case is closed");
			}
			try {
				return getPooledConnection();
			} catch (SQLException exp) {
				throw new TskCoreException(exp.getMessage());
			}
		}

		void close() throws TskCoreException {
			if (pooledDataSource != null) {
				try {
					pooledDataSource.close();
				} catch (SQLException exp) {
					throw new TskCoreException(exp.getMessage());
				} finally {
					pooledDataSource = null;
				}
			}
		}

		abstract CaseDbConnection getPooledConnection() throws SQLException;

		public PooledDataSource getPooledDataSource() {
			return pooledDataSource;
		}

		public void setPooledDataSource(PooledDataSource pooledDataSource) {
			this.pooledDataSource = pooledDataSource;
		}
	}

	/**
	 * Handles the initial setup of SQLite database connections, as well as
	 * overriding getPooledConnection()
	 */
	private final static class SQLiteConnections extends ConnectionPool {

		private final Map<String, String> configurationOverrides = new HashMap<String, String>();

		SQLiteConnections(String dbPath) throws SQLException {
			configurationOverrides.put("acquireIncrement", "2");
			configurationOverrides.put("initialPoolSize", "5");
			configurationOverrides.put("maxPoolSize", "20");
			configurationOverrides.put("minPoolSize", "5");
			configurationOverrides.put("maxStatements", "100");
			configurationOverrides.put("maxStatementsPerConnection", "20");

			SQLiteConfig config = new SQLiteConfig();
			config.setSynchronous(SQLiteConfig.SynchronousMode.OFF); // Reduce I/O operations, we have no OS crash recovery anyway.
			config.setReadUncommited(true);
			config.enforceForeignKeys(true); // Enforce foreign key constraints.
			SQLiteDataSource unpooled = new SQLiteDataSource(config);
			unpooled.setUrl("jdbc:sqlite:" + dbPath);
			setPooledDataSource((PooledDataSource) DataSources.pooledDataSource(unpooled, configurationOverrides));
		}

		@Override
		public CaseDbConnection getPooledConnection() throws SQLException {
			return new SQLiteConnection(getPooledDataSource().getConnection());
		}
	}

	/**
	 * Handles the initial setup of PostgreSQL database connections, as well as
	 * overriding getPooledConnection()
	 */
	private final static class PostgreSQLConnections extends ConnectionPool {

		PostgreSQLConnections(String host, int port, String dbName, String userName, String password) throws PropertyVetoException {
			ComboPooledDataSource comboPooledDataSource = new ComboPooledDataSource();
			comboPooledDataSource.setDriverClass("org.postgresql.Driver"); //loads the jdbc driver
			comboPooledDataSource.setJdbcUrl("jdbc:postgresql://" + host + ":" + port + "/" + dbName);
			comboPooledDataSource.setUser(userName);
			comboPooledDataSource.setPassword(password);
			comboPooledDataSource.setAcquireIncrement(2);
			comboPooledDataSource.setInitialPoolSize(5);
			comboPooledDataSource.setMaxPoolSize(20);
			comboPooledDataSource.setMinPoolSize(5);
			comboPooledDataSource.setMaxStatements(100);
			comboPooledDataSource.setMaxStatementsPerConnection(20);
			setPooledDataSource(comboPooledDataSource);
		}

		@Override
		public CaseDbConnection getPooledConnection() throws SQLException {
			return new PostgreSQLConnection(getPooledDataSource().getConnection());
		}
	}

	/**
	 * An abstract base class for case database connection objects.
	 */
	private abstract static class CaseDbConnection {

		protected interface DbCommand {

			void execute() throws SQLException;
		}

		static final int SLEEP_LENGTH_IN_MILLISECONDS = 5000;

		final static class CreateStatement implements DbCommand {

			private final Connection connection;
			private Statement statement = null;

			public CreateStatement(Connection connection) {
				this.connection = connection;
			}

			Statement getStatement() {
				return statement;
			}

			@Override
			public void execute() throws SQLException {
				statement = connection.createStatement();
			}
		}

		final static class SetAutoCommit implements DbCommand {

			private final Connection connection;
			private final boolean mode;

			SetAutoCommit(Connection connection, boolean mode) {
				this.connection = connection;
				this.mode = mode;
			}

			@Override
			public void execute() throws SQLException {
				connection.setAutoCommit(mode);
			}
		}

		final static class Commit implements DbCommand {

			private final Connection connection;

			public Commit(Connection connection) {
				this.connection = connection;
			}

			@Override
			public void execute() throws SQLException {
				connection.commit();
			}
		}

		final static class ExecuteQuery implements DbCommand {

			private final Statement statement;
			private final String query;
			private ResultSet resultSet;

			ExecuteQuery(Statement statement, String query) {
				this.statement = statement;
				this.query = query;
			}

			ResultSet getResultSet() {
				return resultSet;
			}

			@Override
			public void execute() throws SQLException {
				resultSet = statement.executeQuery(query);
			}
		}

		final static class ExecutePreparedStatementQuery implements DbCommand {

			private final PreparedStatement preparedStatement;
			private ResultSet resultSet;

			ExecutePreparedStatementQuery(PreparedStatement preparedStatement) {
				this.preparedStatement = preparedStatement;
			}

			ResultSet getResultSet() {
				return resultSet;
			}

			@Override
			public void execute() throws SQLException {
				resultSet = preparedStatement.executeQuery();
			}
		}

		final static class ExecutePreparedStatementUpdate implements DbCommand {

			private final PreparedStatement preparedStatement;

			ExecutePreparedStatementUpdate(PreparedStatement preparedStatement) {
				this.preparedStatement = preparedStatement;
			}

			@Override
			public void execute() throws SQLException {
				preparedStatement.executeUpdate();
			}
		}

		final static class ExecuteStatementUpdate implements DbCommand {

			private final Statement statement;
			private final String updateCommand;

			ExecuteStatementUpdate(Statement statement, String updateCommand) {
				this.statement = statement;
				this.updateCommand = updateCommand;
			}

			@Override
			public void execute() throws SQLException {
				statement.executeUpdate(updateCommand);
			}
		}

		final static class ExecuteStatementUpdateGenerateKeys implements DbCommand {

			private final Statement statement;
			private final int generateKeys;
			private final String updateCommand;

			ExecuteStatementUpdateGenerateKeys(Statement statement, String updateCommand, int generateKeys) {
				this.statement = statement;
				this.generateKeys = generateKeys;
				this.updateCommand = updateCommand;
			}

			@Override
			public void execute() throws SQLException {
				statement.executeUpdate(updateCommand, generateKeys);
			}
		}

		final static class PrepareStatement implements DbCommand {

			private final Connection connection;
			private final String input;
			private PreparedStatement preparedStatement = null;

			public PrepareStatement(Connection connection, String input) {
				this.connection = connection;
				this.input = input;
			}

			PreparedStatement getPreparedStatement() {
				return preparedStatement;
			}

			@Override
			public void execute() throws SQLException {
				preparedStatement = connection.prepareStatement(input);
			}
		}

		final static class PrepareStatementGenerateKeys implements DbCommand {

			private final Connection connection;
			private final String input;
			private final int generateKeys;
			private PreparedStatement preparedStatement = null;

			public PrepareStatementGenerateKeys(Connection connection, String input, int generateKeysInput) {
				this.connection = connection;
				this.input = input;
				this.generateKeys = generateKeysInput;
			}

			PreparedStatement getPreparedStatement() {
				return preparedStatement;
			}

			@Override
			public void execute() throws SQLException {
				preparedStatement = connection.prepareStatement(input, generateKeys);
			}
		}

		abstract void executeCommand(DbCommand command) throws SQLException;

		enum PREPARED_STATEMENT {

			SELECT_ATTRIBUTES_OF_ARTIFACT("SELECT artifact_id, source, context, attribute_type_id, value_type, " //NON-NLS
					+ "value_byte, value_text, value_int32, value_int64, value_double " //NON-NLS
					+ "FROM blackboard_attributes WHERE artifact_id = ?"), //NON-NLS
			SELECT_ARTIFACT_BY_ID("SELECT artifact_id ,obj_id,  artifact_type_id FROM blackboard_artifacts WHERE artifact_id = ?"), //NON-NLS
			SELECT_ARTIFACTS_BY_TYPE("SELECT artifact_id, obj_id FROM blackboard_artifacts " //NON-NLS
					+ "WHERE artifact_type_id = ?"), //NON-NLS
			COUNT_ARTIFACTS_OF_TYPE("SELECT COUNT(*) FROM blackboard_artifacts WHERE artifact_type_id = ?"), //NON-NLS
			COUNT_ARTIFACTS_FROM_SOURCE("SELECT COUNT(*) FROM blackboard_artifacts WHERE obj_id = ?"), //NON-NLS
			SELECT_ARTIFACTS_BY_SOURCE_AND_TYPE("SELECT artifact_id FROM blackboard_artifacts WHERE obj_id = ? AND artifact_type_id = ?"), //NON-NLS
			COUNT_ARTIFACTS_BY_SOURCE_AND_TYPE("SELECT COUNT(*) FROM blackboard_artifacts WHERE obj_id = ? AND artifact_type_id = ?"), //NON-NLS
			SELECT_FILES_BY_PARENT("SELECT tsk_files.* " //NON-NLS
					+ "FROM tsk_objects INNER JOIN tsk_files " //NON-NLS
					+ "ON tsk_objects.obj_id=tsk_files.obj_id " //NON-NLS
					+ "WHERE (tsk_objects.par_obj_id = ? ) " //NON-NLS
					+ "ORDER BY tsk_files.dir_type, LOWER(tsk_files.name)"), //NON-NLS
			SELECT_FILES_BY_PARENT_AND_TYPE("SELECT tsk_files.* " //NON-NLS
					+ "FROM tsk_objects INNER JOIN tsk_files " //NON-NLS
					+ "ON tsk_objects.obj_id=tsk_files.obj_id " //NON-NLS
					+ "WHERE (tsk_objects.par_obj_id = ? AND tsk_files.type = ? ) " //NON-NLS
					+ "ORDER BY tsk_files.dir_type, LOWER(tsk_files.name)"), //NON-NLS
			SELECT_FILE_IDS_BY_PARENT("SELECT tsk_files.obj_id FROM tsk_objects INNER JOIN tsk_files " //NON-NLS
					+ "ON tsk_objects.obj_id=tsk_files.obj_id WHERE (tsk_objects.par_obj_id = ?)"), //NON-NLS
			SELECT_FILE_IDS_BY_PARENT_AND_TYPE("SELECT tsk_files.obj_id " //NON-NLS
					+ "FROM tsk_objects INNER JOIN tsk_files " //NON-NLS
					+ "ON tsk_objects.obj_id=tsk_files.obj_id " //NON-NLS
					+ "WHERE (tsk_objects.par_obj_id = ? " //NON-NLS
					+ "AND tsk_files.type = ? )"), //NON-NLS
			SELECT_FILE_BY_ID("SELECT * FROM tsk_files WHERE obj_id = ? LIMIT 1"), //NON-NLS
			INSERT_ARTIFACT("INSERT INTO blackboard_artifacts (artifact_id, obj_id, artifact_type_id) " //NON-NLS
					+ "VALUES (?, ?, ?)"), //NON-NLS
			POSTGRESQL_INSERT_ARTIFACT("INSERT INTO blackboard_artifacts (artifact_id, obj_id, artifact_type_id) " //NON-NLS
					+ "VALUES (DEFAULT, ?, ?)"), //NON-NLS
			INSERT_STRING_ATTRIBUTE("INSERT INTO blackboard_attributes (artifact_id, artifact_type_id, source, context, attribute_type_id, value_type, value_text) " //NON-NLS
					+ "VALUES (?,?,?,?,?,?,?)"), //NON-NLS
			INSERT_BYTE_ATTRIBUTE("INSERT INTO blackboard_attributes (artifact_id, artifact_type_id, source, context, attribute_type_id, value_type, value_byte) " //NON-NLS
					+ "VALUES (?,?,?,?,?,?,?)"), //NON-NLS
			INSERT_INT_ATTRIBUTE("INSERT INTO blackboard_attributes (artifact_id, artifact_type_id, source, context, attribute_type_id, value_type, value_int32) " //NON-NLS
					+ "VALUES (?,?,?,?,?,?,?)"), //NON-NLS
			INSERT_LONG_ATTRIBUTE("INSERT INTO blackboard_attributes (artifact_id, artifact_type_id, source, context, attribute_type_id, value_type, value_int64) " //NON-NLS
					+ "VALUES (?,?,?,?,?,?,?)"), //NON-NLS
			INSERT_DOUBLE_ATTRIBUTE("INSERT INTO blackboard_attributes (artifact_id, artifact_type_id, source, context, attribute_type_id, value_type, value_double) " //NON-NLS
					+ "VALUES (?,?,?,?,?,?,?)"), //NON-NLS
			SELECT_FILES_BY_FILE_SYSTEM_AND_NAME("SELECT * FROM tsk_files WHERE LOWER(name) LIKE LOWER(?) AND LOWER(name) NOT LIKE LOWER('%journal%') AND fs_obj_id = ?"), //NON-NLS
			SELECT_FILES_BY_FILE_SYSTEM_AND_PATH("SELECT * FROM tsk_files WHERE LOWER(name) LIKE LOWER(?) AND LOWER(name) NOT LIKE LOWER('%journal%') AND LOWER(parent_path) LIKE LOWER(?) AND fs_obj_id = ?"), //NON-NLS
			UPDATE_FILE_MD5("UPDATE tsk_files SET md5 = ? WHERE obj_id = ?"), //NON-NLS
			SELECT_LOCAL_PATH_FOR_FILE("SELECT path FROM tsk_files_path WHERE obj_id = ?"), //NON-NLS
			SELECT_PATH_FOR_FILE("SELECT parent_path FROM tsk_files WHERE obj_id = ?"), //NON-NLS
			SELECT_FILE_NAME("SELECT name FROM tsk_files WHERE obj_id = ?"), //NON-NLS
			SELECT_DERIVED_FILE("SELECT derived_id, rederive FROM tsk_files_derived WHERE obj_id = ?"), //NON-NLS
			SELECT_FILE_DERIVATION_METHOD("SELECT tool_name, tool_version, other FROM tsk_files_derived_method WHERE derived_id = ?"), //NON-NLS
			SELECT_MAX_OBJECT_ID("SELECT MAX(obj_id) FROM tsk_objects"), //NON-NLS
			INSERT_OBJECT("INSERT INTO tsk_objects (par_obj_id, type) VALUES (?, ?)"), //NON-NLS
			INSERT_FILE("INSERT INTO tsk_files (obj_id, fs_obj_id, name, type, has_path, dir_type, meta_type, dir_flags, meta_flags, size, ctime, crtime, atime, mtime, parent_path) " //NON-NLS
					+ "VALUES (?, ?, ?, ?, ?, ?, ?, ?, ?, ?, ?, ?, ?, ?, ?)"), //NON-NLS
			INSERT_LAYOUT_FILE("INSERT INTO tsk_file_layout (obj_id, byte_start, byte_len, sequence) " //NON-NLS
					+ "VALUES (?, ?, ?, ?)"), //NON-NLS
			INSERT_LOCAL_PATH("INSERT INTO tsk_files_path (obj_id, path) VALUES (?, ?)"), //NON-NLS
			COUNT_CHILD_OBJECTS_BY_PARENT("SELECT COUNT(obj_id) FROM tsk_objects WHERE par_obj_id = ?"), //NON-NLS
			SELECT_FILE_SYSTEM_BY_OBJECT("SELECT fs_obj_id from tsk_files WHERE obj_id=?"), //NON-NLS
			SELECT_TAG_NAMES("SELECT * FROM tag_names"), //NON-NLS
			SELECT_TAG_NAMES_IN_USE("SELECT * FROM tag_names " //NON-NLS
					+ "WHERE tag_name_id IN " //NON-NLS
					+ "(SELECT tag_name_id from content_tags UNION SELECT tag_name_id FROM blackboard_artifact_tags)"), //NON-NLS
			INSERT_TAG_NAME("INSERT INTO tag_names (display_name, description, color) VALUES (?, ?, ?)"), //NON-NLS
			INSERT_CONTENT_TAG("INSERT INTO content_tags (obj_id, tag_name_id, comment, begin_byte_offset, end_byte_offset) VALUES (?, ?, ?, ?, ?)"), //NON-NLS
			DELETE_CONTENT_TAG("DELETE FROM content_tags WHERE tag_id = ?"), //NON-NLS
			COUNT_CONTENT_TAGS_BY_TAG_NAME("SELECT COUNT(*) FROM content_tags WHERE tag_name_id = ?"), //NON-NLS
			SELECT_CONTENT_TAGS("SELECT * FROM content_tags INNER JOIN tag_names ON content_tags.tag_name_id = tag_names.tag_name_id"), //NON-NLS
			SELECT_CONTENT_TAGS_BY_TAG_NAME("SELECT * FROM content_tags WHERE tag_name_id = ?"), //NON-NLS
			SELECT_CONTENT_TAG_BY_ID("SELECT * FROM content_tags INNER JOIN tag_names ON content_tags.tag_name_id = tag_names.tag_name_id WHERE tag_id = ?"), //NON-NLS
			SELECT_CONTENT_TAGS_BY_CONTENT("SELECT * FROM content_tags INNER JOIN tag_names ON content_tags.tag_name_id = tag_names.tag_name_id WHERE content_tags.obj_id = ?"), //NON-NLS
			INSERT_ARTIFACT_TAG("INSERT INTO blackboard_artifact_tags (artifact_id, tag_name_id, comment) VALUES (?, ?, ?)"), //NON-NLS
			DELETE_ARTIFACT_TAG("DELETE FROM blackboard_artifact_tags WHERE tag_id = ?"), //NON-NLS
			SELECT_ARTIFACT_TAGS("SELECT * FROM blackboard_artifact_tags INNER JOIN tag_names ON blackboard_artifact_tags.tag_name_id = tag_names.tag_name_id"), //NON-NLS
			COUNT_ARTIFACTS_BY_TAG_NAME("SELECT COUNT(*) FROM blackboard_artifact_tags WHERE tag_name_id = ?"), //NON-NLS
			SELECT_ARTIFACT_TAGS_BY_TAG_NAME("SELECT * FROM blackboard_artifact_tags WHERE tag_name_id = ?"), //NON-NLS
			SELECT_ARTIFACT_TAG_BY_ID("SELECT * FROM blackboard_artifact_tags INNER JOIN tag_names ON blackboard_artifact_tags.tag_name_id = tag_names.tag_name_id  WHERE blackboard_artifact_tags.tag_id = ?"), //NON-NLS
			SELECT_ARTIFACT_TAGS_BY_ARTIFACT("SELECT * FROM blackboard_artifact_tags INNER JOIN tag_names ON blackboard_artifact_tags.tag_name_id = tag_names.tag_name_id WHERE blackboard_artifact_tags.artifact_id = ?"), //NON-NLS
			SELECT_REPORTS("SELECT * FROM reports"), //NON-NLS
			INSERT_REPORT("INSERT INTO reports (path, crtime, src_module_name, report_name) VALUES (?, ?, ?, ?)"), //NON-NLS
			DELETE_REPORT("DELETE FROM reports WHERE reports.report_id = ?"); //NON-NLS

			private final String sql;

			private PREPARED_STATEMENT(String sql) {
				this.sql = sql;
			}

			String getSQL() {
				return sql;
			}
		}

		private final Connection connection;
		private final Map<PREPARED_STATEMENT, PreparedStatement> preparedStatements;

		CaseDbConnection(Connection connection) {
			this.connection = connection;
			preparedStatements = new EnumMap<PREPARED_STATEMENT, PreparedStatement>(PREPARED_STATEMENT.class);
		}

		boolean isOpen() {
			return this.connection != null;
		}

		PreparedStatement getPreparedStatement(PREPARED_STATEMENT statementKey) throws SQLException {
			return getPreparedStatement(statementKey, Statement.NO_GENERATED_KEYS);
		}

		PreparedStatement getPreparedStatement(PREPARED_STATEMENT statementKey, int generateKeys) throws SQLException {
			// Lazy statement preparation.
			PreparedStatement statement;
			if (this.preparedStatements.containsKey(statementKey)) {
				statement = this.preparedStatements.get(statementKey);
			} else {
				statement = prepareStatement(statementKey.getSQL(), generateKeys);
				this.preparedStatements.put(statementKey, statement);
			}
			return statement;
		}

		PreparedStatement prepareStatement(String sqlStatement, int generateKeys) throws SQLException {
			PrepareStatement prepareStatement = new PrepareStatement(this.getConnection(), sqlStatement);
			executeCommand(prepareStatement);
			return prepareStatement.getPreparedStatement();
		}

		Statement createStatement() throws SQLException {
			CreateStatement createStatement = new CreateStatement(this.connection);
			executeCommand(createStatement);
			return createStatement.getStatement();
		}

		void beginTransaction() throws SQLException {
			SetAutoCommit setAutoCommit = new SetAutoCommit(connection, false);
			executeCommand(setAutoCommit);
		}

		void commitTransaction() throws SQLException {
			Commit commit = new Commit(connection);
			executeCommand(commit);
			// You must turn auto commit back on when done with the transaction.
			SetAutoCommit setAutoCommit = new SetAutoCommit(connection, true);
			executeCommand(setAutoCommit);
		}

		/**
		 * A rollback that logs exceptions and does not throw, intended for
		 * "internal" use in SleuthkitCase methods where the exception that
		 * motivated the rollback is the exception to report to the client.
		 */
		void rollbackTransaction() {
			try {
				connection.rollback();
			} catch (SQLException e) {
				logger.log(Level.SEVERE, "Error rolling back transaction", e);
			}
			try {
				connection.setAutoCommit(true);
			} catch (SQLException e) {
				logger.log(Level.SEVERE, "Error restoring auto-commit", e);
			}
		}

		/**
		 * A rollback that throws, intended for use by the CaseDbTransaction
		 * class where client code is managing the transaction and the client
		 * may wish to know that the rollback failed.
		 *
		 * @throws SQLException
		 */
		void rollbackTransactionWithThrow() throws SQLException {
			try {
				connection.rollback();
			} finally {
				connection.setAutoCommit(true);
			}
		}

		ResultSet executeQuery(Statement statement, String query) throws SQLException {
			ExecuteQuery queryCommand = new ExecuteQuery(statement, query);
			executeCommand(queryCommand);
			return queryCommand.getResultSet();
		}

		/**
		 *
		 * @param statement The SQL statement to execute
		 * @return returns the ResultSet from the execution of the query
		 * @throws SQLException \ref query_database_page \ref
		 * insert_and_update_database_page
		 */
		ResultSet executeQuery(PreparedStatement statement) throws SQLException {
			ExecutePreparedStatementQuery executePreparedStatementQuery = new ExecutePreparedStatementQuery(statement);
			executeCommand(executePreparedStatementQuery);
			return executePreparedStatementQuery.getResultSet();
		}

		void executeUpdate(Statement statement, String update) throws SQLException {
			executeUpdate(statement, update, Statement.NO_GENERATED_KEYS);
		}

		void executeUpdate(Statement statement, String update, int generateKeys) throws SQLException {
			ExecuteStatementUpdate executeStatementUpdate = new ExecuteStatementUpdate(statement, update);
			executeCommand(executeStatementUpdate);
		}

		void executeUpdate(PreparedStatement statement) throws SQLException {
			ExecutePreparedStatementUpdate executePreparedStatementUpdate = new ExecutePreparedStatementUpdate(statement);
			executeCommand(executePreparedStatementUpdate);
		}

		/**
		 * Close the connection to the database.
		 */
		void close() {
			try {
				connection.close();
			} catch (SQLException ex) {
				logger.log(Level.SEVERE, "Unable to close connection to case database", ex);
			}
		}

		Connection getConnection() {
			return this.connection;
		}
	}

	/**
	 * A connection to an SQLite case database.
	 */
	private static final class SQLiteConnection extends CaseDbConnection {

		private static final int DATABASE_LOCKED_ERROR = 0; // This should be 6 according to documentation, but it has been observed to be 0.
		private static final int SQLITE_BUSY_ERROR = 5;

		SQLiteConnection(Connection conn) {
			super(conn);
		}

		@Override
		void executeCommand(DbCommand command) throws SQLException {
			while (true) {
				try {
					command.execute(); // Perform the operation
					break;
				} catch (SQLException ex) {
					if (ex.getErrorCode() == SQLITE_BUSY_ERROR || ex.getErrorCode() == DATABASE_LOCKED_ERROR) {
						try {
							// We do not notify of error here, as this is not an
							// error condition. It is likely a temporary busy or
							// locked issue and we will retry.
							Thread.sleep(SLEEP_LENGTH_IN_MILLISECONDS);
						} catch (InterruptedException exp) {
							Logger.getLogger(SleuthkitCase.class.getName()).log(Level.WARNING, "Unexpectedly unable to wait for database.", exp);
						}
					} else {
						notifyError(ex);
						throw ex;
					}
				}
			}
		}
	}

	/**
	 * A connection to a PostgreSQL case database.
	 */
	private static final class PostgreSQLConnection extends CaseDbConnection {

		private static final String COMMUNICATION_ERROR = PSQLState.COMMUNICATION_ERROR.getState();
		private static final String SYSTEM_ERROR = PSQLState.SYSTEM_ERROR.getState();
		private static final String UNKNOWN_STATE = PSQLState.UNKNOWN_STATE.getState();
		private static final int MAX_RETRIES = 3;

		PostgreSQLConnection(Connection conn) {
			super(conn);
		}

		@Override
		void executeUpdate(Statement statement, String update, int generateKeys) throws SQLException {
			ExecuteStatementUpdateGenerateKeys executeStatementUpdateGenerateKeys = new ExecuteStatementUpdateGenerateKeys(statement, update, generateKeys);
			executeCommand(executeStatementUpdateGenerateKeys);
		}

		@Override
		PreparedStatement prepareStatement(String sqlStatement, int generateKeys) throws SQLException {
			PrepareStatementGenerateKeys prepareStatementGenerateKeys = new PrepareStatementGenerateKeys(this.getConnection(), sqlStatement, generateKeys);
			executeCommand(prepareStatementGenerateKeys);
			return prepareStatementGenerateKeys.getPreparedStatement();
		}

		@Override
		void executeCommand(DbCommand command) throws SQLException {
			for (int retries = 0; retries < MAX_RETRIES; retries++) {
				try {
					command.execute();
					break;
				} catch (SQLException ex) {
					String sqlState = ((PSQLException) ex).getSQLState();
					if (sqlState.equals(COMMUNICATION_ERROR) || sqlState.equals(SYSTEM_ERROR) || sqlState.equals(UNKNOWN_STATE)) {
						try {
							Thread.sleep(SLEEP_LENGTH_IN_MILLISECONDS);
						} catch (InterruptedException exp) {
							Logger.getLogger(SleuthkitCase.class.getName()).log(Level.WARNING, "Unexpectedly unable to wait for database.", exp);
						}
					} else {
						notifyError(ex);
						throw ex;
					}
				}
			}
		}
	}

	/**
	 * Wraps the transactional capabilities of a CaseDbConnection object to
	 * support use cases where control of a transaction is given to a
	 * SleuthkitCase client. Note that this class does not implement the
	 * Transaction interface because that sort of flexibility and its associated
	 * complexity is not needed. Also, TskCoreExceptions are thrown to be
	 * consistent with the outer SleuthkitCase class.
	 */
	public static final class CaseDbTransaction {

		private final CaseDbConnection connection;

		private CaseDbTransaction(CaseDbConnection connection) throws TskCoreException {
			this.connection = connection;
			try {
				this.connection.beginTransaction();
			} catch (SQLException ex) {
				throw new TskCoreException("Failed to create transaction on case database", ex);
			}
		}

		/**
		 * The implementations of the public APIs that take a CaseDbTransaction
		 * object need access to the underlying CaseDbConnection.
		 *
		 * @return The CaseDbConnection instance for this instance of
		 * CaseDbTransaction.
		 */
		private CaseDbConnection getConnection() {
			return this.connection;
		}

		/**
		 * Commits the transaction on the case database that was begun when this
		 * object was constructed.
		 *
		 * @throws TskCoreException
		 */
		public void commit() throws TskCoreException {
			try {
				this.connection.commitTransaction();
			} catch (SQLException ex) {
				throw new TskCoreException("Failed to commit transaction on case database", ex);
			} finally {
				close();
			}
		}

		/**
		 * Rolls back the transaction on the case database that was begun when
		 * this object was constructed.
		 *
		 * @throws TskCoreException
		 */
		public void rollback() throws TskCoreException {
			try {
				this.connection.rollbackTransactionWithThrow();
			} catch (SQLException ex) {
				throw new TskCoreException("Case database transaction rollback failed", ex);
			} finally {
				close();
			}
		}

		/**
		 * Close the database connection
		 *
		 */
		void close() {
			this.connection.close();
		}
	}

	/**
	 * The CaseDbQuery supports the use case where developers have a need for
	 * data that is not exposed through the SleuthkitCase API. A CaseDbQuery
	 * instance gets created through the SleuthkitCase executeDbQuery() method.
	 * It wraps the ResultSet and takes care of acquiring and releasing the
	 * appropriate database lock. It implements AutoCloseable so that it can be
	 * used in a try-with -resources block freeing developers from having to
	 * remember to close the result set and releasing the lock.
	 */
	public final class CaseDbQuery implements AutoCloseable {

		private ResultSet resultSet;
		private CaseDbConnection connection;

		private CaseDbQuery(String query) throws TskCoreException {
			if (!query.regionMatches(true, 0, "SELECT", 0, "SELECT".length())) {
				throw new TskCoreException("Unsupported query: Only SELECT queries are supported.");
			}
			try {
				connection = connections.getConnection();
			} catch (TskCoreException ex) {
				throw new TskCoreException("Error getting connection for query: ", ex);
			}

			try {
				SleuthkitCase.this.acquireSharedLock();
				resultSet = connection.executeQuery(connection.createStatement(), query);
			} catch (SQLException ex) {
				SleuthkitCase.this.releaseSharedLock();
				throw new TskCoreException("Error executing query: ", ex);
			}
		}

		/**
		 * Get the result set for this query.
		 *
		 * @return The result set.
		 */
		public ResultSet getResultSet() {
			return resultSet;
		}

		@Override
		public void close() throws TskCoreException {
			try {
				if (resultSet != null) {
					final Statement statement = resultSet.getStatement();
					if (statement != null) {
						statement.close();
					}
					resultSet.close();
				}
				connection.close();
			} catch (SQLException ex) {
				throw new TskCoreException("Error closing query: ", ex);
			} finally {
				SleuthkitCase.this.releaseSharedLock();
			}
		}
	}
}<|MERGE_RESOLUTION|>--- conflicted
+++ resolved
@@ -2598,7 +2598,7 @@
 			retValue = getFileSystemId(fileId, connection);
 			connection.close();
 		} catch (TskCoreException ex) {
-			logger.log(Level.SEVERE, "Error getting file system id for file " + fileId, ex); //NON-NLS
+			logger.log(Level.SEVERE, "Error getting file system id for file " + fileId, ex); //NON-NLS			
 		}
 		return retValue;
 	}
@@ -3619,7 +3619,7 @@
 	 * @throws TskCoreException
 	 * @deprecated	use SleuthkitCase.findAllFilesWhere() instead
 	 */
-	@Deprecated
+    @Deprecated
 	public List<FsContent> findFilesWhere(String sqlWhereClause) throws TskCoreException {
 		CaseDbConnection connection = connections.getConnection();
 		acquireSharedLock();
@@ -4403,7 +4403,7 @@
 	 * @deprecated Do not use runQuery(), use executeQuery() instead. \ref
 	 * query_database_page
 	 */
-	@Deprecated
+    @Deprecated
 	public ResultSet runQuery(String query) throws SQLException {
 		CaseDbConnection connection;
 		try {
@@ -4430,7 +4430,7 @@
 	 * @deprecated Do not use runQuery() and closeRunQuery(), use executeQuery()
 	 * instead. \ref query_database_page
 	 */
-	@Deprecated
+    @Deprecated
 	public void closeRunQuery(ResultSet resultSet) throws SQLException {
 		final Statement statement = resultSet.getStatement();
 		resultSet.close();
@@ -4731,10 +4731,6 @@
 	 * Add an observer for SleuthkitCase errors.
 	 *
 	 * @param observer The observer to add.
-<<<<<<< HEAD
-	 * @deprecated
-=======
->>>>>>> d922f288
 	 */
 	public static void addErrorObserver(ErrorObserver observer) {
 		sleuthkitCaseErrorObservers.add(observer);
@@ -4758,10 +4754,6 @@
 	 * @param typeOfError The error type. Different clients may handle different
 	 * types of errors.
 	 * @param errorMessage A description of the error that occurred.
-<<<<<<< HEAD
-	 * @deprecated
-=======
->>>>>>> d922f288
 	 */
 	private static void notifyError(Exception ex) {
 		for (ErrorObserver observer : sleuthkitCaseErrorObservers) {
