--- conflicted
+++ resolved
@@ -50,13 +50,8 @@
 import org.sqlite.SQLiteJDBCLoader;
 
 /**
- * Represents the case database and abstracts out the most commonly used
+ * Represents the case database with methods that provide abstractions for 
  * database operations.
- *
- * Also provides case database-level lock that protect access to the database
- * resource. The lock is available outside of the class to synchronize certain
- * actions (such as addition of an image) with concurrent database writes, for
- * database implementations (such as SQLite) that might need it.
  */
 public class SleuthkitCase {
 
@@ -74,6 +69,7 @@
 	private final ResultSetHelper rsHelper = new ResultSetHelper(this);
 	private int artifactIDcounter = 1001;
 	private int attributeIDcounter = 1001;
+	
 	// for use by getCarvedDirectoryId method only
 	private final Map<Long, Long> systemIdMap = new HashMap<Long, Long>();
 	
@@ -105,7 +101,7 @@
 		this.connections = new ConnectionPerThreadDispenser();
 		acquireExclusiveLock();
 		try {
-			CaseDbConnection connection = connections.getConnectionWithoutPreparedStatements();			
+			CaseDbConnection connection = connections.getConnectionWithoutPreparedStatements();
 			configureDB(connection);
 			initBlackboardArtifactTypes(connection);
 			initBlackboardAttributeTypes(connection);
@@ -120,15 +116,15 @@
 		acquireExclusiveLock();
 		ResultSet resultSet = null;
 		Statement statement = null;		
-		try {			
+		try {
 			connection.beginTransaction();
-						
+
 			// Get the schema version number of the database from the tsk_db_info table.
 			int schemaVersionNumber = SCHEMA_VERSION_NUMBER;
 			statement = connection.createStatement();
 			resultSet = connection.executeQuery(statement, "SELECT schema_ver FROM tsk_db_info");
 			if (resultSet.next()) {
-				schemaVersionNumber = resultSet.getInt("schema_ver");	
+				schemaVersionNumber = resultSet.getInt("schema_ver");
 			}
 			
 			if (SCHEMA_VERSION_NUMBER != schemaVersionNumber) {
@@ -140,14 +136,15 @@
 				
 				// ***CALL SCHEMA UPDATE METHODS HERE***
 				// Each method should examine the schema number passed to it and either:
-				//    a. Do nothing and return the current schema version number, or
-				//    b. Upgrade the database and then increment and return the current schema version number.
-				schemaVersionNumber = updateFromSchema2toSchema3(schemaVersionNumber);		
+				//    a. Do nothing and return the schema version number, or
+				//    b. Upgrade the database and then increment and return the schema version number.
+				schemaVersionNumber = updateFromSchema2toSchema3(connection, schemaVersionNumber);		
 
 				// Write the updated schema version number to the the tsk_db_info table.
 				connection.executeUpdate("UPDATE tsk_db_info SET schema_ver = " + schemaVersionNumber);
 			}
 			versionNumber= schemaVersionNumber;
+			
 			connection.commitTransaction();
 		}
 		catch (Exception ex) { // Cannot do exception multi-catch in Java 6, so use catch-all
@@ -166,43 +163,67 @@
 		}
 	}
 		
-	private int updateFromSchema2toSchema3(int schemaVersionNumber) throws SQLException, TskCoreException {
+	private int updateFromSchema2toSchema3(CaseDbConnection connection, int schemaVersionNumber) throws SQLException, TskCoreException {
 		if (schemaVersionNumber != 2) {
 			return schemaVersionNumber;
 		}
 
-<<<<<<< HEAD
 		Statement statement = null;
-		try {
-			CaseDbConnection connection = connections.getConnection();		
+		Statement updateStatement = null;
+		ResultSet resultSet = null;
+		try {			
+			statement = connection.createStatement();
+			updateStatement = connection.createStatement();
 
 			// Add new tables for tags.
-			statement = connection.createStatement();
 			statement.execute("CREATE TABLE tag_names (tag_name_id INTEGER PRIMARY KEY, display_name TEXT UNIQUE, description TEXT NOT NULL, color TEXT NOT NULL)");
 			statement.execute("CREATE TABLE content_tags (tag_id INTEGER PRIMARY KEY, obj_id INTEGER NOT NULL, tag_name_id INTEGER NOT NULL, comment TEXT NOT NULL, begin_byte_offset INTEGER NOT NULL, end_byte_offset INTEGER NOT NULL)");
 			statement.execute("CREATE TABLE blackboard_artifact_tags (tag_id INTEGER PRIMARY KEY, artifact_id INTEGER NOT NULL, tag_name_id INTEGER NOT NULL, comment TEXT NOT NULL)");
 
-			// Add new table for reports
+			// Add a new table for reports.
 			statement.execute("CREATE TABLE reports (report_id INTEGER PRIMARY KEY, path TEXT NOT NULL, crtime INTEGER NOT NULL, src_module_name TEXT NOT NULL, report_name TEXT NOT NULL)");
 
-			// Add columns to existing tables
+			// Add new columns to the image info table.
 			statement.execute("ALTER TABLE tsk_image_info ADD COLUMN size INTEGER;");
 			statement.execute("ALTER TABLE tsk_image_info ADD COLUMN md5 TEXT;");
 			statement.execute("ALTER TABLE tsk_image_info ADD COLUMN display_name TEXT;");
+
+			// Add a new column to the file system info table.
 			statement.execute("ALTER TABLE tsk_fs_info ADD COLUMN display_name TEXT;");
+
+			// Add a new column to the file table.
 			statement.execute("ALTER TABLE tsk_files ADD COLUMN meta_seq INTEGER;");
 
-			// Make the prepared statements available for use in migrating legacy data.
-			// THIS IS ONLY GUARANTEED TO WORK FOR GOING FROM VERSION 2 to VERSION 3.
-			// FIX THIS BEFORE ADDING VERSION 4 CODE.
+			// Add new columns and indexes to the attributes table and populate the
+			// new column. Note that addition of the new column is a denormalization 
+			// to optimize attribute queries.
+			statement.execute("ALTER TABLE blackboard_attributes ADD COLUMN artifact_type_id INTEGER NULL NOT NULL DEFAULT -1;");
+			statement.execute("CREATE INDEX attribute_artifactTypeId ON blackboard_attributes(artifact_type_id);");
+			statement.execute("CREATE INDEX attribute_valueText ON blackboard_attributes(value_text);");
+			statement.execute("CREATE INDEX attribute_valueInt32 ON blackboard_attributes(value_int32);");
+			statement.execute("CREATE INDEX attribute_valueInt64 ON blackboard_attributes(value_int64);");
+			statement.execute("CREATE INDEX attribute_valueDouble ON blackboard_attributes(value_double);");
+			resultSet = statement.executeQuery(
+					"SELECT attrs.artifact_id, arts.artifact_type_id " +
+					"FROM blackboard_attributes AS attrs " + 
+					"INNER JOIN blackboard_artifacts AS arts " +
+					"WHERE attrs.artifact_id = arts.artifact_id;");
+			while (resultSet.next()) {
+				long artifactId = resultSet.getLong(1);
+				int artifactTypeId = resultSet.getInt(2);
+				updateStatement.executeUpdate(
+						"UPDATE blackboard_attributes " +
+						"SET artifact_type_id = " + artifactTypeId + " " +
+						"WHERE blackboard_attributes.artifact_id = " + artifactId + ";");					
+			}
+			
+			// Convert existing tag artifact and attribute rows to rows in the new tags tables.
+			// TODO: This code depends on prepared statements that could evolve with
+			// time, breaking this upgrade. The code that follows should be rewritten 
+			// to do everything with SQL specific to the state of the database at 
+			// the time of this schema update.
 			connection.prepareStatements();
-
-			// This data structure is used to keep track of the unique tag names 
-			// created from the TSK_TAG_NAME attributes of the now obsolete 
-			// TSK_TAG_FILE and TSK_TAG_ARTIFACT artifacts.
 			HashMap<String, TagName> tagNames = new HashMap<String, TagName>();
-
-			// Convert TSK_TAG_FILE artifacts into content tags. Leave the artifacts behind as a backup.
 			for (BlackboardArtifact artifact : getBlackboardArtifacts(ARTIFACT_TYPE.TSK_TAG_FILE)) {
 				Content content = getContentById(artifact.getObjectID());
 				String name = "";
@@ -216,7 +237,6 @@
 						comment = attribute.getValueString();
 					}
 				}
-
 				if (!name.isEmpty()) {
 					TagName tagName;
 					if (tagNames.containsKey(name)) {
@@ -226,89 +246,11 @@
 						tagName = addTagName(name, "", TagName.HTML_COLOR.NONE);
 						tagNames.put(name, tagName);
 					}
-					addContentTag(content, tagName, comment, 0, content.getSize() - 1);
-=======
-		// Add new tables for tags.
-		Statement statement = con.createStatement();
-		statement.execute("CREATE TABLE tag_names (tag_name_id INTEGER PRIMARY KEY, display_name TEXT UNIQUE, description TEXT NOT NULL, color TEXT NOT NULL)");
-		statement.execute("CREATE TABLE content_tags (tag_id INTEGER PRIMARY KEY, obj_id INTEGER NOT NULL, tag_name_id INTEGER NOT NULL, comment TEXT NOT NULL, begin_byte_offset INTEGER NOT NULL, end_byte_offset INTEGER NOT NULL)");
-		statement.execute("CREATE TABLE blackboard_artifact_tags (tag_id INTEGER PRIMARY KEY, artifact_id INTEGER NOT NULL, tag_name_id INTEGER NOT NULL, comment TEXT NOT NULL)");
-		
-		// Add a new table for reports.
-		statement.execute("CREATE TABLE reports (report_id INTEGER PRIMARY KEY, path TEXT NOT NULL, crtime INTEGER NOT NULL, src_module_name TEXT NOT NULL, report_name TEXT NOT NULL)");
-
-		// Add new columns to the image info table.
-		statement.execute("ALTER TABLE tsk_image_info ADD COLUMN size INTEGER;");
-		statement.execute("ALTER TABLE tsk_image_info ADD COLUMN md5 TEXT;");
-		statement.execute("ALTER TABLE tsk_image_info ADD COLUMN display_name TEXT;");
-
-		// Add a new column to the file system info table.
-		statement.execute("ALTER TABLE tsk_fs_info ADD COLUMN display_name TEXT;");
-		
-		// Add a new column to the file table.
-		statement.execute("ALTER TABLE tsk_files ADD COLUMN meta_seq INTEGER;");
-		
-		// Add new columns and indexes to the attributes table and populate the
-		// new column. Note that addition of the new column is a denormalization 
-		// to optimize attribute queries.
-		statement.execute("ALTER TABLE blackboard_attributes ADD COLUMN artifact_type_id INTEGER NULL NOT NULL DEFAULT -1;");
-		statement.execute("CREATE INDEX attribute_artifactTypeId ON blackboard_attributes(artifact_type_id);");
-		statement.execute("CREATE INDEX attribute_valueText ON blackboard_attributes(value_text);");
-		statement.execute("CREATE INDEX attribute_valueInt32 ON blackboard_attributes(value_int32);");
-		statement.execute("CREATE INDEX attribute_valueInt64 ON blackboard_attributes(value_int64);");
-		statement.execute("CREATE INDEX attribute_valueDouble ON blackboard_attributes(value_double);");
-		Statement updateStatement = con.createStatement();
-		ResultSet resultSet = statement.executeQuery(
-				"SELECT attrs.artifact_id, arts.artifact_type_id " +
-				"FROM blackboard_attributes AS attrs " + 
-				"INNER JOIN blackboard_artifacts AS arts " +
-				"WHERE attrs.artifact_id = arts.artifact_id;");
-		while (resultSet.next()) {
-			long artifactId = resultSet.getLong(1);
-			int artifactTypeId = resultSet.getInt(2);
-			updateStatement.executeUpdate(
-					"UPDATE blackboard_attributes " +
-					"SET artifact_type_id = " + artifactTypeId + " " +
-					"WHERE blackboard_attributes.artifact_id = " + artifactId + ";");					
-		}
-		resultSet.close();
-		updateStatement.close();
-
-		// Convert existing tag artifact and attribute rows to rows in the new tags tables.
-		// TODO: This code depends on prepared statements that could evolve with
-		// time, breaking this upgrade. The code that follows should be rewritten 
-		// to do everything with SQL specific to the state of the database at 
-		// the time of this schema update.
-		initStatements();
-		HashMap<String, TagName> tagNames = new HashMap<String, TagName>();
-		for (BlackboardArtifact artifact : getBlackboardArtifacts(ARTIFACT_TYPE.TSK_TAG_FILE)) {
-			Content content = getContentById(artifact.getObjectID());
-			String name = "";
-			String comment = "";
-			ArrayList<BlackboardAttribute> attributes = getBlackboardAttributes(artifact);
-			for (BlackboardAttribute attribute : attributes) {
-				if (attribute.getAttributeTypeID() == ATTRIBUTE_TYPE.TSK_TAG_NAME.getTypeID()) {
-					name = attribute.getValueString();
+					addContentTag(content, tagName, comment, 0, content.getSize() - 1);					
 				}
-				else if (attribute.getAttributeTypeID() == ATTRIBUTE_TYPE.TSK_COMMENT.getTypeID()) {
-					comment = attribute.getValueString();
-				}
-			}
-			if (!name.isEmpty()) {
-				TagName tagName;
-				if (tagNames.containsKey(name)) {
-					tagName = tagNames.get(name);
-				}
-				else {
-					tagName = addTagName(name, "", TagName.HTML_COLOR.NONE);
-					tagNames.put(name, tagName);
->>>>>>> e6ceb33b
-				}
-			}
-<<<<<<< HEAD
-
-			// Convert TSK_TAG_ARTIFACT artifacts into blackboard artifact tags. Leave the artifacts behind as a backup.
+			}
 			for (BlackboardArtifact artifact : getBlackboardArtifacts(ARTIFACT_TYPE.TSK_TAG_ARTIFACT)) {
+				long taggedArtifactId = -1;
 				String name = "";
 				String comment = "";
 				ArrayList<BlackboardAttribute> attributes = getBlackboardAttributes(artifact);
@@ -318,10 +260,12 @@
 					}
 					else if (attribute.getAttributeTypeID() == ATTRIBUTE_TYPE.TSK_COMMENT.getTypeID()) {
 						comment = attribute.getValueString();
+					} 
+					else if (attribute.getAttributeTypeID() == ATTRIBUTE_TYPE.TSK_TAGGED_ARTIFACT.getTypeID()) {
+						taggedArtifactId = attribute.getValueLong();
 					}
 				}
-
-				if (!name.isEmpty()) {
+				if (taggedArtifactId != -1 && !name.isEmpty()) {
 					TagName tagName;
 					if (tagNames.containsKey(name)) {
 						tagName = tagNames.get(name);
@@ -330,61 +274,26 @@
 						tagName = addTagName(name, "", TagName.HTML_COLOR.NONE);
 						tagNames.put(name, tagName);
 					}
-					addBlackboardArtifactTag(artifact, tagName, comment);
+					addBlackboardArtifactTag(getBlackboardArtifact(taggedArtifactId), tagName, comment);
 				}
-			}		
-
+			}						
 			connection.closePreparedStatements();
-			
-			return 3;	
-		} finally {
-			if (null != statement) {
-				statement.close(); 
-			}
-		}
-=======
-		}
-		for (BlackboardArtifact artifact : getBlackboardArtifacts(ARTIFACT_TYPE.TSK_TAG_ARTIFACT)) {
-			long taggedArtifactId = -1;
-			String name = "";
-			String comment = "";
-			ArrayList<BlackboardAttribute> attributes = getBlackboardAttributes(artifact);
-			for (BlackboardAttribute attribute : attributes) {
-				if (attribute.getAttributeTypeID() == ATTRIBUTE_TYPE.TSK_TAG_NAME.getTypeID()) {
-					name = attribute.getValueString();
-				}
-				else if (attribute.getAttributeTypeID() == ATTRIBUTE_TYPE.TSK_COMMENT.getTypeID()) {
-					comment = attribute.getValueString();
-				} 
-				else if (attribute.getAttributeTypeID() == ATTRIBUTE_TYPE.TSK_TAGGED_ARTIFACT.getTypeID()) {
-					taggedArtifactId = attribute.getValueLong();
-				}
-			}
-			if (taggedArtifactId != -1 && !name.isEmpty()) {
-				TagName tagName;
-				if (tagNames.containsKey(name)) {
-					tagName = tagNames.get(name);
-				}
-				else {
-					tagName = addTagName(name, "", TagName.HTML_COLOR.NONE);
-					tagNames.put(name, tagName);
-				}
-				addBlackboardArtifactTag(getBlackboardArtifact(taggedArtifactId), tagName, comment);
-			}
-		}						
-		closeStatements();
-		statement.execute(
-			"DELETE FROM blackboard_attributes WHERE artifact_id IN " +
-			"(SELECT artifact_id FROM blackboard_artifacts WHERE artifact_type_id = " + ARTIFACT_TYPE.TSK_TAG_FILE.getTypeID() + 
-			" OR artifact_type_id = " + ARTIFACT_TYPE.TSK_TAG_ARTIFACT.getTypeID() + ");");
-		statement.execute(
-			"DELETE FROM blackboard_artifacts WHERE " +
-			"artifact_type_id = " + ARTIFACT_TYPE.TSK_TAG_FILE.getTypeID() +		
-			" OR artifact_type_id = " + ARTIFACT_TYPE.TSK_TAG_ARTIFACT.getTypeID() + ";");
-		statement.close();
+			statement.execute(
+				"DELETE FROM blackboard_attributes WHERE artifact_id IN " +
+				"(SELECT artifact_id FROM blackboard_artifacts WHERE artifact_type_id = " + ARTIFACT_TYPE.TSK_TAG_FILE.getTypeID() + 
+				" OR artifact_type_id = " + ARTIFACT_TYPE.TSK_TAG_ARTIFACT.getTypeID() + ");");
+			statement.execute(
+				"DELETE FROM blackboard_artifacts WHERE " +
+				"artifact_type_id = " + ARTIFACT_TYPE.TSK_TAG_FILE.getTypeID() +		
+				" OR artifact_type_id = " + ARTIFACT_TYPE.TSK_TAG_ARTIFACT.getTypeID() + ";");
+			statement.close();
 				
-		return 3;	
->>>>>>> e6ceb33b
+			return 3;
+		} finally {
+			closeResultSet(resultSet);
+			closeStatement(updateStatement);
+			closeStatement(statement);
+		}
 	}			
 		
 	/**
@@ -423,244 +332,6 @@
 	public String getDbDirPath() {
 		return dbDirPath;
 	}
-<<<<<<< HEAD
-=======
-
-	private void initStatements() throws SQLException {
-		getBlackboardAttributesSt = con.prepareStatement(
-				"SELECT artifact_id, source, context, attribute_type_id, value_type, "
-				+ "value_byte, value_text, value_int32, value_int64, value_double "
-				+ "FROM blackboard_attributes WHERE artifact_id = ?");
-
-		getBlackboardArtifactSt = con.prepareStatement(
-				"SELECT obj_id, artifact_type_id FROM blackboard_artifacts WHERE artifact_id = ?");
-
-		getBlackboardArtifactsSt = con.prepareStatement(
-				"SELECT artifact_id, obj_id FROM blackboard_artifacts "
-				+ "WHERE artifact_type_id = ?");
-
-		getBlackboardArtifactsTypeCountSt = con.prepareStatement(
-				"SELECT COUNT(*) FROM blackboard_artifacts WHERE artifact_type_id = ?");
-
-		getBlackboardArtifactsContentCountSt = con.prepareStatement(
-				"SELECT COUNT(*) FROM blackboard_artifacts WHERE obj_id = ?");
-
-		getArtifactsHelper1St = con.prepareStatement(
-				"SELECT artifact_id FROM blackboard_artifacts WHERE obj_id = ? AND artifact_type_id = ?");
-
-		getArtifactsHelper2St = con.prepareStatement(
-				"SELECT artifact_id, obj_id FROM blackboard_artifacts WHERE artifact_type_id = ?");
-
-		getArtifactsCountHelperSt = con.prepareStatement(
-				"SELECT COUNT(*) FROM blackboard_artifacts WHERE obj_id = ? AND artifact_type_id = ?");
-
-		getAbstractFileChildren = con.prepareStatement(
-				"SELECT tsk_files.* FROM tsk_objects INNER JOIN tsk_files "
-				+ "ON tsk_objects.obj_id=tsk_files.obj_id WHERE (tsk_objects.par_obj_id = ? ) ORDER BY tsk_files.dir_type, tsk_files.name COLLATE NOCASE");
-		
-		getAbstractFileChildrenByType = con.prepareStatement(
-				"SELECT tsk_files.* "
-				+ "FROM tsk_objects INNER JOIN tsk_files "
-				+ "ON tsk_objects.obj_id=tsk_files.obj_id "
-				+ "WHERE (tsk_objects.par_obj_id = ? "
-				+ "AND tsk_files.type = ? )  ORDER BY tsk_files.dir_type, tsk_files.name COLLATE NOCASE");
-
-		getAbstractFileChildrenIds = con.prepareStatement(
-				"SELECT tsk_files.obj_id FROM tsk_objects INNER JOIN tsk_files "
-				+ "ON tsk_objects.obj_id=tsk_files.obj_id WHERE (tsk_objects.par_obj_id = ?)");
-		
-		getAbstractFileChildrenIdsByType = con.prepareStatement(
-				"SELECT tsk_files.obj_id "
-				+ "FROM tsk_objects INNER JOIN tsk_files "
-				+ "ON tsk_objects.obj_id=tsk_files.obj_id "
-				+ "WHERE (tsk_objects.par_obj_id = ? "
-				+ "AND tsk_files.type = ? )");
-
-		getAbstractFileById = con.prepareStatement("SELECT * FROM tsk_files WHERE obj_id = ? LIMIT 1");
-
-		addArtifactSt1 = con.prepareStatement(
-				"INSERT INTO blackboard_artifacts (artifact_id, obj_id, artifact_type_id) "
-				+ "VALUES (NULL, ?, ?)");
-
-
-		getLastArtifactId = con.prepareStatement(
-				"SELECT MAX(artifact_id) from blackboard_artifacts "
-				+ "WHERE obj_id = ? AND + artifact_type_id = ?");
-
-
-		addBlackboardAttributeStringSt = con.prepareStatement(
-				"INSERT INTO blackboard_attributes (artifact_id, artifact_type_id, source, context, attribute_type_id, value_type, value_text) "
-				+ "VALUES (?,?,?,?,?,?,?)");
-
-		addBlackboardAttributeByteSt = con.prepareStatement(
-				"INSERT INTO blackboard_attributes (artifact_id, artifact_type_id, source, context, attribute_type_id, value_type, value_byte) "
-				+ "VALUES (?,?,?,?,?,?,?)");
-
-		addBlackboardAttributeIntegerSt = con.prepareStatement(
-				"INSERT INTO blackboard_attributes (artifact_id, artifact_type_id, source, context, attribute_type_id, value_type, value_int32) "
-				+ "VALUES (?,?,?,?,?,?,?)");
-
-		addBlackboardAttributeLongSt = con.prepareStatement(
-				"INSERT INTO blackboard_attributes (artifact_id, artifact_type_id, source, context, attribute_type_id, value_type, value_int64) "
-				+ "VALUES (?,?,?,?,?,?,?)");
-
-		addBlackboardAttributeDoubleSt = con.prepareStatement(
-				"INSERT INTO blackboard_attributes (artifact_id, artifact_type_id, source, context, attribute_type_id, value_type, value_double) "
-				+ "VALUES (?,?,?,?,?,?,?)");
-
-		getFileSt = con.prepareStatement("SELECT * FROM tsk_files WHERE LOWER(name) LIKE ? and LOWER(name) NOT LIKE '%journal%' AND fs_obj_id = ?");
-
-		getFileWithParentSt = con.prepareStatement("SELECT * FROM tsk_files WHERE LOWER(name) LIKE ? AND LOWER(name) NOT LIKE '%journal%' AND LOWER(parent_path) LIKE ? AND fs_obj_id = ?");
-
-		updateMd5St = con.prepareStatement("UPDATE tsk_files SET md5 = ? WHERE obj_id = ?");
-
-		getPathSt = con.prepareStatement("SELECT path FROM tsk_files_path WHERE obj_id = ?");
-
-		getFileParentPathSt = con.prepareStatement("SELECT parent_path FROM tsk_files WHERE obj_id = ?");
-
-		getFileNameSt = con.prepareStatement("SELECT name FROM tsk_files WHERE obj_id = ?");
-
-		getDerivedInfoSt = con.prepareStatement("SELECT derived_id, rederive FROM tsk_files_derived WHERE obj_id = ?");
-
-		getDerivedMethodSt = con.prepareStatement("SELECT tool_name, tool_version, other FROM tsk_files_derived_method WHERE derived_id = ?");
-
-		getLastContentIdSt = con.prepareStatement(
-				"SELECT MAX(obj_id) from tsk_objects");
-
-		addObjectSt = con.prepareStatement(
-				"INSERT INTO tsk_objects (obj_id, par_obj_id, type) VALUES (?, ?, ?)");
-
-		addFileSt = con.prepareStatement(
-				"INSERT INTO tsk_files (obj_id, fs_obj_id, name, type, has_path, dir_type, meta_type, dir_flags, meta_flags, size, ctime, crtime, atime, mtime, parent_path) "
-				+ "VALUES (?, ?, ?, ?, ?, ?, ?, ?, ?, ?, ?, ?, ?, ?, ?)");
-
-		addLayoutFileSt = con.prepareStatement(
-				"INSERT INTO tsk_file_layout (obj_id, byte_start, byte_len, sequence) "
-				+ "VALUES (?, ?, ?, ?)");
-
-		addPathSt = con.prepareStatement(
-				"INSERT INTO tsk_files_path (obj_id, path) VALUES (?, ?)");
-
-		countChildrenSt = con.prepareStatement(
-				"SELECT COUNT(obj_id) FROM tsk_objects WHERE par_obj_id = ?");
-
-		getFsIdForFileIdSt = con.prepareStatement(
-				"SELECT fs_obj_id from tsk_files WHERE obj_id=?");
-		
-		selectAllFromTagNames = con.prepareStatement("SELECT * FROM tag_names");
-		
-		selectFromTagNamesWhereInUse = con.prepareStatement("SELECT * FROM tag_names WHERE tag_name_id IN (SELECT tag_name_id from content_tags UNION SELECT tag_name_id FROM blackboard_artifact_tags)");
-		
-		insertIntoTagNames =  con.prepareStatement("INSERT INTO tag_names (display_name, description, color) VALUES (?, ?, ?)");
-		
-		selectMaxIdFromTagNames = con.prepareStatement("SELECT MAX(tag_name_id) FROM tag_names");
-		
-		insertIntoContentTags = con.prepareStatement("INSERT INTO content_tags (obj_id, tag_name_id, comment, begin_byte_offset, end_byte_offset) VALUES (?, ?, ?, ?, ?)");
-		
-		selectMaxIdFromContentTags = con.prepareStatement("SELECT MAX(tag_id) FROM content_tags");		
-		
-		deleteFromContentTags = con.prepareStatement("DELETE FROM content_tags WHERE tag_id = ?");
-		
-		selectContentTagsCountByTagName = con.prepareStatement("SELECT COUNT(*) FROM content_tags WHERE tag_name_id = ?");
-		
-		selectAllContentTags = con.prepareStatement("SELECT * FROM content_tags INNER JOIN tag_names ON content_tags.tag_name_id = tag_names.tag_name_id");
-				
-		selectContentTagsByTagName = con.prepareStatement("SELECT * FROM content_tags WHERE tag_name_id = ?");
-		
-		selectContentTagsByContent = con.prepareStatement("SELECT * FROM content_tags INNER JOIN tag_names ON content_tags.tag_name_id = tag_names.tag_name_id WHERE content_tags.obj_id = ?");
-		
-		insertIntoBlackboardArtifactTags = con.prepareStatement("INSERT INTO blackboard_artifact_tags (artifact_id, tag_name_id, comment) VALUES (?, ?, ?)");
-		
-		selectMaxIdFromBlackboardArtifactTags = con.prepareStatement("SELECT MAX(tag_id) FROM blackboard_artifact_tags");				
-		
-		deleteFromBlackboardArtifactTags  = con.prepareStatement("DELETE FROM blackboard_artifact_tags WHERE tag_id = ?");
-
-		selectAllBlackboardArtifactTags = con.prepareStatement("SELECT * FROM blackboard_artifact_tags INNER JOIN tag_names ON blackboard_artifact_tags.tag_name_id = tag_names.tag_name_id");		
-		
-		selectBlackboardArtifactTagsByTagName = con.prepareStatement("SELECT * FROM blackboard_artifact_tags WHERE tag_name_id = ?");
-		
-		selectBlackboardArtifactTagsByArtifact = con.prepareStatement("SELECT * FROM blackboard_artifact_tags INNER JOIN tag_names ON blackboard_artifact_tags.tag_name_id = tag_names.tag_name_id WHERE blackboard_artifact_tags.artifact_id = ?");
-				
-		selectBlackboardArtifactTagsCountByTagName = con.prepareStatement("SELECT COUNT(*) FROM blackboard_artifact_tags WHERE tag_name_id = ?");;		
-		
-		selectAllFromReports = con.prepareStatement("SELECT * FROM reports");		
-		
-		selectMaxIdFromReports = con.prepareStatement("SELECT MAX(report_id) FROM reports");		
-		
-		insertIntoReports =  con.prepareStatement("INSERT INTO reports (path, crtime, src_module_name, report_name) VALUES (?, ?, ?, ?)");
-	}
-
-	private void closeStatements() {
-		closeStatement(getBlackboardAttributesSt);
-		closeStatement(getBlackboardArtifactSt);
-		closeStatement(getBlackboardArtifactsSt);
-		closeStatement(getBlackboardArtifactsTypeCountSt);
-		closeStatement(getBlackboardArtifactsContentCountSt);
-		closeStatement(getArtifactsHelper1St);
-		closeStatement(getArtifactsHelper2St);
-		closeStatement(getArtifactsCountHelperSt);
-		closeStatement(getAbstractFileChildren);
-		closeStatement(getAbstractFileChildrenByType);
-		closeStatement(getAbstractFileChildrenIds);
-		closeStatement(getAbstractFileChildrenIdsByType);
-		closeStatement(getAbstractFileById);
-		closeStatement(addArtifactSt1);
-		closeStatement(getLastArtifactId);
-		closeStatement(addBlackboardAttributeStringSt);
-		closeStatement(addBlackboardAttributeByteSt);
-		closeStatement(addBlackboardAttributeIntegerSt);
-		closeStatement(addBlackboardAttributeLongSt);
-		closeStatement(addBlackboardAttributeDoubleSt);
-		closeStatement(getFileSt);
-		closeStatement(getFileWithParentSt);
-		closeStatement(getPathSt);
-		closeStatement(getFileNameSt);
-		closeStatement(updateMd5St);
-		closeStatement(getLastContentIdSt);
-		closeStatement(getFileParentPathSt);
-		closeStatement(getDerivedInfoSt);
-		closeStatement(getDerivedMethodSt);
-		closeStatement(addObjectSt);
-		closeStatement(addFileSt);
-		closeStatement(addLayoutFileSt);
-		closeStatement(addPathSt);
-		closeStatement(countChildrenSt);
-		closeStatement(getFsIdForFileIdSt);
-		closeStatement(selectAllFromTagNames);
-		closeStatement(selectFromTagNamesWhereInUse);
-		closeStatement(insertIntoTagNames);
-		closeStatement(selectMaxIdFromTagNames);		
-		closeStatement(insertIntoContentTags);
-		closeStatement(selectMaxIdFromContentTags);
-		closeStatement(deleteFromContentTags);
-		closeStatement(selectContentTagsCountByTagName);
-		closeStatement(selectAllContentTags);
-		closeStatement(selectContentTagsByTagName);
-		closeStatement(selectContentTagsByContent);
-		closeStatement(insertIntoBlackboardArtifactTags);
-		closeStatement(selectMaxIdFromBlackboardArtifactTags);	
-		closeStatement(deleteFromBlackboardArtifactTags);
-		closeStatement(selectAllBlackboardArtifactTags);
-		closeStatement(selectBlackboardArtifactTagsCountByTagName);
-		closeStatement(selectBlackboardArtifactTagsByTagName);
-		closeStatement(selectBlackboardArtifactTagsByArtifact);
-		closeStatement(selectAllFromReports);
-		closeStatement(selectMaxIdFromReports);
-		closeStatement(insertIntoReports);
-	}
-				
-	private void closeStatement(PreparedStatement statement) {
-		try {
-			if (statement != null) {
-				statement.close();
-				statement = null;
-			}			
-		} 
-		catch (SQLException ex) {
-			logger.log(Level.WARNING, "Error closing prepared statement", ex);
-		}
-	}
->>>>>>> e6ceb33b
 		
 	private void configureDB(CaseDbConnection connection) throws TskCoreException {
 		acquireExclusiveLock();
@@ -1606,54 +1277,13 @@
 	 * @param artifactTypeId The type of artifact associated with the attribute.
 	 * @throws TskCoreException thrown if a critical error occurs.
 	 */
-<<<<<<< HEAD
-	public void addBlackboardAttribute(BlackboardAttribute attr) throws TskCoreException {
+	public void addBlackboardAttribute(BlackboardAttribute attr, int artifactTypeId) throws TskCoreException {
 		acquireExclusiveLock();
 		try {
 			CaseDbConnection connection = connections.getConnection();
-			addBlackBoardAttribute(attr, connection);
+			addBlackBoardAttribute(attr, artifactTypeId, connection);
 		} catch (SQLException ex) {
 			throw new TskCoreException("Error adding blackboard attribute: " + attr.toString(), ex);
-=======
-	void addBlackboardAttribute(BlackboardAttribute attr, int artifactTypeId) throws TskCoreException {
-		dbWriteLock();
-		try {
-			PreparedStatement ps = null;
-			switch (attr.getValueType()) {
-				case STRING:
-					addBlackboardAttributeStringSt.setString(7, escapeForBlackboard(attr.getValueString()));
-					ps = addBlackboardAttributeStringSt;
-					break;
-				case BYTE:
-					addBlackboardAttributeByteSt.setBytes(7, attr.getValueBytes());
-					ps = addBlackboardAttributeByteSt;
-					break;
-				case INTEGER:
-					addBlackboardAttributeIntegerSt.setInt(7, attr.getValueInt());
-					ps = addBlackboardAttributeIntegerSt;
-					break;
-				case LONG:
-					addBlackboardAttributeLongSt.setLong(7, attr.getValueLong());
-					ps = addBlackboardAttributeLongSt;
-					break;
-				case DOUBLE:
-					addBlackboardAttributeDoubleSt.setDouble(7, attr.getValueDouble());
-					ps = addBlackboardAttributeDoubleSt;
-					break;
-			} // end switch
-
-			//set common fields
-			ps.setLong(1, attr.getArtifactID());
-			ps.setInt(2,artifactTypeId);
-			ps.setString(3, attr.getModuleName());
-			ps.setString(4, attr.getContext());
-			ps.setInt(5, attr.getAttributeTypeID());
-			ps.setLong(6, attr.getValueType().getType());
-			ps.executeUpdate();
-			ps.clearParameters();
-		} catch (SQLException ex) {
-			throw new TskCoreException("Error getting or creating a blackboard attribute", ex);
->>>>>>> e6ceb33b
 		} finally {
 			releaseExclusiveLock();
 		}
@@ -1666,90 +1296,64 @@
 	 * @param artifactTypeId The type of artifact associated with the attributes.
 	 * @throws TskCoreException thrown if a critical error occurs.
 	 */
-<<<<<<< HEAD
-	public void addBlackboardAttributes(Collection<BlackboardAttribute> attributes) throws TskCoreException {
+	public void addBlackboardAttributes(Collection<BlackboardAttribute> attributes, int artifactTypeId) throws TskCoreException {
 		acquireExclusiveLock();
 		try {
 			CaseDbConnection connection = connections.getConnection();
 			connection.beginTransaction();
 			for (final BlackboardAttribute attr : attributes) {
 				try {
-					addBlackBoardAttribute(attr, connection);
+					addBlackBoardAttribute(attr, artifactTypeId, connection);
 				} catch (SQLException ex) {
 					logger.log(Level.WARNING, "Error adding attribute: " + attr.toString(), ex);
 				}
 			}
 			connection.commitTransaction();
-=======
-	void addBlackboardAttributes(Collection<BlackboardAttribute> attributes, int artifactTypeId) throws TskCoreException {
-		dbWriteLock();
-		try {
-			con.setAutoCommit(false);
-			for (final BlackboardAttribute attr : attributes) {
-				try {
-					addBlackboardAttribute(attr, artifactTypeId);
-				} catch (TskCoreException ex) {
-					throw ex;
-				}
-			}
-			con.commit();
->>>>>>> e6ceb33b
 		} catch (SQLException ex) {
 			throw new TskCoreException("Error starting or committing transaction, no attributes created", ex);
 		} finally {
-<<<<<<< HEAD
 				releaseExclusiveLock();
 		}
 	}
 
-	private void addBlackBoardAttribute(BlackboardAttribute attr, CaseDbConnection connection) throws SQLException, TskCoreException {
+	private void addBlackBoardAttribute(BlackboardAttribute attr, int artifactTypeId, CaseDbConnection connection) throws SQLException, TskCoreException {
 		PreparedStatement statement;
 		switch (attr.getValueType()) {
 			case STRING:
 				statement = connection.getPreparedStatement(CaseDbConnection.PREPARED_STATEMENT.INSERT_STRING_ATTRIBUTE);
 				statement.clearParameters();		
-				statement.setString(6, escapeForBlackboard(attr.getValueString()));
+				statement.setString(7, escapeForBlackboard(attr.getValueString()));
 				break;
 			case BYTE:
 				statement = connection.getPreparedStatement(CaseDbConnection.PREPARED_STATEMENT.INSERT_BYTE_ATTRIBUTE);
 				statement.clearParameters();		
-				statement.setBytes(6, attr.getValueBytes());
+				statement.setBytes(7, attr.getValueBytes());
 				break;
 			case INTEGER:
 				statement = connection.getPreparedStatement(CaseDbConnection.PREPARED_STATEMENT.INSERT_INT_ATTRIBUTE);
 				statement.clearParameters();		
-				statement.setInt(6, attr.getValueInt());
+				statement.setInt(7, attr.getValueInt());
 				break;
 			case LONG:
 				statement = connection.getPreparedStatement(CaseDbConnection.PREPARED_STATEMENT.INSERT_LONG_ATTRIBUTE);
 				statement.clearParameters();		
-				statement.setLong(6, attr.getValueLong());
+				statement.setLong(7, attr.getValueLong());
 				break;
 			case DOUBLE:
 				statement = connection.getPreparedStatement(CaseDbConnection.PREPARED_STATEMENT.INSERT_DOUBLE_ATTRIBUTE);
 				statement.clearParameters();		
-				statement.setDouble(6, attr.getValueDouble());
+				statement.setDouble(7, attr.getValueDouble());
 				break;
 			default:
 				throw new TskCoreException("Unrecognized attribute vaslue type.");					
 		}
 		statement.setLong(1, attr.getArtifactID());
-		statement.setString(2, attr.getModuleName());
-		statement.setString(3, attr.getContext());
-		statement.setInt(4, attr.getAttributeTypeID());
-		statement.setLong(5, attr.getValueType().getType());
+		statement.setInt(2, artifactTypeId);		
+		statement.setString(3, attr.getModuleName());
+		statement.setString(4, attr.getContext());
+		statement.setInt(5, attr.getAttributeTypeID());
+		statement.setLong(6, attr.getValueType().getType());
 		connection.executeUpdate(statement);
-=======
-			try {
-				con.setAutoCommit(true);
-			} catch (SQLException ex) {
-				throw new TskCoreException("Error setting autocommit and closing the transaction", ex);
-			} 
-			finally {
-				dbWriteUnlock();
-			}
-		}
->>>>>>> e6ceb33b
 	}
 	
 	/**
@@ -5564,16 +5168,16 @@
 					+ "VALUES (NULL, ?, ?)"),
 			SELECT_MAX_ARTIFACT_ID_BY_SOURCE_AND_TYPE("SELECT MAX(artifact_id) from blackboard_artifacts "
 					+ "WHERE obj_id = ? AND + artifact_type_id = ?"),
-			INSERT_STRING_ATTRIBUTE("INSERT INTO blackboard_attributes (artifact_id, source, context, attribute_type_id, value_type, value_text) "
-					+ "VALUES (?,?,?,?,?,?)"),
-			INSERT_BYTE_ATTRIBUTE("INSERT INTO blackboard_attributes (artifact_id, source, context, attribute_type_id, value_type, value_byte) "
-					+ "VALUES (?,?,?,?,?,?)"),
-			INSERT_INT_ATTRIBUTE("INSERT INTO blackboard_attributes (artifact_id, source, context, attribute_type_id, value_type, value_int32) "
-					+ "VALUES (?,?,?,?,?,?)"),
-			INSERT_LONG_ATTRIBUTE("INSERT INTO blackboard_attributes (artifact_id, source, context, attribute_type_id, value_type, value_int64) "
-					+ "VALUES (?,?,?,?,?,?)"),
-			INSERT_DOUBLE_ATTRIBUTE("INSERT INTO blackboard_attributes (artifact_id, source, context, attribute_type_id, value_type, value_double) "
-					+ "VALUES (?,?,?,?,?,?)"),
+			INSERT_STRING_ATTRIBUTE("INSERT INTO blackboard_attributes (artifact_id, artifact_type_id, source, context, attribute_type_id, value_type, value_text) "
+					+ "VALUES (?,?,?,?,?,?,?)"),
+			INSERT_BYTE_ATTRIBUTE("INSERT INTO blackboard_attributes (artifact_id, artifact_type_id, source, context, attribute_type_id, value_type, value_byte) "
+					+ "VALUES (?,?,?,?,?,?,?)"),
+			INSERT_INT_ATTRIBUTE("INSERT INTO blackboard_attributes (artifact_id, artifact_type_id, source, context, attribute_type_id, value_type, value_int32) "
+					+ "VALUES (?,?,?,?,?,?,?)"),
+			INSERT_LONG_ATTRIBUTE("INSERT INTO blackboard_attributes (artifact_id, artifact_type_id, source, context, attribute_type_id, value_type, value_int64) "
+					+ "VALUES (?,?,?,?,?,?,?)"),
+			INSERT_DOUBLE_ATTRIBUTE("INSERT INTO blackboard_attributes (artifact_id, artifact_type_id, source, context, attribute_type_id, value_type, value_double) "
+					+ "VALUES (?,?,?,?,?,?,?)"),
 			SELECT_FILES_BY_FILE_SYSTEM_AND_NAME("SELECT * FROM tsk_files WHERE LOWER(name) LIKE ? and LOWER(name) NOT LIKE '%journal%' AND fs_obj_id = ?"),
 			SELECT_FILES_BY_FILE_SYSTEM_AND_PATH("SELECT * FROM tsk_files WHERE LOWER(name) LIKE ? AND LOWER(name) NOT LIKE '%journal%' AND LOWER(parent_path) LIKE ? AND fs_obj_id = ?"),
 			UPDATE_FILE_MD5("UPDATE tsk_files SET md5 = ? WHERE obj_id = ?"),
