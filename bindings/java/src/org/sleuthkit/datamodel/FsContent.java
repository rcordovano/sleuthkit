/*
 * Sleuth Kit Data Model
 * 
 * Copyright 2011 Basis Technology Corp.
 * Contact: carrier <at> sleuthkit <dot> org
 * 
 * Licensed under the Apache License, Version 2.0 (the "License");
 * you may not use this file except in compliance with the License.
 * You may obtain a copy of the License at
 * 
 *     http://www.apache.org/licenses/LICENSE-2.0
 * 
 * Unless required by applicable law or agreed to in writing, software
 * distributed under the License is distributed on an "AS IS" BASIS,
 * WITHOUT WARRANTIES OR CONDITIONS OF ANY KIND, either express or implied.
 * See the License for the specific language governing permissions and
 * limitations under the License.
 */
package org.sleuthkit.datamodel;

import java.util.Collections;
import java.util.List;
import java.util.Set;
import java.util.logging.Level;
import java.util.logging.Logger;
import org.sleuthkit.datamodel.TskData.FileKnown;
import org.sleuthkit.datamodel.TskData.TSK_FS_META_FLAG_ENUM;
import org.sleuthkit.datamodel.TskData.TSK_FS_META_TYPE_ENUM;
import org.sleuthkit.datamodel.TskData.TSK_FS_NAME_FLAG_ENUM;
import org.sleuthkit.datamodel.TskData.TSK_FS_NAME_TYPE_ENUM;
import org.sleuthkit.datamodel.TskData.TSK_FS_ATTR_TYPE_ENUM;
import org.sleuthkit.datamodel.TskData.TSK_FS_META_MODE_ENUM;

/**
 * Generalized class that stores metadata that are common to both File and
 * Directory objects stored in tsk_files table Caches internal tsk file handle
 * and reuses it for reads
 *
 * TODO move common getters to AbstractFile class
 */
public abstract class FsContent extends AbstractFile {
	
	private static final Logger logger = Logger.getLogger(AbstractFile.class.getName());

	///read only database tsk_files fields
	protected final long fsObjId, metaAddr, ctime, crtime, atime, mtime;
	protected final int uid, gid;
	protected final short attrId;
	protected final TSK_FS_ATTR_TYPE_ENUM attrType;
	protected final TSK_FS_META_TYPE_ENUM metaType;
	protected final Set<TSK_FS_META_FLAG_ENUM> metaFlags;
	protected final Set<TSK_FS_META_MODE_ENUM> modes;
	protected final TSK_FS_NAME_TYPE_ENUM dirType;
	protected final TSK_FS_NAME_FLAG_ENUM dirFlag;
	
	private String uniquePath;

	///read-write database tsk_files fields
	/**
	 * known status in database
	 */
	protected FileKnown known;
	/*
	 * md5 hash
	 */
	protected String md5Hash;
	///other members
	/**
	 * parent file system
	 */
	private FileSystem parentFileSystem;
	/**
	 * file Handle
	 */
	protected volatile long fileHandle = 0;

	/**
	 * Constructor to create FsContent object instance from database
	 *
	 * @param db
	 * @param obj_id
	 * @param name
	 * @param fs_obj_id
	 * @param meta_addr
	 * @param attr_type
	 * @param attr_id
	 * @param meta_type
	 * @param dir_type
	 * @param dir_flags
	 * @param meta_flags
	 * @param size
	 * @param ctime
	 * @param crtime
	 * @param atime
	 * @param mtime
	 * @param uid
	 * @param gid
	 * @param mode
	 * @param known
	 * @param parent_path
	 * @param md5Hash
	 */
	FsContent(SleuthkitCase db, long obj_id, String name, long fs_obj_id, long meta_addr,
			TSK_FS_ATTR_TYPE_ENUM attrType, short attr_id, TSK_FS_META_TYPE_ENUM metaType, TSK_FS_NAME_TYPE_ENUM dirType, TSK_FS_NAME_FLAG_ENUM dirFlag,
			short meta_flags, long size, long ctime, long crtime, long atime, long mtime, int uid, int gid, short modes, FileKnown known,
			String parentPath, String md5Hash) {
		super(db, obj_id, name, TskData.TSK_DB_FILES_TYPE_ENUM.FS, size, parentPath);
		this.fsObjId = fs_obj_id;
		this.metaAddr = meta_addr;
		this.attrType = attrType;
		this.attrId = attr_id;
		this.metaType = metaType;
		this.dirType = dirType;
		this.dirFlag = dirFlag;
		this.metaFlags = TSK_FS_META_FLAG_ENUM.valuesOf(meta_flags);
		this.ctime = ctime;
		this.crtime = crtime;
		this.atime = atime;
		this.mtime = mtime;
		this.uid = uid;
		this.gid = gid;
		this.modes = TSK_FS_META_MODE_ENUM.valuesOf(modes);
		this.known = known;
<<<<<<< HEAD
		this.md5Hash = md5Hash;
=======
		this.parentPath = parent_path;
		if (md5Hash.equals("NULL")) {
			this.md5Hash = null;
		}
		else {
			this.md5Hash = md5Hash;
		}
>>>>>>> f75e0e10
		
	}

	/**
	 * Sets the parent file system, called by parent during object creation
	 *
	 * @param parent parent file system object
	 */
	void setFileSystem(FileSystem parent) {
		parentFileSystem = parent;
	}

	/**
	 * Sets md5 hash string Note: database or other FsContent objects are not
	 * updated. Currently only SleuthkiCase calls it to update the object while
	 * updating tsk_files entry
	 *
	 * @param md5Hash
	 */
	void setMd5Hash(String md5Hash) {
		this.md5Hash = md5Hash;
	}

	/**
	 * Sets known status Note: database or other FsContent objects are not
	 * updated. Currently only SleuthkiCase calls it to update the object while
	 * updating tsk_files entry
	 *
	 * @param known
	 */
	void setKnown(FileKnown known) {
		this.known = known;
	}

	@Override
	public int read(byte[] buf, long offset, long len) throws TskCoreException {
		if (offset == 0 && size == 0) {
			//special case for 0-size file
			return 0;
		}
		synchronized (this) {
			if (fileHandle == 0) {
				fileHandle = SleuthkitJNI.openFile(getFileSystem().getFileSystemHandle(), metaAddr, attrType, attrId);
			}
		}
		return SleuthkitJNI.readFile(fileHandle, buf, offset, len);
	}

	@Override
	public boolean isRoot() {
		try {
			getFileSystem();
		} catch (TskCoreException ex) {
			logger.log(Level.SEVERE, "Exception while calling 'getFileSystem' on " + this, ex);
			return false;
		}
		return parentFileSystem.getRoot_inum() == this.getMetaAddr();
	}

	/*
	 * -------------------------------------------------------------------------
	 * Getters to retrieve meta-data attributes values
	 * -------------------------------------------------------------------------
	 */
	/**
	 * Gets parent directory
	 *
	 * @return the parent Directory
	 * @throws TskCoreException exception thrown if error occurred in tsk core
	 */
	public AbstractFile getParentDirectory() throws TskCoreException {
		return getSleuthkitCase().getParentDirectory(this);
	}

	/**
	 * Get the parent file system
	 *
	 * @return the file system object of the parent
	 */
	public FileSystem getFileSystem() throws TskCoreException {
		if (parentFileSystem == null) {
			parentFileSystem = getSleuthkitCase().getFileSystemById(fsObjId, AbstractContent.UNKNOWN_ID);
		}
		return parentFileSystem;
	}
	
	@Override
	public Image getImage() throws TskCoreException {
		return getFileSystem().getImage();
	}

	/**
	 * Get the attribute type
	 *
	 * @return attribute type
	 */
	public TSK_FS_ATTR_TYPE_ENUM getAttrType() {
		return attrType;
	}

	/**
	 * Get the attribute id
	 *
	 * @return attribute id
	 */
	public short getAttrId() {
		return attrId;
	}

	/**
	 * Get the meta data type
	 *
	 * @return meta data type
	 */
	public TSK_FS_META_TYPE_ENUM getMetaType() {
		return metaType;
	}

	public String getMetaTypeAsString() {
		return metaType.toString();
	}

	/**
	 * Get the directory type id
	 *
	 * @return directory type id
	 */
	public TSK_FS_NAME_TYPE_ENUM getDirType() {
		return dirType;
	}

	public String getDirTypeAsString() {
		return dirType.toString();
	}

	/**
	 * @param flag the TSK_FS_NAME_FLAG_ENUM to check
	 * @return true if the given flag is set in this FsContent object.
	 */
	public boolean isDirNameFlagSet(TSK_FS_NAME_FLAG_ENUM flag) {
		return dirFlag == flag;
	}

	/**
	 * @return a string representation of the directory name flag (type
	 * TSK_FS_NAME_FLAG_ENUM)
	 */
	public String getDirFlagAsString() {
		return dirFlag.toString();
	}

	/**
	 * Get the file meta address
	 *
	 * @return Address of the meta data structure
	 */
	public long getMetaAddr() {
		return metaAddr;
	}

	/**
	 * @return a string representation of the meta flags
	 */
	public String getMetaFlagsAsString() {
		String str = "";
		if (metaFlags.contains(TSK_FS_META_FLAG_ENUM.ALLOC)) {
			str = TSK_FS_META_FLAG_ENUM.ALLOC.toString();
		} else if (metaFlags.contains(TSK_FS_META_FLAG_ENUM.ALLOC)) {
			str = TSK_FS_META_FLAG_ENUM.UNALLOC.toString();
		}
		return str;
	}

	/**
	 * @param metaFlag the TSK_FS_META_FLAG_ENUM to check
	 * @return true if the given meta flag is set in this FsContent object.
	 */
	public boolean isMetaFlagSet(TSK_FS_META_FLAG_ENUM metaFlag) {
		return metaFlags.contains(metaFlag);
	}

	@Override
	public List<TskFileRange> getRanges() {
		return Collections.<TskFileRange>emptyList();
	}

	/**
	 * Get the change time
	 *
	 * @return change time
	 */
	public long getCtime() {
		return ctime;
	}

	/**
	 * Get the change time as Date
	 *
	 * @return change time as Date
	 */
	public String getCtimeAsDate() {
		return FsContent.epochToTime(ctime);
	}

	/**
	 * Get the creation time
	 *
	 * @return creation time
	 */
	public long getCrtime() {
		return crtime;
	}

	/**
	 * Get the creation time as Date
	 *
	 * @return creation time as Date
	 */
	public String getCrtimeAsDate() {
		return FsContent.epochToTime(crtime);
	}

	/**
	 * Get the access time
	 *
	 * @return access time
	 */
	public long getAtime() {
		return atime;
	}

	/**
	 * Get the access time as Date
	 *
	 * @return access time as Date
	 */
	public String getAtimeAsDate() {
		return FsContent.epochToTime(atime);
	}

	/**
	 * Get the modified time
	 *
	 * @return modified time
	 */
	public long getMtime() {
		return mtime;
	}

	/**
	 * Get the modified time as Date
	 *
	 * @return modified time as Date
	 */
	public String getMtimeAsDate() {
		return FsContent.epochToTime(mtime);
	}

	/**
	 * Get the user id
	 *
	 * @return user id
	 */
	public int getUid() {
		return uid;
	}

	/**
	 * Get the group id
	 *
	 * @return group id
	 */
	public int getGid() {
		return gid;
	}

	/**
	 * Convert mode and meta type to a user-displayable string
	 *
	 * @param mode mode attribute of the file/dir
	 * @param metaType meta type attribute of the file/dir
	 * @return converted, formatted user-displayable string
	 */
	public String getModesAsString() {
		int mode = TSK_FS_META_MODE_ENUM.toInt(modes);
		String result = "";

		short isuid = TskData.TSK_FS_META_MODE_ENUM.TSK_FS_META_MODE_ISUID.getMode();
		short isgid = TskData.TSK_FS_META_MODE_ENUM.TSK_FS_META_MODE_ISGID.getMode();
		short isvtx = TskData.TSK_FS_META_MODE_ENUM.TSK_FS_META_MODE_ISVTX.getMode();

		short irusr = TskData.TSK_FS_META_MODE_ENUM.TSK_FS_META_MODE_IRUSR.getMode();
		short iwusr = TskData.TSK_FS_META_MODE_ENUM.TSK_FS_META_MODE_IWUSR.getMode();
		short ixusr = TskData.TSK_FS_META_MODE_ENUM.TSK_FS_META_MODE_IXUSR.getMode();

		short irgrp = TskData.TSK_FS_META_MODE_ENUM.TSK_FS_META_MODE_IRGRP.getMode();
		short iwgrp = TskData.TSK_FS_META_MODE_ENUM.TSK_FS_META_MODE_IWGRP.getMode();
		short ixgrp = TskData.TSK_FS_META_MODE_ENUM.TSK_FS_META_MODE_IXGRP.getMode();

		short iroth = TskData.TSK_FS_META_MODE_ENUM.TSK_FS_META_MODE_IROTH.getMode();
		short iwoth = TskData.TSK_FS_META_MODE_ENUM.TSK_FS_META_MODE_IWOTH.getMode();
		short ixoth = TskData.TSK_FS_META_MODE_ENUM.TSK_FS_META_MODE_IXOTH.getMode();

		// first character = the Meta Type
		result += metaType.toString();

		// second and third characters = user permissions
		if ((mode & irusr) == irusr) {
			result += "r";
		} else {
			result += "-";
		}
		if ((mode & iwusr) == iwusr) {
			result += "w";
		} else {
			result += "-";
		}

		// fourth character = set uid
		if ((mode & isuid) == isuid) {
			if ((mode & ixusr) == ixusr) {
				result += "s";
			} else {
				result += "S";
			}
		} else {
			if ((mode & ixusr) == ixusr) {
				result += "x";
			} else {
				result += "-";
			}
		}

		// fifth and sixth characters = group permissions
		if ((mode & irgrp) == irgrp) {
			result += "r";
		} else {
			result += "-";
		}
		if ((mode & iwgrp) == iwgrp) {
			result += "w";
		} else {
			result += "-";
		}

		// seventh character = set gid
		if ((mode & isgid) == isgid) {
			if ((mode & ixgrp) == ixgrp) {
				result += "s";
			} else {
				result += "S";
			}
		} else {
			if ((mode & ixgrp) == ixgrp) {
				result += "x";
			} else {
				result += "-";
			}
		}

		// eighth and ninth character = other permissions
		if ((mode & iroth) == iroth) {
			result += "r";
		} else {
			result += "-";
		}
		if ((mode & iwoth) == iwoth) {
			result += "w";
		} else {
			result += "-";
		}

		// tenth character = sticky bit
		if ((mode & isvtx) == isvtx) {
			if ((mode & ixoth) == ixoth) {
				result += "t";
			} else {
				result += "T";
			}
		} else {
			if ((mode & ixoth) == ixoth) {
				result += "x";
			} else {
				result += "-";
			}
		}

		// check the result
		if (result.length() != 10) {
			// throw error here
			result = "ERROR";
		}
		return result;
	}

	public boolean isModeSet(TSK_FS_META_MODE_ENUM mode) {
		return modes.contains(mode);
	}

	/**
	 * Get "known" file status - after running a HashDB ingest on it As marked
	 * by a known file database, such as NSRL
	 *
	 * @return file known status enum value
	 */
	public FileKnown getKnown() {
		return known;
	}

	@Override
	public synchronized String getUniquePath() throws TskCoreException {
		if (uniquePath == null) {
			StringBuilder sb = new StringBuilder();
			sb.append(getFileSystem().getUniquePath());
			sb.append(getParentPath());
			sb.append(getName());
			uniquePath = sb.toString();
		}
		return uniquePath;
	}

	/**
	 * Get the md5 hash value as calculated, if present
	 *
	 * @return md5 hash string, if it is present or null if it is not
	 */
	public String getMd5Hash() {
		return this.md5Hash;
	}

	@Override
	public void finalize() throws Throwable {
		try {
			if (fileHandle != 0) {
				SleuthkitJNI.closeFile(fileHandle);
				fileHandle = 0;
			}
		} finally {
			super.finalize();
		}
	}

	/*
	 * -------------------------------------------------------------------------
	 * Util methods to convert / map the data
	 * -------------------------------------------------------------------------
	 */
	/**
	 * Return the epoch into string in ISO 8601 dateTime format
	 *
	 * @param epoch time in seconds
	 * @return formatted date time string as "yyyy-MM-dd HH:mm:ss"
	 */
	public static String epochToTime(long epoch) {
		String time = "0000-00-00 00:00:00";
		if (epoch != 0) {
			time = new java.text.SimpleDateFormat("yyyy-MM-dd HH:mm:ss").format(new java.util.Date(epoch * 1000));
		}
		return time;
	}

	/**
	 * Convert from ISO 8601 formatted date time string to epoch time in seconds
	 *
	 * @param time formatted date time string as "yyyy-MM-dd HH:mm:ss"
	 * @return epoch time in seconds
	 */
	public static long timeToEpoch(String time) {
		long epoch = 0;
		try {
			epoch = new java.text.SimpleDateFormat("yyyy-MM-dd HH:mm:ss").parse(time).getTime() / 1000;
		} catch (Exception e) {
		}

		return epoch;
	}
}<|MERGE_RESOLUTION|>--- conflicted
+++ resolved
@@ -97,7 +97,7 @@
 	 * @param gid
 	 * @param mode
 	 * @param known
-	 * @param parent_path
+	 * @param parentPath
 	 * @param md5Hash
 	 */
 	FsContent(SleuthkitCase db, long obj_id, String name, long fs_obj_id, long meta_addr,
@@ -121,17 +121,12 @@
 		this.gid = gid;
 		this.modes = TSK_FS_META_MODE_ENUM.valuesOf(modes);
 		this.known = known;
-<<<<<<< HEAD
-		this.md5Hash = md5Hash;
-=======
-		this.parentPath = parent_path;
 		if (md5Hash.equals("NULL")) {
 			this.md5Hash = null;
 		}
 		else {
 			this.md5Hash = md5Hash;
 		}
->>>>>>> f75e0e10
 		
 	}
 
