--- conflicted
+++ resolved
@@ -1312,7 +1312,6 @@
 				TSK_BLACKBOARD_ATTRIBUTE_VALUE_TYPE.STRING),
 		TSK_ICCID(130, "TSK_ICCID", //NON-NLS
 				bundle.getString("BlackboardAttribute.tskIccid.text"),
-<<<<<<< HEAD
 				TSK_BLACKBOARD_ATTRIBUTE_VALUE_TYPE.STRING),
 		/**
 		 * The event type of a TSK_TL_EVENT artifact. The value should be the id
@@ -1321,9 +1320,6 @@
 		TSK_TL_EVENT_TYPE(131, "TSK_TL_EVENT_TYPE", //NON-NLS
 				bundle.getString("BlackboardAttribute.tskTLEventType.text"),
 				TSK_BLACKBOARD_ATTRIBUTE_VALUE_TYPE.LONG);
-=======
-				TSK_BLACKBOARD_ATTRIBUTE_VALUE_TYPE.STRING);
->>>>>>> ae87ae8a
 
 		private final int typeID;
 		private final String typeName;
