--- conflicted
+++ resolved
@@ -1,4 +1,3 @@
-<<<<<<< HEAD
 /*
  * Sleuth Kit Data Model
  *
@@ -648,657 +647,4 @@
 	protected void setCase(SleuthkitCase Case) {
 		this.Case = Case;
 	}
-}
-=======
-/*
- * Sleuth Kit Data Model
- *
- * Copyright 2012 Basis Technology Corp.
- * Contact: carrier <at> sleuthkit <dot> org
- *
- * Licensed under the Apache License, Version 2.0 (the "License");
- * you may not use this file except in compliance with the License.
- * You may obtain a copy of the License at
- *
- *	 http://www.apache.org/licenses/LICENSE-2.0
- *
- * Unless required by applicable law or agreed to in writing, software
- * distributed under the License is distributed on an "AS IS" BASIS,
- * WITHOUT WARRANTIES OR CONDITIONS OF ANY KIND, either express or implied.
- * See the License for the specific language governing permissions and
- * limitations under the License.
- */
-package org.sleuthkit.datamodel;
-
-/**
- * Represents an attribute as stored in the Blackboard. Attributes are a name
- * value pair. The name represents the type of data being stored. Attributes are
- * grouped together into an Artifact as represented by a BlackboardArtifact
- * object. This class is used to create attribute on the blackboard and is used
- * to represent attribute queried from the blackboard.
- */
-public class BlackboardAttribute {
-
-	private long artifactID;
-	private int attributeTypeID;
-	private String moduleName;
-	private String context;
-	private TSK_BLACKBOARD_ATTRIBUTE_VALUE_TYPE valueType;
-	private int valueInt;
-	private long valueLong;
-	private double valueDouble;
-	private String valueString;
-	private byte[] valueBytes;
-	private SleuthkitCase Case;
-
-	/**
-	 * Enum for the data type (int, double, etc.) of this attribute's value.
-	 */
-	public enum TSK_BLACKBOARD_ATTRIBUTE_VALUE_TYPE {
-
-		STRING(0, "String"), ///< string
-		INTEGER(1, "Integer"), ///< int
-		LONG(2, "Long"), ///< long
-		DOUBLE(3, "Double"), ///< double
-		BYTE(4, "Byte");	  ///< byte
-		private long type;
-		private String label;
-
-		private TSK_BLACKBOARD_ATTRIBUTE_VALUE_TYPE(long type, String label) {
-			this.type = type;
-			this.label = label;
-		}
-
-		/**
-		 * Get the type id for this attribute type enum
-		 */
-		public long getType() {
-			return type;
-		}
-
-		/**
-		 * Get the label string for this attribute type enum
-		 */
-		public String getLabel() {
-			return this.label;
-		}
-
-		/**
-		 * Get the enum type for the given type id
-		 *
-		 * @param type type id
-		 * @return enum type
-		 */
-		static public TSK_BLACKBOARD_ATTRIBUTE_VALUE_TYPE fromType(long type) {
-			for (TSK_BLACKBOARD_ATTRIBUTE_VALUE_TYPE v : TSK_BLACKBOARD_ATTRIBUTE_VALUE_TYPE.values()) {
-				if (v.type == type) {
-					return v;
-				}
-			}
-			throw new IllegalArgumentException("No TSK_BLACKBOARD_ATTRIBUTE_VALUE_TYPE matching type: " + type);
-		}
-	}
-
-	/**
-	 * Standard attribute types. Refer to the C++ code for the full description
-	 * of their intended use. See
-	 * http://wiki.sleuthkit.org/index.php?title=Artifact_Examples for more
-	 * information.
-	 */
-	public enum ATTRIBUTE_TYPE {
-		/* It is very important that this list be kept up to
-		 * date and in sync with the C++ code.  Do not add
-		 * anything here unless you also add it there.
-		 * See framework/Services/TskBlackboard.* */
-
-		TSK_URL(1, "TSK_URL", "URL"),
-		TSK_DATETIME(2, "TSK_DATETIME", "Date/Time"),
-		TSK_NAME(3, "TSK_NAME", "Name"),
-		TSK_PROG_NAME(4, "TSK_PROG_NAME", "Program Name"),
-		TSK_VALUE(6, "TSK_VALUE", "Value"),
-		TSK_FLAG(7, "TSK_FLAG", "Flag"),
-		TSK_PATH(8, "TSK_PATH", "Path"),
-		TSK_KEYWORD(10, "TSK_KEYWORD", "Keyword"),
-		TSK_KEYWORD_REGEXP(11, "TSK_KEYWORD_REGEXP", "Keyword Regular Expression"),
-		TSK_KEYWORD_PREVIEW(12, "TSK_KEYWORD_PREVIEW", "Keyword Preview"),
-		TSK_KEYWORD_SET(13, "TSK_KEYWORD_SET", "Keyword Set"), // @@@ Deprecated
-		TSK_USER_NAME(14, "TSK_USER_NAME", "Username"),
-		TSK_DOMAIN(15, "TSK_DOMAIN", "Domain"),
-		TSK_PASSWORD(16, "TSK_PASSWORD", "Password"),
-		TSK_NAME_PERSON(17, "TSK_NAME_PERSON", "Person Name"),
-		TSK_DEVICE_MODEL(18, "TSK_DEVICE_MODEL", "Device Model"),
-		TSK_DEVICE_MAKE(19, "TSK_DEVICE_MAKE", "Device Make"),
-		TSK_DEVICE_ID(20, "TSK_DEVICE_ID", "Device ID"),
-		TSK_EMAIL(21, "TSK_EMAIL", "Email"),
-		TSK_HASH_MD5(22, "TSK_HASH_MD5", "MD5 Hash"),
-		TSK_HASH_SHA1(23, "TSK_HASH_SHA1", "SHA1 Hash"),
-		TSK_HASH_SHA2_256(24, "TSK_HASH_SHA2_256", "SHA2-256 Hash"),
-		TSK_HASH_SHA2_512(25, "TSK_HASH_SHA2_512", "SHA2-512 Hash"),
-		TSK_TEXT(26, "TSK_TEXT", "Text"),
-		TSK_TEXT_FILE(27, "TSK_TEXT_FILE", "Text File"),
-		TSK_TEXT_LANGUAGE(28, "TSK_TEXT_LANGUAGE", "Text Language"),
-		TSK_ENTROPY(29, "TSK_ENTROPY", "Entropy"),
-		TSK_HASHSET_NAME(30, "TSK_HASHSET_NAME", "Hashset Name"), // @@@ Deprecated
-		TSK_INTERESTING_FILE(31, "TSK_INTERESTING_FILE", "Interesting File"),
-		TSK_REFERRER(32, "TSK_REFERRER", "Referrer URL"),
-		TSK_DATETIME_ACCESSED(33, "TSK_DATETIME_ACCESSED", "Date Accessed"),
-		TSK_IP_ADDRESS(34, "TSK_IP_ADDRESS", "IP Address"),
-		TSK_PHONE_NUMBER(35, "TSK_PHONE_NUMBER", "Phone Number"),
-		TSK_PATH_ID(36, "TSK_PATH_ID", "Path ID"),
-		TSK_SET_NAME(37, "TSK_SET_NAME", "Set Name"),
-		TSK_ENCRYPTION_DETECTED(38, "TSK_ENCRYPTION_DETECTED", "Encryption Detected"),
-		TSK_MALWARE_DETECTED(39, "TSK_MALWARE_DETECTED", "Malware Detected"),
-		TSK_STEG_DETECTED(40, "TSK_STEG_DETECTED", "Steganography Detected"),
-		TSK_EMAIL_TO(41, "TSK_EMAIL_TO", "E-Mail To"),
-		TSK_EMAIL_CC(42, "TSK_EMAIL_CC", "E-Mail CC"),
-		TSK_EMAIL_BCC(43, "TSK_EMAIL_BCC", "E-Mail BCC"),
-		TSK_EMAIL_FROM(44, "TSK_EMAIL_FROM", "E-Mail From"),
-		TSK_EMAIL_CONTENT_PLAIN(45, "TSK_EMAIL_CONTENT_PLAIN", "Message (Plaintext)"),
-		TSK_EMAIL_CONTENT_HTML(46, "TSK_EMAIL_CONTENT_HTML", "Message (HTML)"),
-		TSK_EMAIL_CONTENT_RTF(47, "TSK_EMAIL_CONTENT_RTF", "Message (RTF)"),
-		TSK_MSG_ID(48, "TSK_MSG_ID", "Message ID"),
-		TSK_MSG_REPLY_ID(49, "TSK_MSG_REPLY_ID", "Message Reply ID"),
-		TSK_DATETIME_RCVD(50, "TSK_DATETIME_RCVD", "Date Received"),
-		TSK_DATETIME_SENT(51, "TSK_DATETIME_SENT", "Date Sent"),
-		TSK_SUBJECT(52, "TSK_SUBJECT", "Subject"),
-		TSK_TITLE(53, "TSK_TITLE", "Title"),
-		TSK_GEO_LATITUDE(54, "TSK_GEO_LATITUDE", "Latitude"),
-		TSK_GEO_LONGITUDE(55, "TSK_GEO_LONGITUDE", "Longitude"),
-		TSK_GEO_VELOCITY(56, "TSK_GEO_VELOCITY", "Velocity"),
-		TSK_GEO_ALTITUDE(57, "TSK_GEO_ALTITUDE", "Altitude"),
-		TSK_GEO_BEARING(58, "TSK_GEO_BEARING", "Bearing"),
-		TSK_GEO_HPRECISION(59, "TSK_GEO_HPRECISION", "Horizontal Precision"),
-		TSK_GEO_VPRECISION(60, "TSK_GEO_VPRECISION", "Vertical Precision"),
-		TSK_GEO_MAPDATUM(61, "TSK_GEO_MAPDATUM", "Map Datum"),
-		TSK_FILE_TYPE_SIG(62, "TSK_FILE_TYPE_SIG", "File Type (signature)"),
-		TSK_FILE_TYPE_EXT(63, "TSK_FILE_TYPE_EXT", "File Type (extension)"),
-		TSK_TAGGED_ARTIFACT(64, "TSK_TAGGED_ARTIFACT", "Tagged Result"),
-		TSK_TAG_NAME(65, "TSK_TAG_NAME", "Tag Name"),
-		TSK_COMMENT(66, "TSK_COMMENT", "Comment"),
-		TSK_URL_DECODED(67, "TSK_URL_DECODED", "Decoded URL"),
-		TSK_DATETIME_CREATED(68, "TSK_DATETIME_CREATED", "Date Created"),
-		TSK_DATETIME_MODIFIED(69, "TSK_DATETIME_MODIFIED", "Date Modified"),
-		TSK_PROCESSOR_ARCHITECTURE(70, "TSK_PROCESSOR_ARCHITECTURE", "Processor Architecture"),
-		TSK_VERSION(71, "TSK_VERSION", "Version"),
-		TSK_USER_ID(72, "TSK_USER_ID", "User ID"),
-		TSK_DESCRIPTION(73, "TSK_DESCRIPTION", "Description"),
-		TSK_MESSAGE_TYPE(74, "TSK_MESSAGE_TYPE", "Message Type"),	// SMS or MMS or IM ...
-		TSK_PHONE_NUMBER_HOME(75, "TSK_PHONE_NUMBER_HOME", "Phone Number (Home)"),
-		TSK_PHONE_NUMBER_OFFICE(76, "TSK_PHONE_NUMBER_OFFICE", "Phone Number (Office)"),
-		TSK_PHONE_NUMBER_MOBILE(77, "TSK_PHONE_NUMBER_MOBILE", "Phone Number (Mobile)"),
-		TSK_PHONE_NUMBER_FROM(78, "TSK_PHONE_NUMBER_FROM", "From Phone Number"),
-		TSK_PHONE_NUMBER_TO(79, "TSK_PHONE_NUMBER_TO", "To Phone Number"),
-		TSK_DIRECTION(80, "TSK_DIRECTION", "Direction"), // Msg/Call direction: incoming, outgoing
-		TSK_EMAIL_HOME(81, "TSK_EMAIL_HOME", "Email (Home)"),
-		TSK_EMAIL_OFFICE(82, "TSK_EMAIL_OFFICE", "Email (Office)"),
-		TSK_DATETIME_START(83, "TSK_DATETIME_START", "Start Date/Time"),	// start time of an event - call log, Calendar entry
-		TSK_DATETIME_END(84, "TSK_DATETIME_END", "End Date/Time"),	// end time of an event - call log, Calendar entry
-		TSK_CALENDAR_ENTRY_TYPE(85, "TSK_CALENDAR_ENTRY_TYPE", "Calendar Entry Type"),	// meeting, task, 
-		TSK_LOCATION(86, "TSK_LOCATION", "Location"),	// Location string associated with an event - Conf Room Name, Address ....
-		TSK_DIAL_STRING(87, "TSK_DIAL_STRING", "Dial String"),	// Short code or dial string for Speed dial, canned messages etc.
-		TSK_DEVICE_NAME(88, "TSK_DEVICE_NAME", "Device Name"),	// device name
-		TSK_CATEGORY(89, "TSK_CATEGORY", "Category"),	// category/type, possible value set varies by the artifact
-		TSK_MAILBOX_NAME(90, "TSK_MAILBOX_NAME", "Mailbox Name"),	// mail box 
-		TSK_EMAIL_REPLYTO(91, "TSK_EMAIL_REPLYTO", "ReplyTo Address"),	// ReplyTo address
-		TSK_SERVER_NAME(92, "TSK_SERVER_NAME", "Server Name"),	// server name
-		
-		
-		
-		
-		;
-		/* SEE ABOVE -- ALSO ADD TO C++ CODE */
-		private String label;
-		private int typeID;
-		private String displayName;
-
-		private ATTRIBUTE_TYPE(int typeID, String label, String displayName) {
-			this.typeID = typeID;
-			this.label = label;
-			this.displayName = displayName;
-		}
-
-		/**
-		 * Get label string of this attribute
-		 *
-		 * @return label string
-		 */
-		public String getLabel() {
-			return this.label;
-		}
-
-		/**
-		 * Get type id of this attribute
-		 *
-		 * @return type id
-		 */
-		public int getTypeID() {
-			return this.typeID;
-		}
-
-		/**
-		 * Get the attribute enum for the given label
-		 *
-		 * @param label label string
-		 * @return the enum value
-		 */
-		static public ATTRIBUTE_TYPE fromLabel(String label) {
-			for (ATTRIBUTE_TYPE v : ATTRIBUTE_TYPE.values()) {
-				if (v.label.equals(label)) {
-					return v;
-				}
-			}
-			throw new IllegalArgumentException("No ATTRIBUTE_TYPE matching type: " + label);
-		}
-
-		public String getDisplayName() {
-			return this.displayName;
-		}
-	}
-
-	/**
-	 * Constructor for a blackboard attribute. 
-	 * 
-	 * Should only be used by SleuthkitCase
-	 *
-	 * @param artifactID artifact id for this attribute
-	 * @param attributeTypeID type id
-	 * @param moduleName module that created this attribute
-	 * @param context extra information about this name value pair
-	 * @param valueType type of value to be stored
-	 * @param valueInt value if it is an int
-	 * @param valueLong value if it is a long
-	 * @param valueDouble value if it is a double
-	 * @param valueString value if it is a string
-	 * @param valueBytes value if it is a byte array
-	 * @param Case the case that can be used to make calls into the blackboard
-	 * db
-	 */
-	protected BlackboardAttribute(long artifactID, int attributeTypeID, String moduleName, String context,
-			TSK_BLACKBOARD_ATTRIBUTE_VALUE_TYPE valueType, int valueInt, long valueLong, double valueDouble,
-			String valueString, byte[] valueBytes, SleuthkitCase Case) {
-
-		this.artifactID = artifactID;
-		this.attributeTypeID = attributeTypeID;
-		this.moduleName = moduleName;
-		this.context = context;
-		this.valueType = valueType;
-		this.valueInt = valueInt;
-		this.valueLong = valueLong;
-		this.valueDouble = valueDouble;
-		if (valueString == null) {
-			this.valueString = "";
-		} else {
-			this.valueString = valueString;
-		}
-		if (valueBytes == null) {
-			this.valueBytes = new byte[0];
-		} else {
-			this.valueBytes = valueBytes;
-		}
-		this.Case = Case;
-	}
-
-	/**
-	 * Create a blackboard attribute that stores an int (creates an attribute
-	 * that can be added to an artifact)
-	 *
-	 * @param attributeTypeID type of the attribute
-	 * @param moduleName name of the module that is creating the attribute
-	 * @param valueInt the value
-	 */
-	public BlackboardAttribute(int attributeTypeID, String moduleName, int valueInt) {
-		this.artifactID = 0;
-		this.attributeTypeID = attributeTypeID;
-		this.moduleName = moduleName;
-		this.valueType = TSK_BLACKBOARD_ATTRIBUTE_VALUE_TYPE.INTEGER;
-		this.valueInt = valueInt;
-		this.valueLong = 0;
-		this.valueDouble = 0;
-		this.valueString = "";
-		this.valueBytes = new byte[0];
-		this.context = "";
-	}
-
-	/**
-	 * Create a blackboard attribute that stores an int (creates an attribute
-	 * that can be added to an artifact)
-	 *
-	 * @param attributeTypeID type of the attribute
-	 * @param moduleName name of the module that is creating the attribute
-	 * @param context extra information about the attribute
-	 * @param valueInt the value
-	 * @deprecated context parameter will be deprecated - in lieu of specific
-	 * blackboard attributes use the alternative constructor without context
-	 */
-	@Deprecated
-	public BlackboardAttribute(int attributeTypeID, String moduleName, String context,
-			int valueInt) {
-		this(attributeTypeID, moduleName, valueInt);
-		this.context = context;
-	}
-
-	/**
-	 * Create a blackboard attribute that stores a long (creates an attribute
-	 * that can be added to an artifact)
-	 *
-	 * @param attributeTypeID type of the attribute
-	 * @param moduleName name of the module that is creating the attribute
-	 * @param valueLong the value
-	 */
-	public BlackboardAttribute(int attributeTypeID, String moduleName,
-			long valueLong) {
-		this.artifactID = 0;
-		this.attributeTypeID = attributeTypeID;
-		this.moduleName = moduleName;
-		this.valueType = TSK_BLACKBOARD_ATTRIBUTE_VALUE_TYPE.LONG;
-		this.valueInt = 0;
-		this.valueLong = valueLong;
-		this.valueDouble = 0;
-		this.valueString = "";
-		this.valueBytes = new byte[0];
-		this.context = "";
-
-	}
-
-	/**
-	 * Create a blackboard attribute that stores a long (creates an attribute
-	 * that can be added to an artifact)
-	 *
-	 * @param attributeTypeID type of the attribute
-	 * @param moduleName name of the module that is creating the attribute
-	 * @param context extra information about the attribute
-	 * @param valueLong the value
-	 * @deprecated context parameter will be deprecated - in lieu of specific
-	 * blackboard attributes use the alternative constructor without context
-	 */
-	@Deprecated
-	public BlackboardAttribute(int attributeTypeID, String moduleName, String context,
-			long valueLong) {
-		this(attributeTypeID, moduleName, valueLong);
-		this.context = context;
-	}
-
-	/**
-	 * Create a blackboard attribute that stores a double (creates an attribute
-	 * that can be added to an artifact)
-	 *
-	 * @param attributeTypeID type of the attribute
-	 * @param moduleName name of the module that is creating the attribute
-	 * @param valueDouble the value
-	 */
-	public BlackboardAttribute(int attributeTypeID, String moduleName,
-			double valueDouble) {
-		this.artifactID = 0;
-		this.attributeTypeID = attributeTypeID;
-		this.moduleName = moduleName;
-		this.valueType = TSK_BLACKBOARD_ATTRIBUTE_VALUE_TYPE.DOUBLE;
-		this.valueInt = 0;
-		this.valueLong = 0;
-		this.valueDouble = valueDouble;
-		this.valueString = "";
-		this.valueBytes = new byte[0];
-		this.context = "";
-	}
-
-	/**
-	 * Create a blackboard attribute that stores a double (creates an attribute
-	 * that can be added to an artifact)
-	 *
-	 * @param attributeTypeID type of the attribute
-	 * @param moduleName name of the module that is creating the attribute
-	 * @param context extra information about the attribute
-	 * @param valueDouble the value
-	 * @deprecated context parameter will be deprecated - in lieu of specific
-	 * blackboard attributes use the alternative constructor without context
-	 */
-	@Deprecated
-	public BlackboardAttribute(int attributeTypeID, String moduleName, String context,
-			double valueDouble) {
-		this(attributeTypeID, moduleName, valueDouble);
-		this.context = context;
-	}
-
-	/**
-	 * Create a blackboard attribute that stores a string (creates an attribute
-	 * that can be added to an artifact)
-	 *
-	 * @param attributeTypeID type of the attribute
-	 * @param moduleName name of the module that is creating the attribute
-	 * @param valueString the value
-	 */
-	public BlackboardAttribute(int attributeTypeID, String moduleName, String valueString) {
-		this.artifactID = 0;
-		this.attributeTypeID = attributeTypeID;
-		this.moduleName = moduleName;
-		this.valueType = TSK_BLACKBOARD_ATTRIBUTE_VALUE_TYPE.STRING;
-		this.valueInt = 0;
-		this.valueLong = 0;
-		this.valueDouble = 0;
-		if (valueString == null) {
-			this.valueString = "";
-		} else {
-			this.valueString = valueString;
-		}
-		this.valueBytes = new byte[0];
-		this.context = "";
-	}
-
-	/**
-	 * Create a blackboard attribute that stores a string (creates an attribute
-	 * that can be added to an artifact)
-	 *
-	 * @param attributeTypeID type of the attribute
-	 * @param moduleName name of the module that is creating the attribute
-	 * @param context extra information about the attribute
-	 * @param valueString the value
-	 * @deprecated context parameter will be deprecated - in lieu of specific
-	 * blackboard attributes use the alternative constructor without context
-	 */
-	@Deprecated
-	public BlackboardAttribute(int attributeTypeID, String moduleName, String context,
-			String valueString) {
-		this(attributeTypeID, moduleName, valueString);
-		this.context = context;
-	}
-
-	/**
-	 * Create a blackboard attribute that stores a byte array (creates an
-	 * attribute that can be added to an artifact)
-	 *
-	 * @param attributeTypeID type of the attribute
-	 * @param moduleName name of the module that is creating the attribute
-	 * @param context extra information about the attribute
-	 * @param valueBytes the value
-	 */
-	public BlackboardAttribute(int attributeTypeID, String moduleName, String context,
-			byte[] valueBytes) {
-		this.artifactID = 0;
-		this.attributeTypeID = attributeTypeID;
-		this.moduleName = moduleName;
-		this.context = context;
-		this.valueType = TSK_BLACKBOARD_ATTRIBUTE_VALUE_TYPE.BYTE;
-		this.valueInt = 0;
-		this.valueLong = 0;
-		this.valueDouble = 0;
-		this.valueString = "";
-		if (valueBytes == null) {
-			this.valueBytes = new byte[0];
-		} else {
-			this.valueBytes = valueBytes;
-		}
-
-	}
-
-	@Override
-	public int hashCode() {
-		int hash = 5;
-		hash = 97 * hash + (int) (this.artifactID ^ (this.artifactID >>> 32));
-		return hash;
-	}
-
-	@Override
-	public boolean equals(Object obj) {
-		if (obj == null) {
-			return false;
-		}
-		if (getClass() != obj.getClass()) {
-			return false;
-		}
-		final BlackboardAttribute other = (BlackboardAttribute) obj;
-		if (this.artifactID != other.artifactID) {
-			return false;
-		}
-		return true;
-	}
-
-	@Override
-	public String toString() {
-		return "BlackboardAttribute{" + "artifactID=" + artifactID + ", attributeTypeID=" + attributeTypeID + ", moduleName=" + moduleName + ", context=" + context + ", valueType=" + valueType + ", valueInt=" + valueInt + ", valueLong=" + valueLong + ", valueDouble=" + valueDouble + ", valueString=" + valueString + ", valueBytes=" + valueBytes + ", Case=" + Case + '}';
-	}
-
-	/**
-	 * Get the artifact id
-	 *
-	 * @return artifact id
-	 */
-	public long getArtifactID() {
-		return artifactID;
-	}
-
-	/**
-	 * Get the attribute type id
-	 *
-	 * @return type id
-	 */
-	public int getAttributeTypeID() {
-		return attributeTypeID;
-	}
-
-	/**
-	 * Get the attribute type name string
-	 *
-	 * @return type name string
-	 */
-	public String getAttributeTypeName() throws TskCoreException {
-		return Case.getAttrTypeString(attributeTypeID);
-	}
-
-	/**
-	 * Get the attribute type display name
-	 *
-	 * @return type display name
-	 */
-	public String getAttributeTypeDisplayName() throws TskCoreException {
-		return Case.getAttrTypeDisplayName(attributeTypeID);
-	}
-
-	/**
-	 * Get the value type.
-	 * 
-	 * This should be used to identify the type of value and
-	 * call the right value get method.
-	 *
-	 * @return value type
-	 */
-	public TSK_BLACKBOARD_ATTRIBUTE_VALUE_TYPE getValueType() {
-		return valueType;
-	}
-
-	/**
-	 * Get the value if it is an int
-	 *
-	 * @return value
-	 */
-	public int getValueInt() {
-		return valueInt;
-	}
-
-	/**
-	 * Get value if it is a long
-	 *
-	 * @return value
-	 */
-	public long getValueLong() {
-		return valueLong;
-	}
-
-	/**
-	 * Get value if it is a double
-	 *
-	 * @return value
-	 */
-	public double getValueDouble() {
-		return valueDouble;
-	}
-
-	/**
-	 * Get value if it is a string
-	 *
-	 * @return value
-	 */
-	public String getValueString() {
-		return valueString;
-	}
-
-	/**
-	 * Get value if it is a byte array
-	 *
-	 * @return value
-	 */
-	public byte[] getValueBytes() {
-		return valueBytes;
-	}
-
-	/**
-	 * Get module name of the module that created the attribute
-	 *
-	 * @return name
-	 */
-	public String getModuleName() {
-		return moduleName;
-	}
-
-	/**
-	 * Get context of the data stored in the attribute, if set
-	 *
-	 * @return context
-	 */
-	public String getContext() {
-		return context;
-	}
-
-	/**
-	 * Get the artifact that this attribute is associated with.
-	 * 
-	 * The artifact can
-	 * be used to find the associated file and other attributes associated with
-	 * this artifact.
-	 *
-	 * @return artifact
-	 * @throws TskException exception thrown when critical error occurred within
-	 * tsk core
-	 */
-	public BlackboardArtifact getParentArtifact() throws TskCoreException {
-		return Case.getBlackboardArtifact(artifactID);
-	}
-
-	/**
-	 * Set the artifactID, this should only be used by sleuthkitCase
-	 *
-	 * @param artifactID artifactID to set on a newly created attribute
-	 */
-	protected void setArtifactID(long artifactID) {
-		this.artifactID = artifactID;
-	}
-
-	/**
-	 * Set the SleuthkitCase handle, this should only be used by SleuthkitCase
-	 * on a newly created attribute
-	 *
-	 * @param Case case handle to associated with this attribute
-	 */
-	protected void setCase(SleuthkitCase Case) {
-		this.Case = Case;
-	}
-}
->>>>>>> 733786ad
+}