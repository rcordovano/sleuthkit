/*
 * Autopsy Forensic Browser
 * 
 * Copyright 2012 Basis Technology Corp.
 * Contact: carrier <at> sleuthkit <dot> org
 * 
 * Licensed under the Apache License, Version 2.0 (the "License");
 * you may not use this file except in compliance with the License.
 * You may obtain a copy of the License at
 * 
 *     http://www.apache.org/licenses/LICENSE-2.0
 * 
 * Unless required by applicable law or agreed to in writing, software
 * distributed under the License is distributed on an "AS IS" BASIS,
 * WITHOUT WARRANTIES OR CONDITIONS OF ANY KIND, either express or implied.
 * See the License for the specific language governing permissions and
 * limitations under the License.
 */
package org.sleuthkit.datamodel;

import java.util.Collections;
import java.util.List;
import org.sleuthkit.datamodel.TskData.FileKnown;
import org.sleuthkit.datamodel.TskData.TSK_DB_FILES_TYPE_ENUM;
import org.sleuthkit.datamodel.TskData.TSK_FS_ATTR_TYPE_ENUM;
import org.sleuthkit.datamodel.TskData.TSK_FS_META_TYPE_ENUM;
import org.sleuthkit.datamodel.TskData.TSK_FS_NAME_FLAG_ENUM;
import org.sleuthkit.datamodel.TskData.TSK_FS_NAME_TYPE_ENUM;

/**
 * Layout directory object representation of a virtual layout directory stored
 * in tsk_files table.
 *
 * Layout directories are not fs directories, but "virtual" directories used to
 * organize LayoutFiles. Since they are not real fs dirs, they have similar
 * attributes to LayoutFiles and they also have children like real Directories.
 *
 */
public class VirtualDirectory extends AbstractFile {

	protected VirtualDirectory(SleuthkitCase db, long objId, String name, TSK_FS_NAME_TYPE_ENUM dirType, 
			TSK_FS_META_TYPE_ENUM metaType, TSK_FS_NAME_FLAG_ENUM dirFlag, short metaFlags, 
			long size, String md5Hash, FileKnown knownState, String parentPath) {
		super(db, objId, TSK_FS_ATTR_TYPE_ENUM.TSK_FS_ATTR_TYPE_DEFAULT, (short)0, name, 
				TskData.TSK_DB_FILES_TYPE_ENUM.VIRTUAL_DIR, 0L, dirType, metaType, dirFlag, 
				metaFlags, 0L, 0L, 0L, 0L, 0L, (short)0, 0, 0, md5Hash, knownState, parentPath);
	}

	@Override
	public List<Content> getChildren() throws TskCoreException {
		return getSleuthkitCase().getLayoutDirectoryChildren(this);
	}

	@Override
	public List<Long> getChildrenIds() throws TskCoreException {
		return getSleuthkitCase().getLayoutDirectoryChildrenIds(this);
	}

	@Override
	public List<TskFileRange> getRanges() throws TskCoreException {
		return Collections.<TskFileRange>emptyList();
	}

	@Override
	public int read(byte[] buf, long offset, long len) throws TskCoreException {
		throw new UnsupportedOperationException("Reading VirtualDirectory is not supported.");
	}


	@Override
	public boolean isRoot() {
		return false;
	}

	@Override
	public <T> T accept(ContentVisitor<T> v) {
		return v.visit(this);
	}

	@Override
	public <T> T accept(SleuthkitItemVisitor<T> v) {
		return v.visit(this);
	}

	@Override
	public Image getImage() throws TskCoreException {
		return getParent().getImage();
	}

<<<<<<< HEAD
=======
	@Override
	public boolean isVirtual() {
		return true;
	}
	@Override
	public String toString(boolean preserveState){
		return super.toString(preserveState) + "VirtualDirectory [\t" + "\tdirFlags " + dirFlags + "\t" + "dirType " + dirType + "\t" + "metaFlags " + metaFlags + "\t" + "metaType " + metaType + "\t" + "parent_path " + parent_path + "\t" + "size " + size + "]\t";
	}		
>>>>>>> 9382b1d4
}<|MERGE_RESOLUTION|>--- conflicted
+++ resolved
@@ -21,7 +21,6 @@
 import java.util.Collections;
 import java.util.List;
 import org.sleuthkit.datamodel.TskData.FileKnown;
-import org.sleuthkit.datamodel.TskData.TSK_DB_FILES_TYPE_ENUM;
 import org.sleuthkit.datamodel.TskData.TSK_FS_ATTR_TYPE_ENUM;
 import org.sleuthkit.datamodel.TskData.TSK_FS_META_TYPE_ENUM;
 import org.sleuthkit.datamodel.TskData.TSK_FS_NAME_FLAG_ENUM;
@@ -87,15 +86,8 @@
 		return getParent().getImage();
 	}
 
-<<<<<<< HEAD
-=======
-	@Override
-	public boolean isVirtual() {
-		return true;
-	}
 	@Override
 	public String toString(boolean preserveState){
-		return super.toString(preserveState) + "VirtualDirectory [\t" + "\tdirFlags " + dirFlags + "\t" + "dirType " + dirType + "\t" + "metaFlags " + metaFlags + "\t" + "metaType " + metaType + "\t" + "parent_path " + parent_path + "\t" + "size " + size + "]\t";
+		return super.toString(preserveState) + "VirtualDirectory [\t" + "]\t";
 	}		
->>>>>>> 9382b1d4
 }