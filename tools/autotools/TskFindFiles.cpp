/*
** The Sleuth Kit
**
** Brian Carrier [carrier <at> sleuthkit [dot] org]
** Copyright (c) 2010-2019 Brian Carrier.  All Rights reserved
**
** This software is distributed under the Common Public License 1.0
**
*/

/**
* \file TskFindFiles.cpp
* Contains C++ code that creates the Find Files class.
*/

#include <shlwapi.h>
#include <string>
#include <sstream>
#include <sstream>
#include <locale>
#include <iomanip>

#include "LogicalImagerRuleSet.h"
#include "tsk/tsk_tools_i.h"
#include "TskFindFiles.h"

/**
 * Create the Find Files object given the Logical Imager Configuration
 * @param config LogicalImagerRuleSet to use for finding files
 */
TskFindFiles::TskFindFiles(const LogicalImagerRuleSet *ruleSet, const char *alertFilePath) {
    m_logicialImagerRuleSet = ruleSet;
    m_alertFilePath.assign(alertFilePath);
    m_alertFile = fopen(alertFilePath, "w");
    if (!m_alertFile) {
        fprintf(stderr, "ERROR: Failed to open alert file %s\n", alertFilePath);
        exit(1);
    }
    fprintf(m_alertFile, "Extraction Status\tDescription\tFilename\tPath\n");
}

TskFindFiles::~TskFindFiles() {
    if (m_alertFile) {
        fclose(m_alertFile);
    }
}

TskFindFiles::~TskFindFiles() {
}

/**
 * Print errors as they are encountered
 */
uint8_t TskFindFiles::handleError() {
    fprintf(stderr, "%s", tsk_error_get());
    return 0;
}

<<<<<<< HEAD
=======
time_t getLatestTime(TSK_FS_META *meta) {
    if (meta) {
        return max(max(max(meta->atime, meta->crtime), meta->mtime), meta->ctime);
    }
    return 0;
}

std::string timeToString(time_t time) {
    struct tm * ptm;
    ptm = gmtime(&time);
    char buffer[80];
    strftime(buffer, 80, "%Y-%m-%d", ptm);
    return std::string(buffer);
}

void TskFindFiles::alert(TSK_RETVAL_ENUM extractStatus, const RuleMatchResult *matchResult, TSK_FS_FILE *fs_file, const char *path) {
    // alert file format is "extractStatus<tab>description<tab>name<tab>path"
    fprintf(m_alertFile, "%d\t%s\t%s\t%s\n",
        extractStatus,
        matchResult->getDescription().c_str(),
        (fs_file->name ? fs_file->name->name : "name is null"),
        path);
    fprintf(stdout, "%d\t%s\t%s\t%s\n",
        extractStatus,
        matchResult->getDescription().c_str(),
        (fs_file->name ? fs_file->name->name : "name is null"),
        path);
}

>>>>>>> b60976f9
/**
* Process a file. If the file matches a rule specified in the LogicalImagerRuleSet,
* we collect it by reading the file content.
* @param fs_file File details
* @param path Full path of parent directory
* @returns TSK_OK or TSK_ERR. All error must have been registered.
*/
TSK_RETVAL_ENUM TskFindFiles::processFile(TSK_FS_FILE *fs_file, const char *path) {
<<<<<<< HEAD
    return m_logicialImagerRuleSet->processFile(fs_file, path);
=======
    RuleMatchResult *matchResult = m_logicialImagerRuleSet->matches(fs_file, path);
    if (matchResult) {
        TSK_RETVAL_ENUM extractStatus = TSK_ERR;
        if (matchResult->isShouldSave()) {
            extractStatus = TskFindFiles::extractFile(fs_file);
        }
        // TODO: For verification only
        //fprintf(stdout, "processFile: extract=%d description=%s save=%d alert=%d name=%s\tsize=%" PRId64 "\tdate=%s\tpath=%s\n",
        //    (matchResult->isShouldSave() ? extractStatus : -1),
        //    matchResult->getDescription().c_str(),
        //    matchResult->isShouldSave(),
        //    matchResult->isShouldAlert(),
        //    (fs_file->name ? fs_file->name->name : "name is null"), 
        //    (fs_file->meta ? fs_file->meta->size : 0), 
        //    timeToString(getLatestTime(fs_file->meta)).c_str(), 
        //    path);

        if (matchResult->isShouldAlert()) {
            alert(extractStatus, matchResult, fs_file, path);
        }

        delete matchResult;
        return extractStatus;
    }
    return TSK_OK;
}

/**
 * Extract a file. tsk_img_writer_create must have been called prior to this method.
 * @param fs_file File details
 * @returns TSK_RETVAL_ENUM TSK_OK if file is extracted, TSK_ERR otherwise.
 */
TSK_RETVAL_ENUM TskFindFiles::extractFile(TSK_FS_FILE *fs_file) {
    TSK_OFF_T offset = 0;
    TSK_OFF_T bufferLen = 16 * 1024;
    TSK_OFF_T bytesRead;
    TSK_OFF_T bytesReadTotal = 0;
    char buffer[16 * 1024];

    while (true) {
        bytesRead = tsk_fs_file_read(fs_file, offset, buffer, bufferLen, TSK_FS_FILE_READ_FLAG_NONE);
        if (bytesRead == -1) {
            if (fs_file->meta && fs_file->meta->size == 0) {
                // ts_fs_file_read returns -1 with empty files, don't report it.
                return TSK_OK;  
            } else {
                // fprintf(stderr, "processFile: tsk_fs_file_read returns -1 filename=%s\toffset=%" PRId64 "\n", fs_file->name->name, offset);
                return TSK_ERR;
            }
        }
        offset += bytesRead;
        if (offset >= fs_file->meta->size) {
            break;
        }
    }
    return TSK_OK;
>>>>>>> b60976f9
}<|MERGE_RESOLUTION|>--- conflicted
+++ resolved
@@ -56,38 +56,6 @@
     return 0;
 }
 
-<<<<<<< HEAD
-=======
-time_t getLatestTime(TSK_FS_META *meta) {
-    if (meta) {
-        return max(max(max(meta->atime, meta->crtime), meta->mtime), meta->ctime);
-    }
-    return 0;
-}
-
-std::string timeToString(time_t time) {
-    struct tm * ptm;
-    ptm = gmtime(&time);
-    char buffer[80];
-    strftime(buffer, 80, "%Y-%m-%d", ptm);
-    return std::string(buffer);
-}
-
-void TskFindFiles::alert(TSK_RETVAL_ENUM extractStatus, const RuleMatchResult *matchResult, TSK_FS_FILE *fs_file, const char *path) {
-    // alert file format is "extractStatus<tab>description<tab>name<tab>path"
-    fprintf(m_alertFile, "%d\t%s\t%s\t%s\n",
-        extractStatus,
-        matchResult->getDescription().c_str(),
-        (fs_file->name ? fs_file->name->name : "name is null"),
-        path);
-    fprintf(stdout, "%d\t%s\t%s\t%s\n",
-        extractStatus,
-        matchResult->getDescription().c_str(),
-        (fs_file->name ? fs_file->name->name : "name is null"),
-        path);
-}
-
->>>>>>> b60976f9
 /**
 * Process a file. If the file matches a rule specified in the LogicalImagerRuleSet,
 * we collect it by reading the file content.
@@ -96,64 +64,5 @@
 * @returns TSK_OK or TSK_ERR. All error must have been registered.
 */
 TSK_RETVAL_ENUM TskFindFiles::processFile(TSK_FS_FILE *fs_file, const char *path) {
-<<<<<<< HEAD
     return m_logicialImagerRuleSet->processFile(fs_file, path);
-=======
-    RuleMatchResult *matchResult = m_logicialImagerRuleSet->matches(fs_file, path);
-    if (matchResult) {
-        TSK_RETVAL_ENUM extractStatus = TSK_ERR;
-        if (matchResult->isShouldSave()) {
-            extractStatus = TskFindFiles::extractFile(fs_file);
-        }
-        // TODO: For verification only
-        //fprintf(stdout, "processFile: extract=%d description=%s save=%d alert=%d name=%s\tsize=%" PRId64 "\tdate=%s\tpath=%s\n",
-        //    (matchResult->isShouldSave() ? extractStatus : -1),
-        //    matchResult->getDescription().c_str(),
-        //    matchResult->isShouldSave(),
-        //    matchResult->isShouldAlert(),
-        //    (fs_file->name ? fs_file->name->name : "name is null"), 
-        //    (fs_file->meta ? fs_file->meta->size : 0), 
-        //    timeToString(getLatestTime(fs_file->meta)).c_str(), 
-        //    path);
-
-        if (matchResult->isShouldAlert()) {
-            alert(extractStatus, matchResult, fs_file, path);
-        }
-
-        delete matchResult;
-        return extractStatus;
-    }
-    return TSK_OK;
-}
-
-/**
- * Extract a file. tsk_img_writer_create must have been called prior to this method.
- * @param fs_file File details
- * @returns TSK_RETVAL_ENUM TSK_OK if file is extracted, TSK_ERR otherwise.
- */
-TSK_RETVAL_ENUM TskFindFiles::extractFile(TSK_FS_FILE *fs_file) {
-    TSK_OFF_T offset = 0;
-    TSK_OFF_T bufferLen = 16 * 1024;
-    TSK_OFF_T bytesRead;
-    TSK_OFF_T bytesReadTotal = 0;
-    char buffer[16 * 1024];
-
-    while (true) {
-        bytesRead = tsk_fs_file_read(fs_file, offset, buffer, bufferLen, TSK_FS_FILE_READ_FLAG_NONE);
-        if (bytesRead == -1) {
-            if (fs_file->meta && fs_file->meta->size == 0) {
-                // ts_fs_file_read returns -1 with empty files, don't report it.
-                return TSK_OK;  
-            } else {
-                // fprintf(stderr, "processFile: tsk_fs_file_read returns -1 filename=%s\toffset=%" PRId64 "\n", fs_file->name->name, offset);
-                return TSK_ERR;
-            }
-        }
-        offset += bytesRead;
-        if (offset >= fs_file->meta->size) {
-            break;
-        }
-    }
-    return TSK_OK;
->>>>>>> b60976f9
 }